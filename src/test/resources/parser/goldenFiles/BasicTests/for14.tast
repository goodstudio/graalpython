--- conflicted
+++ resolved
@@ -27,21 +27,5 @@
                             Then:
                                 Break[128, 133]
                     Else:
-<<<<<<< HEAD
                         Break[160, 165]
-=======
-                        If[88, 133]
-                            Test: Compare[91, 110]
-                                LHS: Name[91, 100] Value: "candidate"
-                                Op: IN
-                                RHS: 
-                                    Subscript[104, 106]
-                                        Slice: Slice[107, 109]
-                                            Start: LONG[107, 108] Value: 1
-                                            Stop: 
-                                            Step: 
-                                        Value: Name[104, 106] Value: "s2"
-                            Then:
-                                Break[128, 133]
->>>>>>> 32ddd122
         ---- End of merge function ----