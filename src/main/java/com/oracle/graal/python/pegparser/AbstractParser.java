/*
 * Copyright (c) 2021, Oracle and/or its affiliates. All rights reserved.
 * DO NOT ALTER OR REMOVE COPYRIGHT NOTICES OR THIS FILE HEADER.
 *
 * The Universal Permissive License (UPL), Version 1.0
 *
 * Subject to the condition set forth below, permission is hereby granted to any
 * person obtaining a copy of this software, associated documentation and/or
 * data (collectively the "Software"), free of charge and under any and all
 * copyright rights in the Software, and any and all patent rights owned or
 * freely licensable by each licensor hereunder covering either (i) the
 * unmodified Software as contributed to or provided by such licensor, or (ii)
 * the Larger Works (as defined below), to deal in both
 *
 * (a) the Software, and
 *
 * (b) any piece of software and/or hardware listed in the lrgrwrks.txt file if
 * one is included with the Software each a "Larger Work" to which the Software
 * is contributed by such licensors),
 *
 * without restriction, including without limitation the rights to copy, create
 * derivative works of, display, perform, and distribute the Software and make,
 * use, sell, offer for sale, import, export, have made, and have sold the
 * Software and the Larger Work(s), and to sublicense the foregoing rights on
 * either these or other terms.
 *
 * This license is subject to the following condition:
 *
 * The above copyright notice and either this complete permission notice or at a
 * minimum a reference to the UPL must be included in all copies or substantial
 * portions of the Software.
 *
 * THE SOFTWARE IS PROVIDED "AS IS", WITHOUT WARRANTY OF ANY KIND, EXPRESS OR
 * IMPLIED, INCLUDING BUT NOT LIMITED TO THE WARRANTIES OF MERCHANTABILITY,
 * FITNESS FOR A PARTICULAR PURPOSE AND NONINFRINGEMENT. IN NO EVENT SHALL THE
 * AUTHORS OR COPYRIGHT HOLDERS BE LIABLE FOR ANY CLAIM, DAMAGES OR OTHER
 * LIABILITY, WHETHER IN AN ACTION OF CONTRACT, TORT OR OTHERWISE, ARISING FROM,
 * OUT OF OR IN CONNECTION WITH THE SOFTWARE OR THE USE OR OTHER DEALINGS IN THE
 * SOFTWARE.
 */
package com.oracle.graal.python.pegparser;

import java.lang.reflect.Array;
import java.util.ArrayList;
import java.util.Arrays;
import java.util.LinkedHashMap;
import java.util.List;
import java.util.Map;

import com.oracle.graal.python.pegparser.sst.ArgTy;
import com.oracle.graal.python.pegparser.sst.ExprTy;
import com.oracle.graal.python.pegparser.sst.KeywordTy;
import com.oracle.graal.python.pegparser.sst.SSTNode;
import com.oracle.graal.python.pegparser.sst.StmtTy;
import com.oracle.graal.python.pegparser.tokenizer.Token;

/**
 * From this class is extended the generated parser. It allow access to the tokenizer. The methods
 * defined in this class are mostly equivalents to those defined in CPython's {@code pegen.c}. This
 * allows us to keep the actions and parser generator very similar to CPython for easier updating in
 * the future.
 */
abstract class AbstractParser {
    protected static final ExprTy[] EMPTY_EXPR = new ExprTy[0];
    protected static final KeywordTy[] EMPTY_KWDS = new KeywordTy[0];
<<<<<<< HEAD
    
    /**
     * Type of input input for the parser
     */
    static public enum InputType {
        SINGLE,
        FILE,
        EVAL,
        FUNCTION_TYPE,
        FSTRING
    };
    
    /**
     * Corresponds to TARGET_TYPES in CPython
     */
    static public enum TargetsType {
        STAR_TARGETS,
        DEL_TARGETS,
        FOR_TARGETS
    };
    
    
=======

>>>>>>> effc9cc3
    /**
     * Corresponds to PyPARSE_BARRY_AS_BDFL, check whether <> should be used instead != .
     */
    protected static final int PARSE_BARRY_AS_BDFL = 0x0020;

    private static final String BARRY_AS_BDFL = "with Barry as BDFL, use '<>' instead of '!='";

    private final ParserTokenizer tokenizer;
    private final ParserErrorCallback errorCb;
    private final FExprParser fexprParser;
    protected final NodeFactory factory;

    private final int flags;

    protected int level = 0;
    protected boolean callInvalidRules = false;

    /**
     * Indicates, whether there was found an error
     */
    protected boolean errorIndicator = false;

    private ExprTy.Name cachedDummyName;

    protected final RuleResultCache<Object> cache = new RuleResultCache<>(this);
    protected final Map<Integer, String> comments = new LinkedHashMap<>();

    private final Object[][][] reservedKeywords;
    private final String[] softKeywords;

    protected abstract Object[][][] getReservedKeywords();

    protected abstract String[] getSoftKeywords();

    protected abstract SSTNode runParser(InputType inputType);

    public AbstractParser(ParserTokenizer tokenizer, NodeFactory factory, FExprParser fexprParser) {
        this(tokenizer, factory, fexprParser, new DefaultParserErrorCallback(), 0);
    }

    public AbstractParser(ParserTokenizer tokenizer, NodeFactory factory, FExprParser fexprParser, int flags) {
        this(tokenizer, factory, fexprParser, new DefaultParserErrorCallback(), flags);
    }

    public AbstractParser(ParserTokenizer tokenizer, NodeFactory factory, FExprParser fexprParser, ParserErrorCallback errorCb) {
        this(tokenizer, factory, fexprParser, errorCb, 0);
    }

    public AbstractParser(ParserTokenizer tokenizer, NodeFactory factory, FExprParser fexprParser, ParserErrorCallback errorCb, int flags) {
        this.tokenizer = tokenizer;
        this.factory = factory;
        this.fexprParser = fexprParser;
        this.errorCb = errorCb;
        this.reservedKeywords = getReservedKeywords();
        this.softKeywords = getSoftKeywords();
        this.flags = flags;
    }

    public ParserErrorCallback getErrorCallback() {
        return errorCb;
    }

    public SSTNode parse(InputType inputType) {
        SSTNode res = runParser(inputType);
        if (res == null) {
            resetParserState();
            runParser(inputType);
            if (errorIndicator) {
                // shouldn't we return at least wrong AST based on a option?
                return null;
            }
            int pos = mark();
            if (pos == 0) {
                raiseSyntaxError("error at start before reading any input");
            } else if (tokenizer.peekToken().type == Token.Kind.ENDMARKER ) {
                // TODO we should handle this in better way. See cpython
                raiseSyntaxError("unexpected EOF while parsing");
            } else {
                // TODO check indentation errors 
                raiseSyntaxError("invalid syntax");
            }
        }
        return res;
    }

    private void resetParserState() {
        errorIndicator = false;
        callInvalidRules = true;
        level = 0;
        cache.clear();
        tokenizer.reset(0);
    }

    /**
     * Get position in the tokenizer.
     * 
     * @return the position in tokenizer.
     */
    public int mark() {
        return tokenizer.mark();
    }

    /**
     * Reset position in the tokenizer
     * 
     * @param position where the tokenizer should set the current position
     */
    public void reset(int position) {
        tokenizer.reset(position);
    }

    /**
     * Is the expected token on the current position in tokenizer? If there is the expected token,
     * then the current position in tokenizer is changed to the next token.
     * 
     * @param tokenKind - the token kind that is expected on the current position
     * @return The expected token or null if the token on the current position is not the expected
     *         one.
     */
    public Token expect(int tokenKind) {
        Token token = getAndInitializeToken();
        if (token.type == tokenKind) {
            return tokenizer.getToken();
        }
        return null;
    }

    /**
     * Is the expected token on the current position in tokenizer? If there is the expected token,
     * then the current position in tokenizer is changed to the next token.
     * 
     * @param text - the token on the current position has to have this text
     * @return The expected token or null if the token on the current position is not the expected
     *         one.
     */
    public Token expect(String text) {
        Token token = tokenizer.peekToken();
        if (text.equals(tokenizer.getText(token))) {
            return tokenizer.getToken();
        }
        return null;
    }

    /**
     * Check if the next token that'll be read is if the expected kind. This has does not advance
     * the tokenizer, in contrast to {@link expect(int)}.
     */
    protected boolean lookahead(boolean match, int kind) {
        int pos = mark();
        Token token = expect(kind);
        reset(pos);
        return (token != null) == match;
    }

    /**
     * Check if the next token that'll be read is if the expected kind. This has does not advance
     * the tokenizer, in contrast to {@link expect(String)}.
     */
    protected boolean lookahead(boolean match, String text) {
        int pos = mark();
        Token token = expect(text);
        reset(pos);
        return (token != null) == match;
    }

    /**
     * Shortcut to Tokenizer.getText(Token)
     * 
     * @param token
     * @return
     */
    public String getText(Token token) {
        if (token == null) {
            return null;
        }
        return tokenizer.getText(token);
    }

    /**
     * equivalent to _PyPegen_fill_token in that it modifies the token, and does not advance
     */
    public Token getAndInitializeToken() {
        int pos = mark();
        Token token = tokenizer.getToken();
        while (token.type == Token.Kind.TYPE_IGNORE) {
            String tag = getText(token);
            comments.put(token.startLine, tag);
            pos++;
            token = tokenizer.getToken();
        }
        reset(pos);

        // TODO: handle reaching end in single_input mode
        return initializeToken(token);
    }

    /**
     * _PyPegen_get_last_nonnwhitespace_token
     */
    public Token getLastNonWhitespaceToken() {
        Token t = null;
        for (int i = mark() - 1; i >= 0; i--) {
            t = tokenizer.peekToken(i);
            if (t.type != Token.Kind.ENDMARKER && (t.type < Token.Kind.NEWLINE || t.type > Token.Kind.DEDENT)) {
                break;
            }
        }
        return t;
    }

    /**
     * _PyPegen_name_token
     */
    public ExprTy.Name name_token() {
        Token t = expect(Token.Kind.NAME);
        if (t != null) {
            return factory.createVariable(getText(t), t.startOffset, t.endOffset);
        } else {
            return null;
        }
    }

    /**
     * 
     * @return flags that influence parsing.
     */
    public int getFlags() {
        return flags;
    }

    /**
     * _PyPegen_seq_count_dots
     */
    public int countDots(Token[] tokens) {
        int cnt = 0;
        for (Token t : tokens) {
            if (t.type == Token.Kind.ELLIPSIS) {
                cnt += 3;
            } else {
                assert t.type == Token.Kind.DOT;
                cnt += 1;
            }
        }
        return cnt;
    }

    /**
     * _PyPegen_expect_soft_keyword
     */
    protected ExprTy.Name expect_SOFT_KEYWORD(String keyword) {
        Token t = tokenizer.peekToken();
        if (t.type == Token.Kind.NAME && getText(t).equals(keyword)) {
            tokenizer.getToken();
            return factory.createVariable(getText(t), t.startOffset, t.endOffset);
        }
        return null;
    }

    /**
     * IMPORTANT! _PyPegen_string_token returns (through void*) a Token*. We are trying to be type
     * safe, so we create a container.
     */
    public Token string_token() {
        int pos = mark();
        Token t = expect(Token.Kind.STRING);
        if (t == null) {
            return null;
        }
        assert tokenizer.peekToken(pos) == t : ("token at " + pos + " is not equal to " + t);
        return t;
    }

    /**
     * _PyPegen_number_token
     */
    public ExprTy number_token() {
        Token t = expect(Token.Kind.NUMBER);
        if (t != null) {
            return factory.createNumber(getText(t), t.startOffset, t.endOffset);
        } else {
            return null;
        }
    }

    /**
     * _PyPegen_expect_forced_token
     */
    public Token expect_forced_token(int kind, String msg) {
        Token t = getAndInitializeToken();
        if (t.type != kind) {
            // TODO: raise error
            return null;
        }
        tokenizer.getToken(); // advance
        return t;
    }

    public ExprTy.Name name_from_token(Token t) {
        if (t == null) {
            return null;
        }
        String id = getText(t);
        return factory.createVariable(id, t.startOffset, t.endOffset);
    }

    /**
     * _PyPegen_soft_keyword_token
     */
    public ExprTy.Name soft_keyword_token() {
        Token t = expect(Token.Kind.NAME);
        if (t == null) {
            return null;
        }
        String txt = getText(t);
        for (String s : softKeywords) {
            if (s.equals(txt)) {
                return name_from_token(t);
            }
        }
        return null;
    }

    /**
     * _PyPegen_dummy_name
     */
    public ExprTy.Name dummyName(Object... args) {
        if (cachedDummyName != null) {
            return cachedDummyName;
        }
        cachedDummyName = factory.createVariable("", 0, 0);
        return cachedDummyName;
    }

    /**
     * _PyPegen_join_names_with_dot
     */
    public SSTNode joinNamesWithDot(ExprTy a, ExprTy b) {
        String id = ((ExprTy.Name) a).id + "." + ((ExprTy.Name) b).id;
        return factory.createVariable(id, a.getStartOffset(), b.getEndOffset());
    }

    /**
     * _PyPegen_seq_insert_in_front
     */
    @SuppressWarnings("unchecked")
    public <T> T[] insertInFront(T element, T[] seq, Class<T> clazz) {
        T[] result;
        if (seq == null) {
            result = (T[]) Array.newInstance(clazz, 1);
        } else {
            result = Arrays.copyOf(seq, seq.length + 1);
            System.arraycopy(seq, 0, result, 1, seq.length);
        }
        result[0] = element;
        return result;
    }

    public ExprTy[] insertInFront(ExprTy element, ExprTy[] seq) {
        return insertInFront(element, seq, ExprTy.class);
    }

    /**
     * _PyPegen_seq_append_to_end
     */
    @SuppressWarnings("unchecked")
    public <T> T[] appendToEnd(T[] seq, T element, Class<T> clazz) {
        T[] result;
        if (seq == null) {
            result = (T[]) Array.newInstance(clazz, 1);
            result[0] = element;
        } else {
            result = Arrays.copyOf(seq, seq.length + 1);
            System.arraycopy(seq, 0, result, 1, seq.length);
            result[seq.length] = element;
        }
        return result;
    }

    public ExprTy[] appendToEnd(ExprTy[] seq, ExprTy element) {
        return appendToEnd(seq, element, ExprTy.class);
    }

    /**
     * _PyPegen_concatenate_strings
     */
    public SSTNode concatenateStrings(Token[] tokens) {
        int n = tokens.length;
        String[] values = new String[n];
        Token t = tokens[0];
        int startOffset = t.startOffset;
        values[0] = getText(t);
        for (int i = 1; i < n; i++) {
            t = tokens[i];
            values[i] = getText(t);
        }
        int endOffset = t.endOffset;
        return factory.createString(values, startOffset, endOffset, fexprParser, errorCb);
    }

    /**
     * _PyPegen_check_barry_as_flufl
     */
    public boolean checkBarryAsFlufl(Token token) {
        if ((flags & PARSE_BARRY_AS_BDFL) != 0 && !getText(token).equals("<>")) {
            errorCb.onError(token.startOffset, token.endOffset, BARRY_AS_BDFL);
            return true;
        }
        return false;
    }

    /**
     * _PyPegen_get_expr_name
     */
    public String getExprName(ExprTy e) {
        if (e instanceof ExprTy.Attribute || e instanceof ExprTy.Subscript || e instanceof ExprTy.Starred || e instanceof ExprTy.Name || e instanceof ExprTy.Tuple || e instanceof ExprTy.List ||
                        e instanceof ExprTy.Lambda) {
            return e.getClass().getSimpleName().toLowerCase();
        }
        if (e instanceof ExprTy.Call) {
            return "function call";
        }
        if (e instanceof ExprTy.BoolOp || e instanceof ExprTy.BinOp || e instanceof ExprTy.UnaryOp) {
            return "expression";
        }
        if (e instanceof ExprTy.GeneratorExp) {
            return "generator expression";
        }
        if (e instanceof ExprTy.Yield || e instanceof ExprTy.YieldFrom) {
            return "yield expression";
        }
        if (e instanceof ExprTy.Await) {
            return "await expression";
        }
        if (e instanceof ExprTy.ListComp) {
            return "list comprehension";
        }
        if (e instanceof ExprTy.SetComp) {
            return "set comprehension";
        }
        if (e instanceof ExprTy.DictComp) {
            return "dict comprehension";
        }
        if (e instanceof ExprTy.Dict) {
            return "dict literal";
        }
        if (e instanceof ExprTy.Set) {
            return "set display";
        }
        if (e instanceof ExprTy.JoinedStr || e instanceof ExprTy.FormattedValue) {
            return "f-string expression";
        }
        if (e instanceof ExprTy.Constant) {
            ExprTy.Constant constant = (ExprTy.Constant) e;
            switch (constant.kind) {
                case NONE:
                    return "None";
                case BOOLEAN:
                    Boolean value = (Boolean) constant.value;
                    if (value.booleanValue()) {
                        return "True";
                    }
                    return "False";
                case ELLIPSIS:
                    return "Ellipsis";
            }
            return "literal";
        }
        if (e instanceof ExprTy.Compare) {
            return "comparision";
        }
        if (e instanceof ExprTy.IfExp) {
            return "conditional expression";
        }
        if (e instanceof ExprTy.NamedExpr) {
            return "named expression";
        }
        // TODO Rise system error
// PyErr_Format(PyExc_SystemError,
// "unexpected expression in assignment %d (line %d)",
// e->kind, e->lineno);
        return null;
    }

    /**
     * equivalent to initialize_token
     */
    private Token initializeToken(Token token) {
        if (token.type == Token.Kind.NAME) {
            String txt = getText(token);
            int l = txt.length();
            Object[][] kwlist;
            if (l < reservedKeywords.length && (kwlist = reservedKeywords[l]) != null) {
                for (Object[] kwAssoc : kwlist) {
                    if (txt.equals(kwAssoc[0])) {
                        token.type = (int) kwAssoc[1];
                        break;
                    }
                }
            }
        }
        return token;
    }

    /**
     * _PyPegen_new_type_comment
     */
    protected String newTypeComment(Object token) {
        return getText((Token) token);
    }

    /**
     * _PyPegen_join_sequences
     *
     */
    protected <T> T[] join(T[] a, T[] b) {
        if (a == null && b != null) {
            return b;
        }
        if (a != null && b == null) {
            return a;
        }

        if (a != null && b != null) {
            T[] result = Arrays.copyOf(a, a.length + b.length);
            System.arraycopy(b, 0, result, a.length, b.length);
            return result;
        }
        return null;
    }

    /**
     * _PyPegen_set_expr_context
     *
     * TODO: (tfel) We should try to avoid having to walk the parse tree so often. The git history
     * includes an attempt with a symbol and a scope stream synchronized to the token stream, but it
     * doesn't really work with the pegen generator.
     */
    protected ExprTy setExprContext(ExprTy node, ExprContext context) {
        return node.copyWithContext(context);
    }

    // debug methods
    private void indent(StringBuffer sb) {
        for (int i = 0; i < level; i++) {
            sb.append("  ");
        }
    }

    void debugMessage(String text) {
        debugMessage(text, true);
    }

    void debugMessage(String text, boolean indent) {
        StringBuffer sb = new StringBuffer();
        indent(sb);
        sb.append(text);
        System.out.print(sb.toString());
    }

    void debugMessageln(String text, Object... args) {
        StringBuffer sb = new StringBuffer();
        indent(sb);
        sb.append(String.format(text, args));
        System.out.println(sb.toString());
    }

    // Helper classes that are not really meaningful parts of the AST, just containers to move the
    // data where we need it.

    public static final class CmpopExprPair {
        final ExprTy.Compare.Operator op;
        final ExprTy expr;

        CmpopExprPair(ExprTy.Compare.Operator op, ExprTy expr) {
            this.op = op;
            this.expr = expr;
        }
    }

    public static final class KeyValuePair {
        final ExprTy key;
        final ExprTy value;

        KeyValuePair(ExprTy key, ExprTy value) {
            this.key = key;
            this.value = value;
        }

    }

    static ExprTy[] extractKeys(KeyValuePair[] l) {
        int len = l == null ? 0 : l.length;
        ExprTy[] keys = new ExprTy[len];
        for (int i = 0; i < len; i++) {
            keys[i] = l[i].key;
        }
        return keys;
    }

    static ExprTy[] extractValues(KeyValuePair[] l) {
        int len = l == null ? 0 : l.length;
        ExprTy[] values = new ExprTy[len];
        for (int i = 0; i < len; i++) {
            values[i] = l[i].value;
        }
        return values;
    }

    public static final class KeyPatternPair {
        final ExprTy key;
        final StmtTy.Match.Pattern pattern;

        KeyPatternPair(ExprTy key, StmtTy.Match.Pattern pattern) {
            this.key = key;
            this.pattern = pattern;
        }
    }

    public static final class NameDefaultPair {
        final ArgTy name;
        final ExprTy def;

        NameDefaultPair(ArgTy name, ExprTy def) {
            this.name = name;
            this.def = def;
        }
    }

    public static final class SlashWithDefault {
        final ArgTy[] plainNames;
        final NameDefaultPair[] namesWithDefaults;

        SlashWithDefault(ArgTy[] plainNames, NameDefaultPair[] namesWithDefaults) {
            this.plainNames = plainNames;
            this.namesWithDefaults = namesWithDefaults;
        }
    }

    public static final class StarEtc {
        final ArgTy varArg;
        final NameDefaultPair[] kwOnlyArgs;
        final ArgTy kwArg;

        StarEtc(ArgTy varArg, NameDefaultPair[] kwOnlyArgs, ArgTy kwArg) {
            this.varArg = varArg;
            this.kwOnlyArgs = kwOnlyArgs;
            this.kwArg = kwArg;
        }
    }

    public static final class KeywordOrStarred {
        final SSTNode element;
        final boolean isKeyword;

        KeywordOrStarred(SSTNode element, boolean isKeyword) {
            this.element = element;
            this.isKeyword = isKeyword;
        }
    }

    /**
     * _PyPegen_seq_extract_starred_exprs
     */
    static ExprTy[] extractStarredExpressions(KeywordOrStarred[] kwds) {
        List<ExprTy> list = new ArrayList<>();
        for (KeywordOrStarred n : kwds) {
            if (!n.isKeyword) {
                ExprTy element = (ExprTy) n.element;
                list.add(element);
            }
        }
        return list.toArray(new ExprTy[0]);
    }

    /**
     * _PyPegen_seq_delete_starred_exprs
     */
    static KeywordTy[] deleteStarredExpressions(KeywordOrStarred[] kwds) {
        List<KeywordTy> list = new ArrayList<>();
        for (KeywordOrStarred n : kwds) {
            if (n.isKeyword) {
                KeywordTy element = (KeywordTy) n.element;
                list.add(element);
            }
        }
        return list.toArray(new KeywordTy[0]);
    }

    /**
     * _PyPegen_map_names_to_ids
     */
    static String[] extractNames(ExprTy[] seq) {
        List<String> list = new ArrayList<>();
        for (ExprTy e : seq) {
            String id = ((ExprTy.Name) e).id;
            list.add(id);
        }
        return list.toArray(new String[0]);
    }

    /**
     * _PyPegen_collect_call_seqs
     */
    final ExprTy collectCallSequences(ExprTy[] a, KeywordOrStarred[] b, int startOffset, int endOffset) {
        if (b == null) {
            return factory.createCall(dummyName(), a, EMPTY_KWDS, startOffset, endOffset);
        } else {
            ExprTy[] starred = extractStarredExpressions(b);
            ExprTy[] args;
            if (starred.length > 0) {
                args = Arrays.copyOf(a, a.length + starred.length);
                System.arraycopy(starred, 0, args, a.length, starred.length);
            } else {
                args = a;
            }
            return factory.createCall(dummyName(), args, deleteStarredExpressions(b), startOffset, endOffset);
        }
    }
<<<<<<< HEAD
    
    private ExprTy visitContainer(ExprTy[] elements, TargetsType type) {
        if (elements == null) {
            return null;
        }
        ExprTy child;
        for (ExprTy expr : elements) {
            child = getInvalidTarget(expr, type);
            if (child != null) {
                return child;
            }
        }
        return null;
    }
    
    private ExprTy getInvalidTarget (ExprTy expr, TargetsType type) {
        if (expr == null) {
            return null;
        }
        if (expr instanceof ExprTy.List) {
            return visitContainer(((ExprTy.List)expr).elements, type);
        }
        if (expr instanceof ExprTy.Tuple) {
            return visitContainer(((ExprTy.Tuple)expr).elements, type);
        }
        if (expr instanceof ExprTy.Starred) {
            if (type == TargetsType.DEL_TARGETS) {
                return expr;
            }
            return getInvalidTarget(((ExprTy.Starred) expr).value, type);
        }
        if (expr instanceof ExprTy.Compare) {
            if (type == TargetsType.FOR_TARGETS) {
                ExprTy.Compare compare = (ExprTy.Compare) expr;
                if (compare.ops[0] == ExprTy.Compare.Operator.IN) {
                    return getInvalidTarget(compare.left, type);
                }
                return null;
            }
            return expr;
        }
        if (expr instanceof ExprTy.Name 
                || expr instanceof ExprTy.Subscript
                || expr instanceof ExprTy.Attribute) {
            return null;
        }
        return expr;
    }
    
    /**
     * RAISE_SYNTAX_ERROR_INVALID_TARGET
     */
    SSTNode raiseSyntaxErrorInvalidTarget(TargetsType type, ExprTy expr) {
        ExprTy invalidTarget = getInvalidTarget(expr, type);
        if (invalidTarget != null) {
            String message = (type == TargetsType.STAR_TARGETS || type == TargetsType.FOR_TARGETS) 
                    ? "cannot assign to %s" : "cannot delete %s";
            raiseSyntaxErrorKnownLocation(invalidTarget, message, getExprName(invalidTarget));
        }
        return raiseSyntaxError("invalid syntax");
    }
    
    /**
     * RAISE_SYNTAX_ERROR
     */
    SSTNode raiseSyntaxError(String msg, Object... argumetns) {
=======

    /**
     * RAISE_SYNTAX_ERROR
     */
    final SSTNode raiseSyntaxError(String msg, Object... arguments) {
>>>>>>> effc9cc3
        errorIndicator = true;
        Token errorToken = tokenizer.peekToken();
        errorCb.onError(ParserErrorCallback.ErrorType.Syntax, errorToken.startOffset, errorToken.endOffset, msg, arguments);
        return null;
    }

    /**
     * RAISE_ERROR_KNOWN_LOCATION the first param is a token, where error begins
     */
    SSTNode raiseSyntaxErrorKnownLocation(Token errorToken, String msg, Object... argument) {
        errorIndicator = true;
        errorCb.onError(ParserErrorCallback.ErrorType.Syntax, errorToken.startOffset, errorToken.endOffset, msg, argument);
        return null;
    }

    /**
     * RAISE_ERROR_KNOWN_LOCATION the first param is node, where error begins
     */
    SSTNode raiseSyntaxErrorKnownLocation(SSTNode where, String msg, Object... argument) {
        errorIndicator = true;
        errorCb.onError(ParserErrorCallback.ErrorType.Syntax, where.getStartOffset(), where.getEndOffset(), msg, argument);
        return null;
    }

    @SuppressWarnings("unused")
    // TODO implement the check
    final <T> T checkVersion(int version, String msg, T node) {
        return node;
    }
}<|MERGE_RESOLUTION|>--- conflicted
+++ resolved
@@ -63,7 +63,6 @@
 abstract class AbstractParser {
     protected static final ExprTy[] EMPTY_EXPR = new ExprTy[0];
     protected static final KeywordTy[] EMPTY_KWDS = new KeywordTy[0];
-<<<<<<< HEAD
     
     /**
      * Type of input input for the parser
@@ -86,9 +85,6 @@
     };
     
     
-=======
-
->>>>>>> effc9cc3
     /**
      * Corresponds to PyPARSE_BARRY_AS_BDFL, check whether <> should be used instead != .
      */
@@ -807,7 +803,6 @@
             return factory.createCall(dummyName(), args, deleteStarredExpressions(b), startOffset, endOffset);
         }
     }
-<<<<<<< HEAD
     
     private ExprTy visitContainer(ExprTy[] elements, TargetsType type) {
         if (elements == null) {
@@ -874,13 +869,6 @@
      * RAISE_SYNTAX_ERROR
      */
     SSTNode raiseSyntaxError(String msg, Object... argumetns) {
-=======
-
-    /**
-     * RAISE_SYNTAX_ERROR
-     */
-    final SSTNode raiseSyntaxError(String msg, Object... arguments) {
->>>>>>> effc9cc3
         errorIndicator = true;
         Token errorToken = tokenizer.peekToken();
         errorCb.onError(ParserErrorCallback.ErrorType.Syntax, errorToken.startOffset, errorToken.endOffset, msg, arguments);
