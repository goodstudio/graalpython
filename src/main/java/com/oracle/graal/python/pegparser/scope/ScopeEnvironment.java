/*
 * Copyright (c) 2021, Oracle and/or its affiliates. All rights reserved.
 * DO NOT ALTER OR REMOVE COPYRIGHT NOTICES OR THIS FILE HEADER.
 *
 * The Universal Permissive License (UPL), Version 1.0
 *
 * Subject to the condition set forth below, permission is hereby granted to any
 * person obtaining a copy of this software, associated documentation and/or
 * data (collectively the "Software"), free of charge and under any and all
 * copyright rights in the Software, and any and all patent rights owned or
 * freely licensable by each licensor hereunder covering either (i) the
 * unmodified Software as contributed to or provided by such licensor, or (ii)
 * the Larger Works (as defined below), to deal in both
 *
 * (a) the Software, and
 *
 * (b) any piece of software and/or hardware listed in the lrgrwrks.txt file if
 * one is included with the Software each a "Larger Work" to which the Software
 * is contributed by such licensors),
 *
 * without restriction, including without limitation the rights to copy, create
 * derivative works of, display, perform, and distribute the Software and make,
 * use, sell, offer for sale, import, export, have made, and have sold the
 * Software and the Larger Work(s), and to sublicense the foregoing rights on
 * either these or other terms.
 *
 * This license is subject to the following condition:
 *
 * The above copyright notice and either this complete permission notice or at a
 * minimum a reference to the UPL must be included in all copies or substantial
 * portions of the Software.
 *
 * THE SOFTWARE IS PROVIDED "AS IS", WITHOUT WARRANTY OF ANY KIND, EXPRESS OR
 * IMPLIED, INCLUDING BUT NOT LIMITED TO THE WARRANTIES OF MERCHANTABILITY,
 * FITNESS FOR A PARTICULAR PURPOSE AND NONINFRINGEMENT. IN NO EVENT SHALL THE
 * AUTHORS OR COPYRIGHT HOLDERS BE LIABLE FOR ANY CLAIM, DAMAGES OR OTHER
 * LIABILITY, WHETHER IN AN ACTION OF CONTRACT, TORT OR OTHERWISE, ARISING FROM,
 * OUT OF OR IN CONNECTION WITH THE SOFTWARE OR THE USE OR OTHER DEALINGS IN THE
 * SOFTWARE.
 */
package com.oracle.graal.python.pegparser.scope;

import java.util.Collections;
import java.util.EnumSet;
import java.util.HashMap;
import java.util.HashSet;
import java.util.Map.Entry;
import java.util.Stack;

import com.oracle.graal.python.pegparser.ExprContext;
import com.oracle.graal.python.pegparser.scope.Scope.DefUse;
import com.oracle.graal.python.pegparser.scope.Scope.ScopeFlags;
import com.oracle.graal.python.pegparser.scope.Scope.ScopeType;
import com.oracle.graal.python.pegparser.sst.AliasTy;
import com.oracle.graal.python.pegparser.sst.ArgTy;
import com.oracle.graal.python.pegparser.sst.ArgumentsTy;
import com.oracle.graal.python.pegparser.sst.ComprehensionTy;
import com.oracle.graal.python.pegparser.sst.ExprTy;
import com.oracle.graal.python.pegparser.sst.KeywordTy;
import com.oracle.graal.python.pegparser.sst.ModTy;
import com.oracle.graal.python.pegparser.sst.SSTNode;
import com.oracle.graal.python.pegparser.sst.SSTreeVisitor;
import com.oracle.graal.python.pegparser.sst.StmtTy;

/**
 * Roughly plays the role of CPython's {@code symtable}.
 *
 * Just like in CPython, the scope analysis uses two passes. The first simply visits everything and
 * creates {@link Scope} objects with some facts about the names. The second pass determines based
 * on the scope nestings which names are free, cells etc.
 */
public class ScopeEnvironment {
    final Scope topScope;
    final HashMap<SSTNode, Scope> blocks = new HashMap<>();

    public ScopeEnvironment(ModTy moduleNode) {
        // First pass, similar to the entry point `symtable_enter_block' on CPython
        FirstPassVisitor visitor = new FirstPassVisitor(moduleNode, this);
        topScope = visitor.currentScope;
        moduleNode.accept(visitor);

        // Second pass
        analyzeBlock(topScope, null, null, null);
    }

    @Override
    public String toString() {
        StringBuilder sb = new StringBuilder();
        sb.append("ScopeEnvironment\n");
        sb.append(topScope.toString(1));
        return sb.toString();
    }

    private void addScope(SSTNode node, Scope scope) {
        blocks.put(node, scope);
    }

    public Scope lookupScope(SSTNode node) {
        return blocks.get(node);
    }

    private void analyzeBlock(Scope scope, HashSet<String> bound, HashSet<String> free, HashSet<String> global) {
        HashSet<String> local = new HashSet<>();
        HashMap<String, DefUse> scopes = new HashMap<>();
        HashSet<String> newGlobal = new HashSet<>();
        HashSet<String> newFree = new HashSet<>();
        HashSet<String> newBound = new HashSet<>();

        if (scope.type == ScopeType.Class) {
            if (global != null) {
                newGlobal.addAll(global);
            }
            if (bound != null) {
                newBound.addAll(bound);
            }
        }

        for (Entry<String, EnumSet<DefUse>> e : scope.symbols.entrySet()) {
            analyzeName(scope, scopes, e.getKey(), e.getValue(), bound, local, free, global);
        }

        if (scope.type != ScopeType.Class) {
            if (scope.type == ScopeType.Function) {
                newBound.addAll(local);
            }
            if (bound != null) {
                newBound.addAll(bound);
            }
            if (global != null) {
                newGlobal.addAll(global);
            }
        } else {
            newBound.add("__class__");
        }

        HashSet<String> allFree = new HashSet<>();
        for (Scope s : scope.children) {
            // inline the logic from CPython's analyze_child_block
            HashSet<String> tempBound = new HashSet<>(newBound);
            HashSet<String> tempFree = new HashSet<>(newFree);
            HashSet<String> tempGlobal = new HashSet<>(newGlobal);
            analyzeBlock(s, tempBound, tempFree, tempGlobal);
            allFree.addAll(tempFree);
            if (s.flags.contains(ScopeFlags.HasFreeVars) || s.flags.contains(ScopeFlags.HasChildWithFreeVars)) {
                scope.flags.add(ScopeFlags.HasChildWithFreeVars);
            }
        }

        newFree.addAll(allFree);

        switch (scope.type) {
            case Function:
                analyzeCells(scopes, newFree);
                break;
            case Class:
                dropClassFree(scope, newFree);
                break;
            default:
                break;
        }

        updateSymbols(scope.symbols, scopes, bound, newFree, scope.type == ScopeType.Class);

        if (free != null) {
            free.addAll(newFree);
        }
    }

    private void analyzeName(Scope scope, HashMap<String, DefUse> scopes, String name, EnumSet<DefUse> flags, HashSet<String> bound, HashSet<String> local, HashSet<String> free,
                    HashSet<String> global) {
        if (flags.contains(DefUse.DefGlobal)) {
            if (flags.contains(DefUse.DefNonLocal)) {
                // TODO: SyntaxError:
                // "name '%s' is nonlocal and global", name
            }
            scopes.put(name, DefUse.GlobalExplicit);
            if (global != null) {
                global.add(name);
            }
            if (bound != null) {
                bound.remove(name);
            }
        } else if (flags.contains(DefUse.DefNonLocal)) {
            if (bound == null) {
                // TODO: SyntaxError:
                // "nonlocal declaration not allowed at module level"
            } else if (!bound.contains(name)) {
                // TODO: SyntaxError:
                // "no binding for nonlocal '%s' found", name
            }
            scopes.put(name, DefUse.Free);
            scope.flags.add(ScopeFlags.HasFreeVars);
            free.add(name);
        } else if (!Collections.disjoint(flags, DefUse.DefBound)) {
            scopes.put(name, DefUse.Local);
            local.add(name);
            if (global != null) {
                global.remove(name);
            }
        } else if (bound != null && bound.contains(name)) {
            scopes.put(name, DefUse.Free);
            scope.flags.add(ScopeFlags.HasFreeVars);
            free.add(name);
        } else if (global != null && global.contains(name)) {
            scopes.put(name, DefUse.GlobalImplicit);
        } else {
            if (scope.flags.contains(ScopeFlags.IsNested)) {
                scope.flags.add(ScopeFlags.HasFreeVars);
            }
            scopes.put(name, DefUse.GlobalImplicit);
        }
    }

    private void analyzeCells(HashMap<String, DefUse> scopes, HashSet<String> free) {
        for (Entry<String, DefUse> e : scopes.entrySet()) {
            if (e.getValue() != DefUse.Local) {
                continue;
            }
            String name = e.getKey();
            if (!free.contains(name)) {
                continue;
            }
            scopes.put(name, DefUse.Cell);
            free.remove(name);
        }
    }

    private void dropClassFree(Scope scope, HashSet<String> free) {
        if (free.remove("__class__")) {
            scope.flags.add(ScopeFlags.NeedsClassClosure);
        }
    }

    private void updateSymbols(HashMap<String, EnumSet<DefUse>> symbols, HashMap<String, DefUse> scopes, HashSet<String> bound, HashSet<String> free, boolean isClass) {
        for (Entry<String, EnumSet<DefUse>> e : symbols.entrySet()) {
            String name = e.getKey();
            DefUse vScope = scopes.get(name);
            assert !vScope.toString().startsWith("Def");
            // CPython now stores the VariableScope into the DefUse flags at a shifted offset
            e.getValue().add(vScope);
        }

        for (String name : free) {
            EnumSet<DefUse> v = symbols.get(name);
            if (v != null) {
                if (isClass && (v.contains(DefUse.DefGlobal) || !Collections.disjoint(v, DefUse.DefBound))) {
                    v.add(DefUse.DefFreeClass);
                }
            } else if (bound != null && !bound.contains(name)) {
            } else {
                symbols.put(name, EnumSet.of(DefUse.Free));
            }
        }
    }

    public static String mangle(String className, String name) {
        if (className == null || !name.startsWith("__")) {
            return name;
        }
        if (name.endsWith("__") || name.contains(".")) {
            return name;
        }
        int offset = 0;
        while (className.charAt(offset) == '_') {
            offset++;
            if (offset >= className.length()) {
                return name;
            }
        }
        return "_" + className.substring(offset) + name;
    }

    private final class FirstPassVisitor implements SSTreeVisitor<Void> {
        private final Stack<Scope> stack;
        private final HashMap<String, EnumSet<DefUse>> globals;
        private final ScopeEnvironment env;
        private Scope currentScope;
        private String currentClassName;

        private FirstPassVisitor(ModTy moduleNode, ScopeEnvironment env) {
            this.stack = new Stack<>();
            this.env = env;
            enterBlock(null, Scope.ScopeType.Module, moduleNode);
            this.globals = this.currentScope.symbols;
        }

        private void enterBlock(String name, Scope.ScopeType type, SSTNode ast) {
            Scope scope = new Scope(name, type, ast);
            env.addScope(ast, scope);
            stack.add(scope);
            if (type == Scope.ScopeType.Annotation) {
                return;
            }
            if (currentScope != null) {
                scope.comprehensionIterExpression = currentScope.comprehensionIterExpression;
                currentScope.children.add(scope);
            }
            currentScope = scope;
        }

        private void exitBlock() {
            stack.pop();
            currentScope = stack.peek();
        }

        private String mangle(String name) {
            return ScopeEnvironment.mangle(currentClassName, name);
        }

        private void addDef(String name, DefUse flag) {
            addDef(name, flag, currentScope);
        }

        private void addDef(String name, DefUse flag, Scope scope) {
            String mangled = mangle(name);
            EnumSet<DefUse> flags = scope.getUseOfName(mangled);
            if (flags != null) {
                if (flag == DefUse.DefParam && flags.contains(DefUse.DefParam)) {
                    // TODO: raises SyntaxError:
                    // "duplicate argument '%s' in function definition", name
                }
                flags.add(flag);
            } else {
                flags = EnumSet.of(flag);
            }
            if (scope.flags.contains(ScopeFlags.IsVisitingIterTarget)) {
                if (flags.contains(DefUse.DefGlobal) || flags.contains(DefUse.DefNonLocal)) {
                    // TODO: raises SyntaxError:
                    // "comprehension inner loop cannot rebind assignment expression target '%s'",
                    // name
                }
                flags.add(DefUse.DefCompIter);
            }
            scope.symbols.put(mangled, flags);
            switch (flag) {
                case DefParam:
                    scope.varnames.add(mangled);
                    break;
                case DefGlobal:
                    EnumSet<DefUse> globalFlags = globals.get(mangled);
                    if (globalFlags != null) {
                        globalFlags.add(flag);
                    } else {
                        globalFlags = EnumSet.of(flag);
                    }
                    globals.put(mangled, globalFlags);
                    break;
                default:
                    break;
            }
        }

        private void handleComprehension(ExprTy e, String scopeName, ComprehensionTy[] generators, ExprTy element, ExprTy value) {
            boolean isGenerator = e instanceof ExprTy.GeneratorExp;
            ComprehensionTy outermost = generators[0];
            currentScope.comprehensionIterExpression++;
            outermost.iter.accept(this);
            currentScope.comprehensionIterExpression--;
            enterBlock(scopeName, Scope.ScopeType.Function, e);
            try {
                if (outermost.isAsync) {
                    currentScope.flags.add(ScopeFlags.IsCoroutine);
                }
                currentScope.flags.add(ScopeFlags.IsComprehension);
                addDef(".0", DefUse.DefParam);
                currentScope.flags.add(ScopeFlags.IsVisitingIterTarget);
                outermost.target.accept(this);
                currentScope.flags.remove(ScopeFlags.IsVisitingIterTarget);
                visitSequence(outermost.ifs);
                for (int i = 1; i < generators.length; i++) {
                    generators[i].accept(this);
                }
                if (value != null) {
                    value.accept(this);
                }
                element.accept(this);
                if (currentScope.flags.contains(ScopeFlags.IsGenerator)) {
                    // TODO: syntax error 'yield' inside something
                }
                if (isGenerator) {
                    currentScope.flags.add(ScopeFlags.IsGenerator);
                }
            } finally {
                exitBlock();
            }
        }

        private void visitAnnotation(ExprTy expr) {
            enterBlock("_annotation", ScopeType.Annotation, expr);
            try {
                expr.accept(this);
            } finally {
                exitBlock();
            }
        }

        private void visitAnnotations(ArgTy[] args) {
            if (args != null) {
                for (ArgTy arg : args) {
                    if (arg.annotation != null) {
                        arg.annotation.accept(this);
                    }
                }
            }
        }

        private void visitAnnotations(StmtTy node, ArgumentsTy args, ExprTy returns) {
            if (args != null) {
                enterBlock("_annotation", ScopeType.Annotation, node);
                try {
                    visitAnnotations(args.posOnlyArgs);
                    visitAnnotations(args.args);
                    if (args.varArg != null && args.varArg.annotation != null) {
                        args.varArg.annotation.accept(this);
                    }
                    if (args.kwArg != null && args.kwArg.annotation != null) {
                        args.kwArg.annotation.accept(this);
                    }
                    visitAnnotations(args.kwOnlyArgs);
                } finally {
                    exitBlock();
                }
            }
            if (returns != null) {
                visitAnnotation(returns);
            }
        }

        @Override
        public Void visit(AliasTy node) {
            String importedName = node.asName == null ? node.name : node.asName;
            int dotIndex = importedName.indexOf('.');
            if (dotIndex >= 0) {
                importedName = importedName.substring(0, dotIndex);
            }
            if ("*".equals(importedName)) {
                if (!currentScope.isModule()) {
                    // TODO: syntax error: IMPORT_STAR not in module scope
                }
            } else {
                addDef(importedName, DefUse.DefImport);
            }
            return null;
        }

        @Override
        public Void visit(ArgTy node) {
            addDef(node.arg, DefUse.DefParam);
            return null;
        }

        @Override
        public Void visit(ArgumentsTy node) {
            visitSequence(node.posOnlyArgs);
            visitSequence(node.args);
            visitSequence(node.kwOnlyArgs);
            if (node.varArg != null) {
                node.varArg.accept(this);
                currentScope.flags.add(ScopeFlags.HasVarArgs);
            }
            if (node.kwArg != null) {
                node.kwArg.accept(this);
                currentScope.flags.add(ScopeFlags.HasVarKeywords);
            }
            return null;
        }

        @Override
        public Void visit(ExprTy.Attribute node) {
            node.value.accept(this);
            return null;
        }

        @Override
        public Void visit(ExprTy.Await node) {
            if (currentScope.type == ScopeType.Annotation) {
                // TODO: raise syntax error
            }
            node.value.accept(this);
            return null;
        }

        @Override
        public Void visit(ExprTy.BinOp node) {
            node.left.accept(this);
            node.right.accept(this);
            return null;
        }

        @Override
        public Void visit(ExprTy.BoolOp node) {
            visitSequence(node.values);
            return null;
        }

        @Override
        public Void visit(ExprTy.Call node) {
            node.func.accept(this);
            visitSequence(node.args);
            visitSequence(node.keywords);
            return null;
        }

        @Override
        public Void visit(ExprTy.Compare node) {
            node.left.accept(this);
            visitSequence(node.comparators);
            return null;
        }

        @Override
        public Void visit(ExprTy.Constant node) {
            return null;
        }

        @Override
        public Void visit(ExprTy.Dict node) {
            visitSequence(node.keys);
            visitSequence(node.values);
            return null;
        }

        @Override
        public Void visit(ExprTy.DictComp node) {
            handleComprehension(node, "dictcomp", node.generators, node.key, node.value);
            return null;
        }

        @Override
        public Void visit(ExprTy.FormattedValue node) {
            node.value.accept(this);
            if (node.formatSpec != null) {
                node.formatSpec.accept(this);
            }
            return null;
        }

        @Override
        public Void visit(ExprTy.GeneratorExp node) {
            handleComprehension(node, "genexp", node.generators, node.element, null);
            return null;
        }

        @Override
        public Void visit(ExprTy.IfExp node) {
            node.test.accept(this);
            node.body.accept(this);
            node.orElse.accept(this);
            return null;
        }

        @Override
        public Void visit(ExprTy.JoinedStr node) {
            visitSequence(node.values);
            return null;
        }

        @Override
        public Void visit(ExprTy.Lambda node) {
            if (node.args != null) {
                visitSequence(node.args.defaults);
                visitSequence(node.args.kwDefaults);
            }
            enterBlock("lambda", ScopeType.Function, node);
            try {
                if (node.args != null) {
                    node.args.accept(this);
                }
                node.body.accept(this);
            } finally {
                exitBlock();
            }
            return null;
        }

        @Override
        public Void visit(ExprTy.List node) {
            visitSequence(node.elements);
            return null;
        }

        @Override
        public Void visit(ExprTy.ListComp node) {
            handleComprehension(node, "listcomp", node.generators, node.element, null);
            return null;
        }

        @Override
        public Void visit(ExprTy.Name node) {
            addDef(node.id, node.context == ExprContext.Load ? DefUse.Use : DefUse.DefLocal);
            // Special-case super: it counts as a use of __class__
            if (node.context == ExprContext.Load && currentScope.type == ScopeType.Function &&
                            node.id.equals("super")) {
                addDef("__class__", DefUse.Use);
            }
            return null;
        }

        @Override
        public Void visit(ExprTy.NamedExpr node) {
            if (currentScope.type == ScopeType.Annotation) {
                // TODO: raise syntax error
            }
            if (currentScope.comprehensionIterExpression > 0) {
                // TODO: raise syntax error NAMED_EXPR_COMP_ITER_EXPR
            }
            if (currentScope.flags.contains(ScopeFlags.IsComprehension)) {
                // symtable_extend_namedexpr_scope
                String targetName = ((ExprTy.Name) node.target).id;
                for (int i = stack.size() - 1; i >= 0; i--) {
                    Scope s = stack.get(i);
                    // If we find a comprehension scope, check for conflict
                    if (s.flags.contains(ScopeFlags.IsComprehension)) {
                        if (s.getUseOfName(targetName).contains(DefUse.DefCompIter)) {
                            // TODO: raise NAMED_EXPR_COMP_CONFLICT
                        }
                        continue;
                    }
                    // If we find a FunctionBlock entry, add as GLOBAL/LOCAL or NONLOCAL/LOCAL
                    if (s.type == ScopeType.Function) {
                        EnumSet<DefUse> uses = s.getUseOfName(targetName);
                        if (uses.contains(DefUse.DefGlobal)) {
                            addDef(targetName, DefUse.DefGlobal);
                        } else {
                            addDef(targetName, DefUse.DefNonLocal);
                        }
                        currentScope.recordDirective(mangle(targetName), node.getStartOffset(), node.getEndOffset());
                        addDef(targetName, DefUse.DefLocal, s);
                        break;
                    }
                    // If we find a ModuleBlock entry, add as GLOBAL
                    if (s.type == ScopeType.Module) {
                        addDef(targetName, DefUse.DefGlobal);
                        currentScope.recordDirective(mangle(targetName), node.getStartOffset(), node.getEndOffset());
                        addDef(targetName, DefUse.DefGlobal, s);
                        break;
                    }
                    // Disallow usage in ClassBlock
                    if (s.type == ScopeType.Class) {
                        // TODO: Syntax error NAMED_EXPR_COMP_IN_CLASS
                    }
                }
            }
            node.value.accept(this);
            node.target.accept(this);
            return null;
        }

        @Override
        public Void visit(ExprTy.Set node) {
            visitSequence(node.elements);
            return null;
        }

        @Override
        public Void visit(ExprTy.SetComp node) {
            handleComprehension(node, "setcomp", node.generators, node.element, null);
            return null;
        }

        @Override
        public Void visit(ExprTy.Slice node) {
            if (node.lower != null) {
                node.lower.accept(this);
            }
            if (node.upper != null) {
                node.upper.accept(this);
            }
            if (node.step != null) {
                node.step.accept(this);
            }
            return null;
        }

        @Override
        public Void visit(ExprTy.Starred node) {
            node.value.accept(this);
            return null;
        }

        @Override
        public Void visit(ExprTy.Subscript node) {
            node.value.accept(this);
            node.slice.accept(this);
            return null;
        }

        @Override
        public Void visit(ExprTy.Tuple node) {
            visitSequence(node.elements);
            return null;
        }

        @Override
        public Void visit(ExprTy.UnaryOp node) {
            node.operand.accept(this);
            return null;
        }

        @Override
        public Void visit(ExprTy.Yield node) {
            if (currentScope.type == ScopeType.Annotation) {
                // TODO: raise syntax error
            }
            if (node.value != null) {
                node.value.accept(this);
            }
            currentScope.flags.add(ScopeFlags.IsGenerator);
            return null;
        }

        @Override
        public Void visit(ExprTy.YieldFrom node) {
            if (currentScope.type == ScopeType.Annotation) {
                // TODO: raise syntax error
            }
            if (node.value != null) {
                node.value.accept(this);
            }
            currentScope.flags.add(ScopeFlags.IsGenerator);
            return null;
        }

        @Override
        public Void visit(KeywordTy node) {
            node.value.accept(this);
            return null;
        }

        @Override
        public Void visit(ModTy.Expression node) {
            throw new UnsupportedOperationException("Not supported yet.");
        }

        @Override
        public Void visit(ModTy.FunctionType node) {
            throw new UnsupportedOperationException("Not supported yet.");
        }

        @Override
        public Void visit(ModTy.Interactive node) {
            throw new UnsupportedOperationException("Not supported yet.");
        }

        @Override
        public Void visit(ModTy.Module node) {
            visitSequence(node.body);
            return null;
        }

        @Override
        public Void visit(ModTy.TypeIgnore node) {
            throw new UnsupportedOperationException("Not supported yet.");
        }

        @Override
        public Void visit(StmtTy.AnnAssign node) {
            if (node.target instanceof ExprTy.Name) {
                ExprTy.Name name = (ExprTy.Name) node.target;
                EnumSet<DefUse> cur = currentScope.getUseOfName(mangle(name.id));
                if (cur.contains(DefUse.DefGlobal) || cur.contains(DefUse.DefNonLocal) &&
                                currentScope.symbols != globals &&
                                node.isSimple) {
                    // TODO: syntax error GLOBAL_ANNOT : NONLOCAL_ANNOT
                }
                if (node.isSimple) {
                    addDef(name.id, DefUse.DefAnnot);
                    addDef(name.id, DefUse.DefLocal);
                } else {
                    if (node.value != null) {
                        addDef(name.id, DefUse.DefLocal);
                    }
                }
            } else {
                node.target.accept(this);
            }
            visitAnnotation(node.annotation);
            if (node.value != null) {
                node.value.accept(this);
            }
            return null;
        }

        @Override
        public Void visit(StmtTy.Assert node) {
            node.test.accept(this);
            if (node.msg != null) {
                node.msg.accept(this);
            }
            return null;
        }

        @Override
        public Void visit(StmtTy.Assign node) {
            visitSequence(node.targets);
            node.value.accept(this);
            return null;
        }

        @Override
        public Void visit(StmtTy.AsyncFor node) {
            throw new UnsupportedOperationException("Not supported yet.");
        }

        @Override
        public Void visit(StmtTy.AsyncFunctionDef node) {
            throw new UnsupportedOperationException("Not supported yet.");
        }

        @Override
        public Void visit(StmtTy.AsyncWith node) {
            throw new UnsupportedOperationException("Not supported yet.");
        }

        @Override
        public Void visit(StmtTy.AugAssign node) {
            node.target.accept(this);
            node.value.accept(this);
            return null;
        }

        @Override
        public Void visit(StmtTy.ClassDef node) {
            addDef(node.name, DefUse.DefLocal);
            visitSequence(node.bases);
            visitSequence(node.keywords);
            visitSequence(node.decoratorList);
            String tmp = currentClassName;
            enterBlock(node.name, ScopeType.Class, node);
            try {
                currentClassName = node.name;
                visitSequence(node.body);
            } finally {
                currentClassName = tmp;
                exitBlock();
            }
            return null;
        }

        @Override
        public Void visit(StmtTy.Delete node) {
            visitSequence(node.targets);
            return null;
        }

        @Override
        public Void visit(StmtTy.Expr node) {
            node.value.accept(this);
            return null;
        }

        @Override
        public Void visit(StmtTy.For node) {
            node.target.accept(this);
            node.iter.accept(this);
            visitSequence(node.body);
            visitSequence(node.orElse);
            return null;
        }

        @Override
        public Void visit(StmtTy.FunctionDef node) {
            addDef(node.name, DefUse.DefLocal);
            if (node.args != null) {
                visitSequence(node.args.defaults);
                visitSequence(node.args.kwDefaults);
            }
            visitAnnotations(node, node.args, node.returns);
            visitSequence(node.decoratorList);
            enterBlock(node.name, ScopeType.Function, node);
            try {
                if (node.args != null) {
                    node.args.accept(this);
                }
                visitSequence(node.body);
            } finally {
                exitBlock();
            }
            return null;
        }

        @Override
        public Void visit(StmtTy.Global node) {
            for (String n : node.names) {
                // EnumSet<DefUse> f = currentScope.symbols.get(mangle(n));
                // TODO: error if DEF_PARAM | DEF_LOCAL | USE | DEF_ANNOT
                addDef(n, DefUse.DefGlobal);
                currentScope.recordDirective(n, node.getStartOffset(), node.getEndOffset());
            }
            return null;
        }

        @Override
        public Void visit(StmtTy.If node) {
            node.test.accept(this);
            visitSequence(node.body);
            visitSequence(node.orElse);
            return null;
        }

        @Override
        public Void visit(StmtTy.Import node) {
            visitSequence(node.names);
            return null;
        }

        @Override
        public Void visit(StmtTy.ImportFrom node) {
            visitSequence(node.names);
            return null;
        }

        @Override
        public Void visit(StmtTy.Match node) {
            node.subject.accept(this);
            visitSequence(node.cases);
            return null;
        }

        @Override
        public Void visit(StmtTy.Match.Case node) {
            throw new UnsupportedOperationException("Not supported yet.");
        }

        @Override
        public Void visit(StmtTy.Match.Pattern.MatchAs node) {
            throw new UnsupportedOperationException("Not supported yet.");
        }

        @Override
        public Void visit(StmtTy.Match.Pattern.MatchClass node) {
            throw new UnsupportedOperationException("Not supported yet.");
        }

        @Override
        public Void visit(StmtTy.Match.Pattern.MatchMapping node) {
            throw new UnsupportedOperationException("Not supported yet.");
        }

        @Override
        public Void visit(StmtTy.Match.Pattern.MatchOr node) {
            throw new UnsupportedOperationException("Not supported yet.");
        }

        @Override
        public Void visit(StmtTy.Match.Pattern.MatchSequence node) {
            throw new UnsupportedOperationException("Not supported yet.");
        }

        @Override
        public Void visit(StmtTy.Match.Pattern.MatchSingleton node) {
            throw new UnsupportedOperationException("Not supported yet.");
        }

        @Override
        public Void visit(StmtTy.Match.Pattern.MatchStar node) {
            throw new UnsupportedOperationException("Not supported yet.");
        }

        @Override
        public Void visit(StmtTy.Match.Pattern.MatchValue node) {
            throw new UnsupportedOperationException("Not supported yet.");
        }

        @Override
        public Void visit(StmtTy.NonLocal node) {
            for (String n : node.names) {
                // EnumSet<DefUse> f = currentScope.symbols.get(mangle(n));
                // TODO: error if DEF_PARAM | DEF_LOCAL | USE | DEF_ANNOT
                addDef(n, DefUse.DefNonLocal);
                currentScope.recordDirective(n, node.getStartOffset(), node.getEndOffset());
            }
            return null;
        }

        @Override
        public Void visit(StmtTy.Raise node) {
            if (node.exc != null) {
                node.exc.accept(this);
                if (node.cause != null) {
                    node.cause.accept(this);
                }
            }
            return null;
        }

        @Override
        public Void visit(StmtTy.Return node) {
            if (node.value != null) {
                node.value.accept(this);
            }
            return null;
        }

        @Override
        public Void visit(StmtTy.Try node) {
            visitSequence(node.body);
            visitSequence(node.orElse);
            visitSequence(node.handlers);
            visitSequence(node.finalBody);
            return null;
        }

        @Override
        public Void visit(StmtTy.Try.ExceptHandler node) {
            if (node.type != null) {
                node.type.accept(this);
            }
            if (node.name != null) {
                addDef(node.name, DefUse.Local);
            }
            visitSequence(node.body);
            return null;
        }

        @Override
        public Void visit(StmtTy.While node) {
            node.test.accept(this);
            visitSequence(node.body);
            visitSequence(node.orElse);
            return null;
        }

        @Override
        public Void visit(StmtTy.With node) {
            visitSequence(node.items);
            visitSequence(node.body);
            return null;
        }

        @Override
        public Void visit(StmtTy.With.Item node) {
<<<<<<< HEAD
            node.contextExpr.accept(this);
            if (node.optionalVars != null) {
                node.optionalVars.accept(this);
            }
=======
>>>>>>> 6605374a
            return null;
        }

        @Override
        public Void visit(ComprehensionTy aThis) {
            throw new UnsupportedOperationException("Not supported yet.");
        }

        @Override
        public Void visit(StmtTy.Break aThis) {
            return null;
        }

        @Override
        public Void visit(StmtTy.Continue aThis) {
            return null;
        }

        @Override
        public Void visit(StmtTy.Pass aThis) {
            return null;
        }
    }
}<|MERGE_RESOLUTION|>--- conflicted
+++ resolved
@@ -1030,13 +1030,10 @@
 
         @Override
         public Void visit(StmtTy.With.Item node) {
-<<<<<<< HEAD
             node.contextExpr.accept(this);
             if (node.optionalVars != null) {
                 node.optionalVars.accept(this);
             }
-=======
->>>>>>> 6605374a
             return null;
         }
 
