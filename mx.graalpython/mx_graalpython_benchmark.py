--- conflicted
+++ resolved
@@ -284,11 +284,7 @@
             if mx.suite("sulong-managed", fatalIfMissing=False):
                 dists.append('SULONG_MANAGED')
 
-<<<<<<< HEAD
-        extra_polyglot_args += ["--experimental-options", "--python.CAPI=%s" % SUITE.extensions._get_capi_home() ]
-=======
         extra_polyglot_args += ["--python.CAPI=%s" % SUITE.extensions._get_capi_home()]
->>>>>>> 47e380d8
 
         vm_args = mx.get_runtime_jvm_args(dists, cp_suffix=self._cp_suffix, cp_prefix=self._cp_prefix)
         if isinstance(self._extra_vm_args, list):
