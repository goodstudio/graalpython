--- conflicted
+++ resolved
@@ -44,11 +44,7 @@
             },
             {
                 "name": "sulong",
-<<<<<<< HEAD
-                "version": "608db40a4c9e14093d6d8135bfbb3982d58147e0",
-=======
-                "version": "2e92894481917d92f170a713a9f03f99db600fe6",
->>>>>>> 9e4a471d
+                "version": "102dcd8ab124628a0d1cfc10e333e71a4a212f1a",
                 "subdir": True,
                 "urls": [
                     {"url": "https://github.com/oracle/graal", "kind": "git"},
@@ -56,11 +52,7 @@
             },
             {
                 "name": "regex",
-<<<<<<< HEAD
-                "version": "608db40a4c9e14093d6d8135bfbb3982d58147e0",
-=======
-                "version": "2e92894481917d92f170a713a9f03f99db600fe6",
->>>>>>> 9e4a471d
+                "version": "102dcd8ab124628a0d1cfc10e333e71a4a212f1a",
                 "subdir": True,
                 "urls": [
                     {"url": "https://github.com/oracle/graal", "kind": "git"},
