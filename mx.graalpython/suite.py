--- conflicted
+++ resolved
@@ -9,13 +9,8 @@
     "name": "graalpython",
     "versionConflictResolution": "latest",
 
-<<<<<<< HEAD
-    "version": "1.0.0-rc13",
-    "release": True,
-=======
     "version": "1.0.0-rc14",
     "release": False,
->>>>>>> ce9df960
     "groupId": "org.graalvm.graalpython",
     "url": "http://www.graalvm.org/",
 
@@ -49,7 +44,7 @@
             },
             {
                 "name": "sulong",
-                "version": "db79f81716886b7883370cd6ea1bbf5c42966fa5",
+                "version": "e9873eb1423154f09a5a60a89bc9321ffef93f91",
                 "subdir": True,
                 "urls": [
                     {"url": "https://github.com/oracle/graal", "kind": "git"},
@@ -57,7 +52,7 @@
             },
             {
                 "name": "regex",
-                "version": "db79f81716886b7883370cd6ea1bbf5c42966fa5",
+                "version": "e9873eb1423154f09a5a60a89bc9321ffef93f91",
                 "subdir": True,
                 "urls": [
                     {"url": "https://github.com/oracle/graal", "kind": "git"},
