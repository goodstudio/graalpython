# Copyright (c) 2018, 2019, Oracle and/or its affiliates.
# Copyright (c) 2013, Regents of the University of California
#
# All rights reserved.
#
# Redistribution and use in source and binary forms, with or without modification, are
# permitted provided that the following conditions are met:
#
# 1. Redistributions of source code must retain the above copyright notice, this list of
# conditions and the following disclaimer.
# 2. Redistributions in binary form must reproduce the above copyright notice, this list of
# conditions and the following disclaimer in the documentation and/or other materials provided
# with the distribution.
#
# THIS SOFTWARE IS PROVIDED BY THE COPYRIGHT HOLDERS AND CONTRIBUTORS "AS IS" AND ANY EXPRESS
# OR IMPLIED WARRANTIES, INCLUDING, BUT NOT LIMITED TO, THE IMPLIED WARRANTIES OF
# MERCHANTABILITY AND FITNESS FOR A PARTICULAR PURPOSE ARE DISCLAIMED. IN NO EVENT SHALL THE
# COPYRIGHT HOLDER OR CONTRIBUTORS BE LIABLE FOR ANY DIRECT, INDIRECT, INCIDENTAL, SPECIAL,
# EXEMPLARY, OR CONSEQUENTIAL DAMAGES (INCLUDING, BUT NOT LIMITED TO, PROCUREMENT OF SUBSTITUTE
# GOODS OR SERVICES; LOSS OF USE, DATA, OR PROFITS; OR BUSINESS INTERRUPTION) HOWEVER CAUSED
# AND ON ANY THEORY OF LIABILITY, WHETHER IN CONTRACT, STRICT LIABILITY, OR TORT (INCLUDING
# NEGLIGENCE OR OTHERWISE) ARISING IN ANY WAY OUT OF THE USE OF THIS SOFTWARE, EVEN IF ADVISED
# OF THE POSSIBILITY OF SUCH DAMAGE.
from __future__ import print_function

import os
import platform
import re
import shutil
import sys
import tempfile
from argparse import ArgumentParser

import mx
import mx_benchmark
import mx_gate
import mx_sdk
import mx_subst
from mx_gate import Task
from mx_graalpython_bench_param import PATH_MESO, BENCHMARKS
from mx_graalpython_benchmark import PythonBenchmarkSuite, python_vm_registry, CPythonVm, PyPyVm, GraalPythonVm, \
    CONFIGURATION_DEFAULT, CONFIG_EXPERIMENTAL_SPLITTING, CONFIGURATION_SANDBOXED
from mx_unittest import unittest

SUITE = mx.suite('graalpython')
SUITE_COMPILER = mx.suite("compiler", fatalIfMissing=False)
SUITE_SULONG = mx.suite("sulong")


def _get_core_home():
    return os.path.join(SUITE.dir, "graalpython", "lib-graalpython")


def _get_stdlib_home():
    return os.path.join(SUITE.dir, "graalpython", "lib-python", "3")


def _get_svm_binary():
    return os.path.join(SUITE.dir, "graalpython-svm")


def __get_svm_binary_from_graalvm():
    vmdir = os.path.join(mx.suite("truffle").dir, "..", "vm")
    return os.path.join(vmdir, "mxbuild", "-".join([mx.get_os(), mx.get_arch()]), "graalpython.image", "graalpython")


def _extract_graalpython_internal_options(args):
    non_internal = []
    additional_dists = []
    for arg in args:
        # Class path extensions
        if arg.startswith('-add-dist='):
            additional_dists += [arg[10:]]
        else:
            non_internal += [arg]

    return non_internal, additional_dists


def check_vm(vm_warning=True, must_be_jvmci=False):
    if not SUITE_COMPILER:
        if must_be_jvmci:
            print('** Error ** : graal compiler was not found!')
            sys.exit(1)

        if vm_warning:
            print('** warning ** : graal compiler was not found!! Executing using standard VM..')


def get_jdk():
    if SUITE_COMPILER:
        tag = 'jvmci'
    else:
        tag = None
    return mx.get_jdk(tag=tag)


def python(args):
    """run a Python program or shell"""
    do_run_python(args)


def do_run_python(args, extra_vm_args=None, env=None, jdk=None, **kwargs):
    if not env:
        env = os.environ

    check_vm_env = env.get('GRAALPYTHON_MUST_USE_GRAAL', False)
    if check_vm_env:
        if check_vm_env == '1':
            check_vm(must_be_jvmci=True)
        elif check_vm_env == '0':
            check_vm()

    dists = ['GRAALPYTHON']

    vm_args, graalpython_args = mx.extract_VM_args(args, useDoubleDash=True, defaultAllVMArgs=False)
    graalpython_args, additional_dists = _extract_graalpython_internal_options(graalpython_args)
    dists += additional_dists
    if '--python.WithJavaStacktrace' not in graalpython_args:
        graalpython_args.insert(0, '--python.WithJavaStacktrace')

    if SUITE_SULONG:
        dists.append('SULONG')
        if mx.suite("sulong-managed", fatalIfMissing=False):
            dists.append('SULONG_MANAGED')
<<<<<<< HEAD
            # TODO Remove this as soon as the llvm home directory layout problem is solved.
            vm_args += [mx_subst.path_substitutions.substitute('-Dpolyglot.llvm.libraryPath=<path:SULONG_LIBS>')]
=======
>>>>>>> 3135eaa6

    graalpython_args.insert(0, '--experimental-options=true')

    # Try eagerly to include tools on Tim's computer
    if not mx.suite("/tools", fatalIfMissing=False):
        def _is_user(user, home=None):
            if home:
                return os.environ.get("USER") == user and os.environ.get(home)
            return os.environ.get("USER") == user

        if _is_user("tim", "MAGLEV_HOME") or _is_user("cbasca") or _is_user("fa"):
            SUITE.import_suite("tools", version=None, urlinfos=None, in_subdir=True)
            dists.append('CHROMEINSPECTOR')
            if SUITE_SULONG:
                vm_args.append("-Dpolyglot.llvm.enableLVI=true")

    vm_args += mx.get_runtime_jvm_args(dists, jdk=jdk)

    if not jdk:
        jdk = get_jdk()

    # default: assertion checking is enabled
    if extra_vm_args is None or '-da' not in extra_vm_args:
        vm_args += ['-ea', '-esa']

    if extra_vm_args:
        vm_args += extra_vm_args

    vm_args.append("com.oracle.graal.python.shell.GraalPythonMain")
    return mx.run_java(vm_args + graalpython_args, jdk=jdk, **kwargs)


def punittest(args):
    if '--regex' in args:
        mx.abort('--regex is not supported for punittest')
    # IMPORTANT! This must not be --suite graalpython, because a
    # --dynamicimports sulong will otherwise not put sulong.jar on the
    # classpath, which means we cannot run our C extension tests!
    unittest(args + ['--regex', r'(graal\.python)|(com\.oracle\.truffle\.tck\.tests)', "-Dgraal.TraceTruffleCompilation=true"])


def nativebuild(args):
    mx.build(["--only", "com.oracle.graal.python.cext,GRAALPYTHON,GRAALPYTHON_GRAALVM_SUPPORT"])


def nativeclean(args):
    mx.run(['find', SUITE.dir, '-name', '*.bc', '-delete'])


def python3_unittests(args):
    mx.run(["python3", "graalpython/com.oracle.graal.python.test/src/python_unittests.py", "-v"] + args)


# mx gate --tags pythonbenchmarktest
# mx gate --tags pythontest
# mx gate --tags fulltest

AOT_INCOMPATIBLE_TESTS = ["test_interop.py"]

class GraalPythonTags(object):
    junit = 'python-junit'
    unittest = 'python-unittest'
    cpyext = 'python-cpyext'
    cpyext_managed = 'python-cpyext-managed'
    cpyext_sandboxed = 'python-cpyext-sandboxed'
    svmunit = 'python-svm-unittest'
    downstream = 'python-downstream'
    graalvm = 'python-graalvm'
    license = 'python-license'


def python_gate(args):
    if not os.environ.get("JDT"):
        find_jdt()
    if not os.environ.get("ECLIPSE_EXE"):
        find_eclipse()
    if "--tags" not in args:
        args += ["--tags", "fullbuild,style,python-junit,python-unittest,python-license,python-downstream"]
    return mx.command_function("gate")(args)


def find_jdt():
    pardir = os.path.abspath(os.path.join(SUITE.dir, ".."))
    for f in [os.path.join(SUITE.dir, f) for f in os.listdir(SUITE.dir)] + [os.path.join(pardir, f) for f in os.listdir(pardir)]:
        if os.path.basename(f).startswith("ecj-") and os.path.basename(f).endswith(".jar"):
            mx.log("Automatically choosing %s for JDT" % f)
            os.environ["JDT"] = f
            return


def find_eclipse():
    pardir = os.path.abspath(os.path.join(SUITE.dir, ".."))
    for f in [os.path.join(SUITE.dir, f) for f in os.listdir(SUITE.dir)] + [os.path.join(pardir, f) for f in os.listdir(pardir)]:
        if os.path.basename(f) == "eclipse" and os.path.isdir(f):
            mx.log("Automatically choosing %s for Eclipse" % f)
            eclipse_exe = os.path.join(f, "eclipse")
            if os.path.exists(eclipse_exe):
                os.environ["ECLIPSE_EXE"] = eclipse_exe
                return


def python_build_svm(args):
    mx.run_mx(
        ["--dynamicimports", "/substratevm,/vm", "build",
         "--force-deprecation-as-warning", "--dependencies",
         "GRAAL_MANAGEMENT,graalpython.image"],
        nonZeroIsFatal=True
    )
    shutil.copy(__get_svm_binary_from_graalvm(), _get_svm_binary())


_SVM_ARGS = ["--dynamicimports", "/vm,/tools,/substratevm",
             "--disable-polyglot", "--disable-libpolyglot"]


def python_svm(args):
    mx.run_mx(_SVM_ARGS + ["build"])
    out = mx.OutputCapture()
    mx.run_mx(_SVM_ARGS + ["graalvm-home"], out=mx.TeeOutputCapture(out))
    svm_image = os.path.join(out.data.strip(), "bin", "graalpython")
    mx.run([svm_image] + args)
    return svm_image


def gate_unittests(args=None, subdir=""):
    args = args or []
    _graalpytest_driver = "graalpython/com.oracle.graal.python.test/src/graalpytest.py"
    _test_project = "graalpython/com.oracle.graal.python.test/"
    for idx, arg in enumerate(args):
        if arg.startswith("--subdir="):
            subdir = args.pop(idx).split("=")[1]
            break
    test_args = [_graalpytest_driver, "-v", _test_project + "src/tests/" + subdir]
    if "--" in args:
        idx = args.index("--")
        pre_args = args[:idx]
        post_args = args[idx + 1:]
    else:
        pre_args = []
        post_args = args
    mx.command_function("python")(["--experimental-options=true", "--python.CatchAllExceptions=true"] + pre_args + test_args + post_args)
    if platform.system() != 'Darwin':
        # TODO: re-enable when python3 is available on darwin
        mx.log("Running tests with CPython")
        mx.run(["python3"] + test_args, nonZeroIsFatal=True)
    if platform.system() != 'Darwin' and not pre_args and not post_args and not subdir:
        mx.log("Running cpyext tests with opaque FS")
        test_args = [_graalpytest_driver, "-v", _test_project + "src/tests/cpyext/"]
        mx.command_function("python")(["--experimental-options=true", "--python.CatchAllExceptions=true", "--python.OpaqueFilesystem"] + pre_args + test_args + post_args)


def run_python_unittests(python_binary, args=None, aot_compatible=True, exclude=None):
    args = args or []
    exclude = exclude or []
    # tests root directory
    tests_folder = os.path.join(SUITE.dir, "graalpython", "com.oracle.graal.python.test", "src", "tests")

    # list of excluded tests
    if aot_compatible:
        exclude += AOT_INCOMPATIBLE_TESTS

    def is_included(path):
        if path.endswith(".py"):
            basename = os.path.basename(path)
            return basename.startswith("test_") and basename not in exclude
        return False

    # list all 1st-level tests and exclude the SVM-incompatible ones
    testfiles = []
    paths = [tests_folder]
    while paths:
        path = paths.pop()
        if is_included(path):
            testfiles.append(path)
        else:
            try:
                paths += [(path + f if path.endswith("/") else "%s/%s" % (path, f)) for f in
                          os.listdir(path)]
            except OSError:
                pass

    args += [os.path.join(SUITE.dir, "graalpython", "com.oracle.graal.python.test", "src", "graalpytest.py"), "-v"]
    args += testfiles
    return mx.run([python_binary] + args, nonZeroIsFatal=True)


def graalpython_gate_runner(args, tasks):
    with Task('GraalPython JUnit', tasks, tags=[GraalPythonTags.junit]) as task:
        if task:
            punittest(['--verbose'])

    with Task('GraalPython Python tests', tasks, tags=[GraalPythonTags.unittest]) as task:
        if task:
            gate_unittests()

    with Task('GraalPython C extension tests', tasks, tags=[GraalPythonTags.cpyext]) as task:
        if task:
            # we deliberately added this to test the combination of Sulong and 'mx_unittest'
            unittest(['--regex', re.escape('com.oracle.graal.python.test.module.MemoryviewTest'),
                      "-Dgraal.TraceTruffleCompilation=true"])

            gate_unittests(subdir="cpyext/")


    with Task('GraalPython C extension managed tests', tasks, tags=[GraalPythonTags.cpyext_managed]) as task:
        if task:
            mx.run_mx(["--dynamicimports", "sulong-managed", "python-gate-unittests", "--llvm.configuration=managed", "--subdir=cpyext", "--"])

    with Task('GraalPython C extension sandboxed tests', tasks, tags=[GraalPythonTags.cpyext_sandboxed]) as task:
        if task:
            mx.run_mx(["--dynamicimports", "sulong-managed", "python-gate-unittests", "--llvm.configuration=sandboxed", "--subdir=cpyext", "--"])

    with Task('GraalPython Python tests on SVM', tasks, tags=[GraalPythonTags.svmunit]) as task:
        if task:
            svm_image_name = python_svm(["-h"])
            run_python_unittests(svm_image_name)

    with Task('GraalPython license header update', tasks, tags=[GraalPythonTags.license]) as task:
        if task:
            python_checkcopyrights([])

    with Task('GraalPython GraalVM shared-library build', tasks, tags=[GraalPythonTags.downstream, GraalPythonTags.graalvm]) as task:
        if task:
            run_shared_lib_test()

    with Task('GraalPython GraalVM build', tasks, tags=[GraalPythonTags.downstream, GraalPythonTags.graalvm]) as task:
        if task:
            svm_image = python_svm(["--version"])
            benchmark = os.path.join(PATH_MESO, "image-magix.py")
            out = mx.OutputCapture()
            mx.run(
                [svm_image, benchmark],
                nonZeroIsFatal=True,
                out=mx.TeeOutputCapture(out)
            )
            success = "\n".join([
                "[0, 0, 0, 0, 0, 0, 10, 10, 10, 0, 0, 10, 3, 10, 0, 0, 10, 10, 10, 0, 0, 0, 0, 0, 0]",
            ])
            if success not in out.data:
                mx.abort('Output from generated SVM image "' + svm_image + '" did not match success pattern:\n' + success)


mx_gate.add_gate_runner(SUITE, graalpython_gate_runner)


def run_shared_lib_test(args=None):
    mx.run_mx(
        ["--dynamicimports", "/substratevm,/vm",
         "build", "--force-deprecation-as-warning", "--dependencies",
         "GRAAL_MANAGEMENT,POLYGLOT_NATIVE_API_HEADERS,libpolyglot.so.image"],
        nonZeroIsFatal=True
    )
    vmdir = os.path.join(mx.suite("truffle").dir, "..", "vm")
    svm_lib_path = os.path.join(vmdir, "mxbuild", "-".join([mx.get_os(), mx.get_arch()]), "libpolyglot.so.image")
    fd = name = progname = None
    try:
        fd, name = tempfile.mkstemp(suffix='.c')
        os.write(fd, """
        #include "stdio.h"
        #include "polyglot_api.h"

        #define assert_ok(msg, f) { if (!(f)) { \\
             const poly_extended_error_info* error_info; \\
             poly_get_last_error_info(isolate_thread, &error_info); \\
             fprintf(stderr, "%s\\n", error_info->error_message); \\
             return fprintf(stderr, "%s\\n", msg); } } while (0)

        poly_isolate global_isolate;
        poly_thread isolate_thread;
        poly_engine engine;
        poly_context context;

        static poly_status create_context() {
            poly_status status;

            if (poly_attach_thread(global_isolate, &isolate_thread)) {
                return poly_generic_failure;
            }

            poly_engine_builder engine_builder;
            status = poly_create_engine_builder(isolate_thread, &engine_builder);
            if (status != poly_ok) {
                return status;
            }
            status = poly_engine_builder_build(isolate_thread, engine_builder, &engine);
            if (status != poly_ok) {
                return status;
            }
            poly_context_builder builder;
            status = poly_create_context_builder(isolate_thread, NULL, 0, &builder);
            if (status != poly_ok) {
                return status;
            }
            status = poly_context_builder_engine(isolate_thread, builder, engine);
            if (status != poly_ok) {
                return status;
            }
            status = poly_context_builder_option(isolate_thread, builder, "python.VerboseFlag", "true");
            if (status != poly_ok) {
            return status;
            }
            status = poly_context_builder_allow_io(isolate_thread, builder, true);
            if (status != poly_ok) {
            return status;
            }
            status = poly_context_builder_build(isolate_thread, builder, &context);
            if (status != poly_ok) {
                return status;
            }

            return poly_ok;
        }

        static poly_status tear_down_context() {
            poly_status status = poly_context_close(isolate_thread, context, true);
            if (status != poly_ok) {
                return status;
            }

            status = poly_engine_close(isolate_thread, engine, true);
            if (status != poly_ok) {
                return status;
            }

            if (poly_detach_thread(isolate_thread)) {
                return poly_ok;
            }

            return poly_ok;
        }

        static int test_basic_python_function() {
            assert_ok("Context creation failed.", create_context() == poly_ok);

            poly_value func;
            assert_ok("function eval failed", poly_context_eval(isolate_thread, context, "python", "test_func", "def test_func(x):\\n  return x * x\\ntest_func", &func) == poly_ok);
            int32_t arg_value = 42;
            poly_value primitive_object;
            assert_ok("create argument failed", poly_create_int32(isolate_thread, context, arg_value, &primitive_object) == poly_ok);
            poly_value arg[1] = {primitive_object};
            poly_value value;
            assert_ok("invocation was unsuccessful", poly_value_execute(isolate_thread, func, arg, 1, &value) == poly_ok);

            int32_t result_value;
            poly_value_as_int32(isolate_thread, value, &result_value);

            assert_ok("value computation was incorrect", result_value == 42 * 42);
            assert_ok("Context tear down failed.", tear_down_context() == poly_ok);
            return 0;
        }

        int32_t main(int32_t argc, char **argv) {
            poly_isolate_params isolate_params = {};
            if (poly_create_isolate(&isolate_params, &global_isolate, &isolate_thread)) {
                return 1;
            }
            return test_basic_python_function();
        }
        """)
        os.close(fd)
        progname = os.path.join(SUITE.dir, "graalpython-embedded-tool")
        mx.log("".join(["Running ", "'clang", "-I%s" % svm_lib_path, "-L%s" % svm_lib_path, name, "-o", progname, "-lpolyglot"]))
        mx.run(["clang", "-I%s" % svm_lib_path, "-L%s" % svm_lib_path, name, "-o%s" % progname, "-lpolyglot"], nonZeroIsFatal=True)
        mx.log("Running " + progname + " with LD_LIBRARY_PATH " + svm_lib_path)
        mx.run(["ls", "-l", progname])
        mx.run(["ls", "-l", svm_lib_path])
        run_env = {"LD_LIBRARY_PATH": svm_lib_path, "GRAAL_PYTHONHOME": os.environ["GRAAL_PYTHONHOME"]}
        print(run_env)
        mx.run([progname], env=run_env)
    finally:
        try:
            os.unlink(progname)
        except:
            pass
        try:
            os.close(fd)
        except:
            pass
        try:
            os.unlink(name)
        except:
            pass


class ArchiveProject(mx.ArchivableProject):
    def __init__(self, suite, name, deps, workingSets, theLicense, **args):
        super(ArchiveProject, self).__init__(suite, name, deps, workingSets, theLicense)

    def output_dir(self):
        if hasattr(self, "outputFile"):
            self.outputFile = mx_subst.path_substitutions.substitute(self.outputFile)
            return os.path.dirname(os.path.join(self.dir, self.outputFile))
        else:
            assert hasattr(self, "outputDir")
            self.outputDir = mx_subst.path_substitutions.substitute(self.outputDir)
            return os.path.join(self.dir, self.outputDir)

    def archive_prefix(self):
        return getattr(self, "prefix", "")

    def getResults(self):
        if hasattr(self, "outputFile"):
            return [os.path.join(self.dir, self.outputFile)]
        else:
            ignore_regexps = [re.compile(s) for s in getattr(self, "ignorePatterns", [])]
            results = []
            for root, _, files in os.walk(self.output_dir()):
                for name in files:
                    path = os.path.join(root, name)
                    if not any(r.search(path) for r in ignore_regexps):
                        results.append(path)
            return results


def deploy_binary_if_master(args):
    """if the active branch is 'master', deploy binaries for the primary suite to remote maven repository."""
    master_branch = 'master'
    active_branch = mx.VC.get_vc(SUITE.dir).active_branch(SUITE.dir)
    if active_branch == master_branch:
        if sys.platform == "darwin":
            args.insert(0, "--platform-dependent")
        return mx.command_function('deploy-binary')(args)
    else:
        mx.log('The active branch is "%s". Binaries are deployed only if the active branch is "%s".' % (
            active_branch, master_branch))
        return 0


def _get_suite_dir(suitename):
    return mx.suite(suitename).dir


def _get_src_dir(projectname):
    for suite in mx.suites():
        for p in suite.projects:
            if p.name == projectname:
                if len(p.source_dirs()) > 0:
                    return p.source_dirs()[0]
                else:
                    return p.dir
    mx.abort("Could not find src dir for project %s" % projectname)


mx_subst.path_substitutions.register_with_arg('suite', _get_suite_dir)
mx_subst.path_substitutions.register_with_arg('src_dir', _get_src_dir)


def delete_self_if_testdownstream(args):
    """
    A helper for downstream testing with binary dependencies
    """
    if str(SUITE.dir).endswith("testdownstream/graalpython"):
        shutil.rmtree(SUITE.dir, ignore_errors=True)


def update_import(name, rev="origin/master", callback=None):
    primary = mx.primary_suite()
    dep_dir = mx.suite(name).vc_dir
    vc = mx.VC.get_vc(dep_dir)
    vc.pull(dep_dir, update=False)
    vc.update(dep_dir, rev=rev)
    tip = str(vc.tip(dep_dir)).strip()
    contents = None
    suitefile = os.path.join(primary.dir, "mx." + primary.name, "suite.py")
    with open(suitefile, 'r') as f:
        contents = f.read()
    dep_re = re.compile(r"['\"]name['\"]:\s+['\"]%s['\"],\s+['\"]version['\"]:\s+['\"]([a-z0-9]+)['\"]" % name, re.MULTILINE)
    dep_match = dep_re.search(contents)
    if dep_match:
        start = dep_match.start(1)
        end = dep_match.end(1)
        assert end - start == len(tip)
        mx.update_file(suitefile, "".join([contents[:start], tip, contents[end:]]), showDiff=True)
        if callback:
            callback()
    else:
        mx.abort("%s not found in %s" % (name, suitefile))


def update_import_cmd(args):
    for name in args:
        callback = None
        if name == "sulong":
            join = os.path.join
            callback = lambda: shutil.copy(
                join(SUITE_SULONG.dir, "include", "truffle.h"),
                join(SUITE.dir, "graalpython", "com.oracle.graal.python.cext", "include", "truffle.h")
            ) and shutil.copy(
                join(mx.dependency("SULONG_LIBS").output, "polyglot.h"),
                join(SUITE.dir, "graalpython", "com.oracle.graal.python.cext", "include", "polyglot.h")
            )
        # make sure that sulong and regex are the same version
        if name == "regex":
            update_import("sulong", callback=callback)
        elif name == "sulong":
            update_import("regex", callback=callback)
        update_import(name, callback=callback)


def python_checkcopyrights(args):
    # we wan't to ignore lib-python/3, because that's just crazy
    listfilename = tempfile.mktemp()
    with open(listfilename, "w") as listfile:
        mx.run(["git", "ls-tree", "-r", "HEAD", "--name-only"], out=listfile)
    with open(listfilename, "r") as listfile:
        content = listfile.read()
    with open(listfilename, "w") as listfile:
        for line in content.split("\n"):
            if "lib-python/3" in line:
                pass
            elif os.path.splitext(line)[1] in [".py", ".java", ".c", ".h", ".sh"]:
                listfile.write(line)
                listfile.write("\n")
    try:
        r = mx.command_function("checkcopyrights")(["--primary", "--", "--file-list", listfilename] + args)
        if r != 0:
            mx.abort("copyrights check failed")
    finally:
        os.unlink(listfilename)


def import_python_sources(args):
    # mappings for files that are renamed
    mapping = {
        "_memoryview.c": "memoryobject.c",
        "_cpython_sre.c": "_sre.c",
        "_cpython_unicodedata.c": "unicodedata.c",
        "_bz2.c": "_bz2module.c",
    }
    extra_pypy_files = [
        "graalpython/lib-python/3/_md5.py",
        "graalpython/lib-python/3/_sha1.py",
        "graalpython/lib-python/3/_sha256.py",
        "graalpython/lib-python/3/_sha512.py",
    ]

    parser = ArgumentParser(prog='mx python-src-import')
    parser.add_argument('--cpython', action='store', help='Path to CPython sources', required=True)
    parser.add_argument('--pypy', action='store', help='Path to PyPy sources', required=True)
    parser.add_argument('--msg', action='store', help='Message for import update commit', required=True)
    args = parser.parse_args(args)

    python_sources = args.cpython
    pypy_sources = args.pypy
    import_version = args.msg

    print("""
    So you think you want to update the inlined sources? Here is how it will go:

    1. We'll first check the copyrights check overrides file to identify the
       files taken from CPython and we'll remember that list. There's a mapping
       for files that were renamed, currently this includes:
       \t{0!r}\n

    2. We'll check out the "python-import" branch. This branch has only files
       that were inlined from CPython or PyPy. We'll use the sources given on
       the commandline for that. I hope those are in a state where that makes
       sense.

    3. We'll stop and wait to give you some time to check if the python-import
       branch looks as you expect. Then we'll commit the updated files to the
       python-import branch, push it, and move back to whatever your HEAD is
       now.

    4. We'll merge the python-import branch back into HEAD. Because these share
       a common ancestroy, git will try to preserve our patches to files, that
       is, copyright headers and any other source patches.

    5. !IMPORTANT! If files were inlined from CPython during normal development
       that were not first added to the python-import branch, you will get merge
       conflicts and git will tell you that the files was added on both
       branches. You probably should resolve these using:

           git checkout python-import -- path/to/file

        Then check the diff and make sure that any patches that we did to those
        files are re-applied.

    6. After the merge is completed and any direct merge conflicts are resolved,
       run this:

           mx python-checkcopyrights --fix

       This will apply copyrights to files that we're newly added from
       python-import.

    7. Run the tests and fix any remaining issues.
    """.format(mapping))
    raw_input("Got it?")

    cpy_files = []
    pypy_files = []
    with open(os.path.join(os.path.dirname(__file__), "copyrights", "overrides")) as f:
        cpy_files = [line.split(",")[0] for line in f.read().split("\n") if len(line.split(",")) > 1 and line.split(",")[1] == "python.copyright"]
        pypy_files = [line.split(",")[0] for line in f.read().split("\n") if len(line.split(",")) > 1 and line.split(",")[1] == "pypy.copyright"]

    # move to orphaned branch with sources
    if SUITE.vc.isDirty(SUITE.dir):
        mx.abort("Working dir must be clean")
    tip = SUITE.vc.tip(SUITE.dir).strip()
    SUITE.vc.git_command(SUITE.dir, ["checkout", "python-import"])
    SUITE.vc.git_command(SUITE.dir, ["clean", "-fdx"])
    shutil.rmtree("graalpython")

    for inlined_file in (pypy_files + extra_pypy_files):
        original_file = None
        name = os.path.basename(inlined_file)
        name = mapping.get(name, name)
        if inlined_file.endswith(".py"):
            # these files don't need to be updated, they inline some unittest code only
            if name.startswith("test_") or name.endswith("_tests.py"):
                original_file = inlined_file
            else:
                for root, _, files in os.walk(pypy_sources):
                    if os.path.basename(name) in files:
                        original_file = os.path.join(root, name)
                        try:
                            os.makedirs(os.path.dirname(inlined_file))
                        except:
                            pass
                        shutil.copy(original_file, inlined_file)
                        break
        if original_file is None:
            mx.warn("Could not update %s - original file not found" % inlined_file)

    for inlined_file in cpy_files:
        # C files are mostly just copied
        original_file = None
        name = os.path.basename(inlined_file)
        name = mapping.get(name, name)
        if inlined_file.endswith(".h") or inlined_file.endswith(".c"):
            for root, _, files in os.walk(python_sources):
                if os.path.basename(name) in files:
                    original_file = os.path.join(root, name)
                    try:
                        os.makedirs(os.path.dirname(inlined_file))
                    except:
                        pass
                    shutil.copy(original_file, inlined_file)
                    break
        elif inlined_file.endswith(".py"):
            # these files don't need to be updated, they inline some unittest code only
            if name.startswith("test_") or name.endswith("_tests.py"):
                original_file = inlined_file
        if original_file is None:
            mx.warn("Could not update %s - original file not found" % inlined_file)

    # re-copy lib-python
    shutil.copytree(os.path.join(python_sources, "Lib"), _get_stdlib_home())

    # commit and check back
    SUITE.vc.git_command(SUITE.dir, ["add", "."])
    raw_input("Check that the updated files look as intended, then press RETURN...")
    SUITE.vc.commit(SUITE.dir, "Update Python inlined files: %s" % import_version)
    answer = raw_input("Should we push python-import (y/N)? ")
    if answer and answer in "Yy":
        SUITE.vc.git_command(SUITE.dir, ["push", "origin", "python-import:python-import"])
    SUITE.vc.update(SUITE.dir, rev=tip)
    SUITE.vc.git_command(SUITE.dir, ["merge", "python-import"])


# ----------------------------------------------------------------------------------------------------------------------
#
# register as a GraalVM language
#
# ----------------------------------------------------------------------------------------------------------------------
mx_sdk.register_graalvm_component(mx_sdk.GraalVmLanguage(
    suite=SUITE,
    name='Graal.Python',
    short_name='pyn',
    dir_name='python',
    license_files=['LICENSE_GRAALPYTHON'],
    third_party_license_files=['3rd_party_licenses_graalpython.txt'],
    truffle_jars=[
        'graalpython:GRAALPYTHON',
    ],
    support_distributions=[
        'graalpython:GRAALPYTHON_GRAALVM_SUPPORT',
        'graalpython:GRAALPYTHON_GRAALVM_DOCS',
    ],
    launcher_configs=[
        mx_sdk.LanguageLauncherConfig(
            destination='bin/<exe:graalpython>',
            jar_distributions=['graalpython:GRAALPYTHON-LAUNCHER'],
            main_class='com.oracle.graal.python.shell.GraalPythonMain',
            build_args=[
                '--language:python',
                '--language:llvm',
            ]
        )
    ],
))


# ----------------------------------------------------------------------------------------------------------------------
#
# set our GRAAL_PYTHONHOME if not already set
#
# ----------------------------------------------------------------------------------------------------------------------
if not os.getenv("GRAAL_PYTHONHOME"):
    home = os.path.join(SUITE.dir, "graalpython")
    if not os.path.exists(home):
        home = [d for d in SUITE.dists if d.name == "GRAALPYTHON_GRAALVM_SUPPORT"][0].output
    os.environ["GRAAL_PYTHONHOME"] = home


# ----------------------------------------------------------------------------------------------------------------------
#
# post init
#
# ----------------------------------------------------------------------------------------------------------------------

def _register_vms(namespace):
    python_vm_registry.add_vm(CPythonVm(CONFIGURATION_DEFAULT), SUITE)
    python_vm_registry.add_vm(PyPyVm(CONFIGURATION_DEFAULT), SUITE)
    python_vm_registry.add_vm(GraalPythonVm(config_name=CONFIGURATION_DEFAULT), SUITE, 10)
    python_vm_registry.add_vm(GraalPythonVm(config_name=CONFIG_EXPERIMENTAL_SPLITTING, extra_vm_args=[
        '-Dgraal.TruffleExperimentalSplitting=true',
        '-Dgraal.TruffleExperimentalSplittingAllowForcedSplits=false'
    ]), SUITE, 10)
    python_vm_registry.add_vm(GraalPythonVm(config_name=CONFIGURATION_SANDBOXED, extra_polyglot_args=[
        '--llvm.sandboxed',
    ]), SUITE, 10)


def _register_bench_suites(namespace):
    for py_bench_suite in PythonBenchmarkSuite.get_benchmark_suites(BENCHMARKS):
        mx_benchmark.add_bm_suite(py_bench_suite)


def mx_post_parse_cmd_line(namespace):
    # all projects are now available at this time
    _register_vms(namespace)
    _register_bench_suites(namespace)


# ----------------------------------------------------------------------------------------------------------------------
#
# register the suite commands (if any)
#
# ----------------------------------------------------------------------------------------------------------------------
mx.update_commands(SUITE, {
    'python': [python, '[Python args|@VM options]'],
    'python3': [python, '[Python args|@VM options]'],
    'deploy-binary-if-master': [deploy_binary_if_master, ''],
    'python-gate': [python_gate, ''],
    'python-update-import': [update_import_cmd, 'import name'],
    'delete-graalpython-if-testdownstream': [delete_self_if_testdownstream, ''],
    'python-checkcopyrights': [python_checkcopyrights, 'Make sure code files have copyright notices'],
    'python-build-svm': [python_build_svm, 'build svm image if it is outdated'],
    'python-svm': [python_svm, 'run python svm image (building it if it is outdated'],
    'punittest': [punittest, ''],
    'python3-unittests': [python3_unittests, 'run the cPython stdlib unittests'],
    'python-unittests': [python3_unittests, 'run the cPython stdlib unittests'],
    'python-gate-unittests': [gate_unittests, ''],
    'nativebuild': [nativebuild, ''],
    'nativeclean': [nativeclean, ''],
    'python-so-test': [run_shared_lib_test, ''],
    'python-src-import': [import_python_sources, ''],
})<|MERGE_RESOLUTION|>--- conflicted
+++ resolved
@@ -123,11 +123,6 @@
         dists.append('SULONG')
         if mx.suite("sulong-managed", fatalIfMissing=False):
             dists.append('SULONG_MANAGED')
-<<<<<<< HEAD
-            # TODO Remove this as soon as the llvm home directory layout problem is solved.
-            vm_args += [mx_subst.path_substitutions.substitute('-Dpolyglot.llvm.libraryPath=<path:SULONG_LIBS>')]
-=======
->>>>>>> 3135eaa6
 
     graalpython_args.insert(0, '--experimental-options=true')
 
