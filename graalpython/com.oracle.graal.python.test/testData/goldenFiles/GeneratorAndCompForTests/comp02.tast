ModuleRootNode Name: <module 'comp02'> SourceSection: [0,203]`def mro(cls, abcs=No...`
  Signature: varArgs=False, varKeywordArgs=False, noArguments=True, positionalOnly=True, requiresKeywordArgs=False
  FreeVars: None
  NeedsCellFrame: False
  FrameDescriptor:  Empty
  Documentation: None
  InnerRootNode SourceSection: [0,203]`def mro(cls, abcs=No...`
    ExpressionWithSideEffect SourceSection: [0,203]`def mro(cls, abcs=No...`
      Expression:
        EmptyNode SourceSection: None
      SideEffect:
        WriteNameNodeGen SourceSection: [0,203]`def mro(cls, abcs=No...`
          Identifier: mro
          FunctionDefinitionNode Name: mro SourceSection: None
            Arguments:
              ObjectLiteralNode SourceSection: [18,22]`None`
            KwArguments: None
            Documentation: None
            FreeVarSlots: None
            ExecutionSlots:
              FreeVarsSlots: None
              CellVarsSlots: abcs, , base, 
            FunctionRootNode SourceSection: [0,203]`def mro(cls, abcs=No...`
              Name: mro
              Signature: varArgs=False, varKeywordArgs=False, noArguments=False, positionalOnly=True, requiresKeywordArgs=False
                Param Names: cls, abcs
              CelVars: abcs, base
              FreeVars: None
              NeedsCellFrame: False
              FrameDescriptor: 5 slots [cls, abcs, base, other, <return_val>]
              ExecutionSlots:
                FreeVarsSlots: None
                CellVarsSlots: abcs, , base, 
              InnerRootNode SourceSection: [0,203]`def mro(cls, abcs=No...`
                ReturnTargetNode SourceSection: [0,203]`def mro(cls, abcs=No...`
                  Body: BlockNode SourceSection: None
                    BlockNode SourceSection: None
                      WriteLocalVariableNodeGen SourceSection: None
                        Identifier: cls
                        Frame: [0,cls,Illegal]
                        ArgumentExpressionNode SourceSection: None
                          ReadIndexedArgumentNodeGen SourceSection: None
                            Index: 0
                      WriteLocalCellNodeGen SourceSection: None
                        Identifier: abcs
                        ReadLocalVariableNodeGen SourceSection: None
                          Frame: [1,abcs,Illegal]
                        ArgumentExpressionNode SourceSection: None
                          ReadIndexedArgumentNodeGen SourceSection: None
                            Index: 1
                    FunctionBodyNode SourceSection: [29,203]`for base in abcs:↵  ...`
                      ElseNode SourceSection: [29,155]`for base in abcs:↵  ...`
                        ForNode SourceSection: None
                          ForRepeatingNode SourceSection: None
                            ForNextElementNodeGen SourceSection: None
                              WriteLocalCellNodeGen SourceSection: None
                                Identifier: base
                                ReadLocalVariableNodeGen SourceSection: None
                                  Frame: [2,base,Illegal]
                            IfNode SourceSection: [55,155]`if not any(issubclas...`
                              NotNodeGen SourceSection: [58,109]`not any(issubclass(b...`
                                PythonCallUnary SourceSection: [62,109]`any(issubclass(b, ba...`
                                  CallUnaryMethodNodeGen SourceSection: None
                                  ReadGlobalOrBuiltinNodeGen SourceSection: [62,65]`any`
                                    Identifier: any
                                    ReadAttributeFromObjectNotTypeNodeGen SourceSection: None
                                  GeneratorExpressionNode SourceSection: [66,108]`issubclass(b, base) ...`
                                    Name: <genexpr>
                                    FrameDescriptor: 3 slots [b, base, <return_val>]
                                    Enclosing
                                      FrameDescriptor: 5 slots [cls, abcs, base, other, <return_val>]
                                    Active Flags: 2
                                    For Nodes: 1
                                    Block Nodes: 0
                                    Is Enclosing Frame Generator: false
                                    FunctionRootNode SourceSection: [66,108]`issubclass(b, base) ...`
                                      Name: <genexpr>
                                      Signature: varArgs=False, varKeywordArgs=False, noArguments=True, positionalOnly=True, requiresKeywordArgs=False
                                      CelVars: None
                                      FreeVars: base
                                      NeedsCellFrame: False
                                      FrameDescriptor: 3 slots [b, base, <return_val>]
                                      ExecutionSlots:
                                        FreeVarsSlots: base, 
                                        CellVarsSlots: None
                                      InnerRootNode SourceSection: [66,108]`issubclass(b, base) ...`
                                        GeneratorReturnTargetNode SourceSection: [66,108]`issubclass(b, base) ...`
                                          flagSlot: 1
                                          GeneratorForNode SourceSection: [66,108]`issubclass(b, base) ...`
                                            ExpressionStatementNode SourceSection: [66,85]`issubclass(b, base)`
                                              YieldNode SourceSection: [66,85]`issubclass(b, base)`
                                                flagSlot: 0
                                                PythonCallBinary SourceSection: [66,85]`issubclass(b, base)`
                                                  CallBinaryMethodNodeGen SourceSection: None
                                                  ReadGlobalOrBuiltinNodeGen SourceSection: [66,76]`issubclass`
                                                    Identifier: issubclass
                                                    ReadAttributeFromObjectNotTypeNodeGen SourceSection: None
                                                  ReadGeneratorFrameVariableNodeGen SourceSection: [77,78]`b`
                                                    Frame: [0,b,Illegal]
                                                  ReadLocalCellNodeGen SourceSection: [80,84]`base`
                                                    ReadGeneratorFrameVariableNodeGen SourceSection: None
                                                      Frame: [1,base,Illegal]
                                                    ReadFromCellNodeGen SourceSection: None
                                                GeneratorAccessNode SourceSection: None
                                            WriteGeneratorFrameVariableNodeGen SourceSection: None
                                              Identifier: b
                                              Frame: [0,b,Illegal]
                                            ArgumentExpressionNode SourceSection: None
                                              ReadIndexedArgumentNodeGen SourceSection: None
                                                Index: 0
<<<<<<< HEAD
                                            GetNextNode SourceSection: None
=======
                                            GetNextCached SourceSection: None
                                              LookupAndCallUnaryNodeGen SourceSection: None
                                                Op: __next__
>>>>>>> 8c43da15
                                            GeneratorAccessNode SourceSection: None
                                            IsBuiltinClassProfile SourceSection: None
                                              CachedDispatchFirst SourceSection: None
                                          ReadGeneratorFrameVariableNodeGen SourceSection: None
                                            Frame: [2,<return_val>,Illegal]
                                          BlockNode SourceSection: None
                                          GeneratorAccessNode SourceSection: None
                                          PRaiseNodeGen SourceSection: None
                                    GetIteratorExpressionNodeGen SourceSection: [95,108]`cls.__bases__`
                                      GetAttributeNode SourceSection: [95,108]`cls.__bases__`
                                        GetFixedAttributeNodeGen SourceSection: None
                                          Key: __bases__
                                          LookupAndCallBinaryNodeGen SourceSection: None
                                            Op: __getattribute__
                                          IsBuiltinClassProfile SourceSection: None
                                            CachedDispatchFirst SourceSection: None
                                        ReadLocalVariableNodeGen SourceSection: [95,98]`cls`
                                          Frame: [0,cls,Illegal]
                                    PythonObjectFactoryNodeGen SourceSection: None
                              ExpressionStatementNode SourceSection: [123,150]`abstract_bases.appen...`
                                PythonCallUnary SourceSection: [123,150]`abstract_bases.appen...`
                                  CallUnaryMethodNodeGen SourceSection: None
                                  GetCallAttributeNodeGen SourceSection: None
                                    ReadGlobalOrBuiltinNodeGen SourceSection: [123,137]`abstract_bases`
                                      Identifier: abstract_bases
                                      ReadAttributeFromObjectNotTypeNodeGen SourceSection: None
                                  ReadLocalCellNodeGen SourceSection: [145,149]`base`
                                    ReadLocalVariableNodeGen SourceSection: None
                                      Frame: [2,base,Illegal]
                                    ReadFromCellNodeGen SourceSection: None
                              BlockNode SourceSection: None
                          GetIteratorExpressionNodeGen SourceSection: [41,45]`abcs`
                            ReadLocalCellNodeGen SourceSection: [41,45]`abcs`
                              ReadLocalVariableNodeGen SourceSection: None
                                Frame: [1,abcs,Illegal]
                              ReadFromCellNodeGen SourceSection: None
                        BlockNode SourceSection: None
                      WriteLocalVariableNodeGen SourceSection: [155,203]`other = [mro(base, a...`
                        Identifier: other
                        Frame: [3,other,Illegal]
                        PythonCallUnary SourceSection: [164,202]`mro(base, abcs=abcs)...`
                          CallUnaryMethodNodeGen SourceSection: None
                          ReadGlobalOrBuiltinNodeGen SourceSection: None
                            Identifier: list
                            ReadAttributeFromObjectNotTypeNodeGen SourceSection: None
                          GeneratorExpressionNode SourceSection: [164,202]`mro(base, abcs=abcs)...`
                            Name: <genexpr>
                            FrameDescriptor: 3 slots [base, abcs, <return_val>]
                            Enclosing
                              FrameDescriptor: 5 slots [cls, abcs, base, other, <return_val>]
                            Active Flags: 2
                            For Nodes: 1
                            Block Nodes: 0
                            Is Enclosing Frame Generator: false
                            FunctionRootNode SourceSection: [164,202]`mro(base, abcs=abcs)...`
                              Name: <genexpr>
                              Signature: varArgs=False, varKeywordArgs=False, noArguments=True, positionalOnly=True, requiresKeywordArgs=False
                              CelVars: None
                              FreeVars: abcs
                              NeedsCellFrame: False
                              FrameDescriptor: 3 slots [base, abcs, <return_val>]
                              ExecutionSlots:
                                FreeVarsSlots: abcs, 
                                CellVarsSlots: None
                              InnerRootNode SourceSection: [164,202]`mro(base, abcs=abcs)...`
                                GeneratorReturnTargetNode SourceSection: [164,202]`mro(base, abcs=abcs)...`
                                  flagSlot: 1
                                  GeneratorForNode SourceSection: [164,202]`mro(base, abcs=abcs)...`
                                    ExpressionStatementNode SourceSection: [164,184]`mro(base, abcs=abcs)...`
                                      YieldNode SourceSection: [164,184]`mro(base, abcs=abcs)...`
                                        flagSlot: 0
                                        PythonCallNodeGen SourceSection: [164,184]`mro(base, abcs=abcs)...`
                                          CallNodeGen SourceSection: None
                                          ReadGeneratorFrameVariableNodeGen SourceSection: [168,172]`base`
                                            Frame: [0,base,Illegal]
                                          KeywordArgumentsNodeGen SourceSection: None
                                            ExecuteKeywordArgumentsNode SourceSection: None
                                              KeywordLiteralNode SourceSection: None
                                                ReadLocalCellNodeGen SourceSection: [179,183]`abcs`
                                                  ReadGeneratorFrameVariableNodeGen SourceSection: None
                                                    Frame: [1,abcs,Illegal]
                                                  ReadFromCellNodeGen SourceSection: None
                                            EmptyNode SourceSection: None
                                          ReadGlobalOrBuiltinNodeGen SourceSection: [164,167]`mro`
                                            Identifier: mro
                                            ReadAttributeFromObjectNotTypeNodeGen SourceSection: None
                                        GeneratorAccessNode SourceSection: None
                                    WriteGeneratorFrameVariableNodeGen SourceSection: None
                                      Identifier: base
                                      Frame: [0,base,Illegal]
                                    ArgumentExpressionNode SourceSection: None
                                      ReadIndexedArgumentNodeGen SourceSection: None
                                        Index: 0
<<<<<<< HEAD
                                    GetNextNode SourceSection: None
=======
                                    GetNextCached SourceSection: None
                                      LookupAndCallUnaryNodeGen SourceSection: None
                                        Op: __next__
>>>>>>> 8c43da15
                                    GeneratorAccessNode SourceSection: None
                                    IsBuiltinClassProfile SourceSection: None
                                      CachedDispatchFirst SourceSection: None
                                  ReadGeneratorFrameVariableNodeGen SourceSection: None
                                    Frame: [2,<return_val>,Illegal]
                                  BlockNode SourceSection: None
                                  GeneratorAccessNode SourceSection: None
                                  PRaiseNodeGen SourceSection: None
                            GetIteratorExpressionNodeGen SourceSection: [197,202]`other`
                              ReadLocalVariableNodeGen SourceSection: [197,202]`other`
                                Frame: [3,other,Illegal]
                            PythonObjectFactoryNodeGen SourceSection: None
                  Return Expresssion: ReadLocalVariableNodeGen SourceSection: None
                    Frame: [4,<return_val>,Illegal]<|MERGE_RESOLUTION|>--- conflicted
+++ resolved
@@ -108,13 +108,9 @@
                                             ArgumentExpressionNode SourceSection: None
                                               ReadIndexedArgumentNodeGen SourceSection: None
                                                 Index: 0
-<<<<<<< HEAD
-                                            GetNextNode SourceSection: None
-=======
                                             GetNextCached SourceSection: None
                                               LookupAndCallUnaryNodeGen SourceSection: None
                                                 Op: __next__
->>>>>>> 8c43da15
                                             GeneratorAccessNode SourceSection: None
                                             IsBuiltinClassProfile SourceSection: None
                                               CachedDispatchFirst SourceSection: None
@@ -125,7 +121,7 @@
                                           PRaiseNodeGen SourceSection: None
                                     GetIteratorExpressionNodeGen SourceSection: [95,108]`cls.__bases__`
                                       GetAttributeNode SourceSection: [95,108]`cls.__bases__`
-                                        GetFixedAttributeNodeGen SourceSection: None
+                                        GetFixedAttributeNode SourceSection: None
                                           Key: __bases__
                                           LookupAndCallBinaryNodeGen SourceSection: None
                                             Op: __getattribute__
@@ -208,13 +204,9 @@
                                     ArgumentExpressionNode SourceSection: None
                                       ReadIndexedArgumentNodeGen SourceSection: None
                                         Index: 0
-<<<<<<< HEAD
-                                    GetNextNode SourceSection: None
-=======
                                     GetNextCached SourceSection: None
                                       LookupAndCallUnaryNodeGen SourceSection: None
                                         Op: __next__
->>>>>>> 8c43da15
                                     GeneratorAccessNode SourceSection: None
                                     IsBuiltinClassProfile SourceSection: None
                                       CachedDispatchFirst SourceSection: None
