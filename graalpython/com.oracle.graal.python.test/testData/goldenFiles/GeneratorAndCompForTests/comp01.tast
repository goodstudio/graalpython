ModuleRootNode Name: <module 'comp01'> SourceSection: [0,94]`resutl = {i: tuple(j...`
  Signature: varArgs=False, varKeywordArgs=False, noArguments=True, positionalOnly=True, requiresKeywordArgs=False
  FreeVars: None
  NeedsCellFrame: False
  FrameDescriptor:  Empty
  Documentation: None
  InnerRootNode SourceSection: [0,94]`resutl = {i: tuple(j...`
    ExpressionWithSideEffect SourceSection: [0,94]`resutl = {i: tuple(j...`
      Expression:
        EmptyNode SourceSection: None
      SideEffect:
        WriteNameNodeGen SourceSection: [0,94]`resutl = {i: tuple(j...`
          Identifier: resutl
          PythonCallUnary SourceSection: [10,93]`i: tuple(j for j in ...`
            CallUnaryMethodNodeGen SourceSection: None
            ReadGlobalOrBuiltinNodeGen SourceSection: None
              Identifier: dict
              ReadAttributeFromObjectNotTypeNodeGen SourceSection: None
            GeneratorExpressionNode SourceSection: [10,93]`i: tuple(j for j in ...`
              Name: <genexpr>
              FrameDescriptor: 3 slots [i, t, <return_val>]
              Enclosing
                FrameDescriptor:  Empty
              Active Flags: 2
              For Nodes: 2
              Block Nodes: 0
              Is Enclosing Frame Generator: false
              FunctionRootNode SourceSection: [10,93]`i: tuple(j for j in ...`
                Name: <genexpr>
                Signature: varArgs=False, varKeywordArgs=False, noArguments=True, positionalOnly=True, requiresKeywordArgs=False
                CelVars: i
                FreeVars: None
                NeedsCellFrame: False
                FrameDescriptor: 3 slots [i, t, <return_val>]
                ExecutionSlots:
                  FreeVarsSlots: None
                  CellVarsSlots: i, 
                InnerRootNode SourceSection: [10,93]`i: tuple(j for j in ...`
                  GeneratorReturnTargetNode SourceSection: [10,93]`i: tuple(j for j in ...`
                    flagSlot: 1
                    GeneratorForNode SourceSection: [10,93]`i: tuple(j for j in ...`
                      GeneratorForNode SourceSection: [73,93]`something for i in t...`
                        ExpressionStatementNode SourceSection: None
                          YieldNode SourceSection: None
                            flagSlot: 0
                            TupleLiteralNode SourceSection: None
                              ReadLocalCellNodeGen SourceSection: [10,11]`i`
                                ReadGeneratorFrameVariableNodeGen SourceSection: None
                                  Frame: [0,i,Illegal]
                                ReadFromCellNodeGen SourceSection: None
                              PythonCallUnary SourceSection: [13,42]`tuple(j for j in t i...`
                                CallUnaryMethodNodeGen SourceSection: None
                                ReadGlobalOrBuiltinNodeGen SourceSection: [13,18]`tuple`
                                  Identifier: tuple
                                  ReadAttributeFromObjectNotTypeNodeGen SourceSection: None
                                GeneratorExpressionNode SourceSection: [19,41]`j for j in t if i !=...`
                                  Name: <genexpr>
                                  FrameDescriptor: 3 slots [j, i, <return_val>]
                                  Enclosing
                                    FrameDescriptor: 3 slots [i, t, <return_val>]
                                  Active Flags: 4
                                  For Nodes: 1
                                  Block Nodes: 0
                                  Is Enclosing Frame Generator: true
                                  FunctionRootNode SourceSection: [19,41]`j for j in t if i !=...`
                                    Name: <genexpr>
                                    Signature: varArgs=False, varKeywordArgs=False, noArguments=True, positionalOnly=True, requiresKeywordArgs=False
                                    CelVars: None
                                    FreeVars: i
                                    NeedsCellFrame: False
                                    FrameDescriptor: 3 slots [j, i, <return_val>]
                                    ExecutionSlots:
                                      FreeVarsSlots: i, 
                                      CellVarsSlots: None
                                    InnerRootNode SourceSection: [19,41]`j for j in t if i !=...`
                                      GeneratorReturnTargetNode SourceSection: [19,41]`j for j in t if i !=...`
                                        flagSlot: 3
                                        GeneratorForNode SourceSection: [19,41]`j for j in t if i !=...`
                                          GeneratorIfNode SourceSection: None
                                            GeneratorAccessNode SourceSection: None
                                            YesNodeGen SourceSection: None
                                              NeNodeGen SourceSection: [35,41]`i != j`
                                                ReadLocalCellNodeGen SourceSection: [35,36]`i`
                                                  ReadGeneratorFrameVariableNodeGen SourceSection: None
                                                    Frame: [1,i,Illegal]
                                                  ReadFromCellNodeGen SourceSection: None
                                                ReadGeneratorFrameVariableNodeGen SourceSection: [40,41]`j`
                                                  Frame: [0,j,Illegal]
                                            ExpressionStatementNode SourceSection: [19,20]`j`
                                              YieldNode SourceSection: [19,20]`j`
                                                flagSlot: 0
                                                ReadGeneratorFrameVariableNodeGen SourceSection: [19,20]`j`
                                                  Frame: [0,j,Illegal]
                                                GeneratorAccessNode SourceSection: None
                                            BlockNode SourceSection: None
                                          WriteGeneratorFrameVariableNodeGen SourceSection: None
                                            Identifier: j
                                            Frame: [0,j,Illegal]
                                          ArgumentExpressionNode SourceSection: None
                                            ReadIndexedArgumentNodeGen SourceSection: None
                                              Index: 0
<<<<<<< HEAD
                                          GetNextNode SourceSection: None
=======
                                          GetNextCached SourceSection: None
                                            LookupAndCallUnaryNodeGen SourceSection: None
                                              Op: __next__
>>>>>>> 8c43da15
                                          GeneratorAccessNode SourceSection: None
                                          IsBuiltinClassProfile SourceSection: None
                                            CachedDispatchFirst SourceSection: None
                                        ReadGeneratorFrameVariableNodeGen SourceSection: None
                                          Frame: [2,<return_val>,Illegal]
                                        BlockNode SourceSection: None
                                        GeneratorAccessNode SourceSection: None
                                        PRaiseNodeGen SourceSection: None
                                  GetIteratorExpressionNodeGen SourceSection: [30,31]`t`
                                    ReadGeneratorFrameVariableNodeGen SourceSection: [30,31]`t`
                                      Frame: [1,t,Illegal]
                                  PythonObjectFactoryNodeGen SourceSection: None
                              PythonObjectFactoryNodeGen SourceSection: None
                            GeneratorAccessNode SourceSection: None
                        WriteLocalCellNodeGen SourceSection: None
                          Identifier: i
                          ReadGeneratorFrameVariableNodeGen SourceSection: None
                            Frame: [0,i,Illegal]
                        GetIteratorExpressionNodeGen SourceSection: [92,93]`t`
                          ReadGeneratorFrameVariableNodeGen SourceSection: [92,93]`t`
                            Frame: [1,t,Illegal]
<<<<<<< HEAD
                        GetNextNode SourceSection: None
=======
                        GetNextCached SourceSection: None
                          LookupAndCallUnaryNodeGen SourceSection: None
                            Op: __next__
>>>>>>> 8c43da15
                        GeneratorAccessNode SourceSection: None
                        IsBuiltinClassProfile SourceSection: None
                          CachedDispatchFirst SourceSection: None
                      WriteGeneratorFrameVariableNodeGen SourceSection: None
                        Identifier: t
                        Frame: [1,t,Illegal]
                      ArgumentExpressionNode SourceSection: None
                        ReadIndexedArgumentNodeGen SourceSection: None
                          Index: 0
<<<<<<< HEAD
                      GetNextNode SourceSection: None
=======
                      GetNextCached SourceSection: None
                        LookupAndCallUnaryNodeGen SourceSection: None
                          Op: __next__
>>>>>>> 8c43da15
                      GeneratorAccessNode SourceSection: None
                      IsBuiltinClassProfile SourceSection: None
                        CachedDispatchFirst SourceSection: None
                    ReadGeneratorFrameVariableNodeGen SourceSection: None
                      Frame: [2,<return_val>,Illegal]
                    BlockNode SourceSection: None
                    GeneratorAccessNode SourceSection: None
                    PRaiseNodeGen SourceSection: None
              GetIteratorExpressionNodeGen SourceSection: [73,82]`something`
                ReadNameNodeGen SourceSection: [73,82]`something`
                  Identifier: something
                  IsBuiltinClassProfile SourceSection: None
                    CachedDispatchFirst SourceSection: None
              PythonObjectFactoryNodeGen SourceSection: None<|MERGE_RESOLUTION|>--- conflicted
+++ resolved
@@ -99,13 +99,9 @@
                                           ArgumentExpressionNode SourceSection: None
                                             ReadIndexedArgumentNodeGen SourceSection: None
                                               Index: 0
-<<<<<<< HEAD
-                                          GetNextNode SourceSection: None
-=======
                                           GetNextCached SourceSection: None
                                             LookupAndCallUnaryNodeGen SourceSection: None
                                               Op: __next__
->>>>>>> 8c43da15
                                           GeneratorAccessNode SourceSection: None
                                           IsBuiltinClassProfile SourceSection: None
                                             CachedDispatchFirst SourceSection: None
@@ -127,13 +123,9 @@
                         GetIteratorExpressionNodeGen SourceSection: [92,93]`t`
                           ReadGeneratorFrameVariableNodeGen SourceSection: [92,93]`t`
                             Frame: [1,t,Illegal]
-<<<<<<< HEAD
-                        GetNextNode SourceSection: None
-=======
                         GetNextCached SourceSection: None
                           LookupAndCallUnaryNodeGen SourceSection: None
                             Op: __next__
->>>>>>> 8c43da15
                         GeneratorAccessNode SourceSection: None
                         IsBuiltinClassProfile SourceSection: None
                           CachedDispatchFirst SourceSection: None
@@ -143,13 +135,9 @@
                       ArgumentExpressionNode SourceSection: None
                         ReadIndexedArgumentNodeGen SourceSection: None
                           Index: 0
-<<<<<<< HEAD
-                      GetNextNode SourceSection: None
-=======
                       GetNextCached SourceSection: None
                         LookupAndCallUnaryNodeGen SourceSection: None
                           Op: __next__
->>>>>>> 8c43da15
                       GeneratorAccessNode SourceSection: None
                       IsBuiltinClassProfile SourceSection: None
                         CachedDispatchFirst SourceSection: None
