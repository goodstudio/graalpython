--- conflicted
+++ resolved
@@ -45,13 +45,9 @@
                           ReadAttributeFromObjectNotTypeNodeGen SourceSection: None
                         YieldFromNode SourceSection: [12,24]`yield from 1`
                           CachedDispatchFirst SourceSection: None
-<<<<<<< HEAD
-                          GetNextNode SourceSection: None
-=======
                           GetNextCached SourceSection: None
                             LookupAndCallUnaryNodeGen SourceSection: None
                               Op: __next__
->>>>>>> 8c43da15
                           GeneratorAccessNode SourceSection: None
                           IsBuiltinClassProfile SourceSection: None
                             CachedDispatchFirst SourceSection: None
