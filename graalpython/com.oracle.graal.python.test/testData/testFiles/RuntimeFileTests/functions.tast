--- conflicted
+++ resolved
@@ -1275,13 +1275,9 @@
                                 ReadGlobalOrBuiltinNodeGen SourceSection: [4021,4033]`__getframe__`
                                   Identifier: __getframe__
                                   ReadAttributeFromObjectNotTypeNodeGen SourceSection: None
-<<<<<<< HEAD
-                        IfNode SourceSection: [4050,4134]`elif len(obj) != 1:↵...`
-=======
                                 IntegerLiteralNode SourceSection: [4034,4035]`1`
                                   Value: 1
-                        IfNode SourceSection: None
->>>>>>> 9909b30a
+                        IfNode SourceSection: [4050,4134]`elif len(obj) != 1:↵...`
                           YesNodeGen SourceSection: None
                             IsBuiltinClassProfile SourceSection: None
                               CachedDispatchFirst SourceSection: None
