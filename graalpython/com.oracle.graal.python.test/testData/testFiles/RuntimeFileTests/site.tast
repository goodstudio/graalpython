--- conflicted
+++ resolved
@@ -5515,13 +5515,9 @@
                                 ReadGlobalOrBuiltinNodeGen SourceSection: [20930,20933]`sys`
                                   Identifier: sys
                                   ReadAttributeFromObjectNotTypeNodeGen SourceSection: None
-<<<<<<< HEAD
-                          IfNode SourceSection: [20950,21111]`elif ENABLE_USER_SIT...`
-=======
                               IntegerLiteralNode SourceSection: [20939,20940]`0`
                                 Value: 0
-                          IfNode SourceSection: None
->>>>>>> 9909b30a
+                          IfNode SourceSection: [20950,21111]`elif ENABLE_USER_SIT...`
                             YesNodeGen SourceSection: None
                               IsBuiltinClassProfile SourceSection: None
                                 CachedDispatchFirst SourceSection: None
@@ -5537,13 +5533,9 @@
                                   ReadGlobalOrBuiltinNodeGen SourceSection: [20994,20997]`sys`
                                     Identifier: sys
                                     ReadAttributeFromObjectNotTypeNodeGen SourceSection: None
-<<<<<<< HEAD
-                            IfNode SourceSection: [21014,21111]`elif ENABLE_USER_SIT...`
-=======
                                 IntegerLiteralNode SourceSection: [21003,21004]`1`
                                   Value: 1
-                            IfNode SourceSection: None
->>>>>>> 9909b30a
+                            IfNode SourceSection: [21014,21111]`elif ENABLE_USER_SIT...`
                               YesNodeGen SourceSection: None
                                 IsBuiltinClassProfile SourceSection: None
                                   CachedDispatchFirst SourceSection: None
