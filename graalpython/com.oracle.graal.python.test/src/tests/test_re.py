--- conflicted
+++ resolved
@@ -1,8 +1,4 @@
-<<<<<<< HEAD
-# Copyright (c) 2019, 2020, Oracle and/or its affiliates.
-=======
 # Copyright (c) 2019, 2021, Oracle and/or its affiliates.
->>>>>>> 30a66d4a
 # Copyright (C) 1996-2017 Python Software Foundation
 #
 # Licensed under the PYTHON SOFTWARE FOUNDATION LICENSE VERSION 2
