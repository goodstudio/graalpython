# Copyright (c) 2018, Oracle and/or its affiliates.
# Copyright (C) 1996-2017 Python Software Foundation
#
# Licensed under the PYTHON SOFTWARE FOUNDATION LICENSE VERSION 2
import math
import unittest
import sys
import struct

eps = 1E-05
INF = float('inf')
NINF = float('-inf')
NAN = float('nan')
LONG_INT = 6227020800
BIG_INT = 9999992432902008176640000999999

""" The next three methods are needed for testing factorials
"""
def count_set_bits(n):
    """Number of '1' bits in binary expansion of a nonnnegative integer."""
    return 1 + count_set_bits(n & n - 1) if n else 0

def partial_product(start, stop):
    """Product of integers in range(start, stop, 2), computed recursively.
    start and stop should both be odd, with start <= stop.

    """
    numfactors = (stop - start) >> 1
    if not numfactors:
        return 1
    elif numfactors == 1:
        return start
    else:
        mid = (start + numfactors) | 1
        return partial_product(start, mid) * partial_product(mid, stop)

def py_factorial(n):
    """Factorial of nonnegative integer n, via "Binary Split Factorial Formula"
    described at http://www.luschny.de/math/factorial/binarysplitfact.html

    """
    inner = outer = 1
    for i in reversed(range(n.bit_length())):
        inner *= partial_product((n >> i + 1) + 1 | 1, (n >> i) + 1 | 1)
        outer *= inner
    return outer << (n - count_set_bits(n))

def to_ulps(x):
    """Convert a non-NaN float x to an integer, in such a way that
    adjacent floats are converted to adjacent integers.  Then
    abs(ulps(x) - ulps(y)) gives the difference in ulps between two
    floats.

    The results from this function will only make sense on platforms
    where native doubles are represented in IEEE 754 binary64 format.

    Note: 0.0 and -0.0 are converted to 0 and -1, respectively.
    """
    n = struct.unpack('<q', struct.pack('<d', x))[0]
    if n < 0:
        n = ~(n+2**63)
    return n

def ulp_abs_check(expected, got, ulp_tol, abs_tol):
    """Given finite floats `expected` and `got`, check that they're
    approximately equal to within the given number of ulps or the
    given absolute tolerance, whichever is bigger.

    Returns None on success and an error message on failure.
    """
    ulp_error = abs(to_ulps(expected) - to_ulps(got))
    abs_error = abs(expected - got)

    # Succeed if either abs_error <= abs_tol or ulp_error <= ulp_tol.
    if abs_error <= abs_tol or ulp_error <= ulp_tol:
        return None
    else:
        fmt = ("error = {:.3g} ({:d} ulps); "
               "permitted error = {:.3g} or {:d} ulps")
        return fmt.format(abs_error, ulp_error, abs_tol, ulp_tol)

def result_check(expected, got, ulp_tol=5, abs_tol=0.0):
    # Common logic of MathTests.(ftest, test_testcases, test_mtestcases)
    """Compare arguments expected and got, as floats, if either
    is a float, using a tolerance expressed in multiples of
    ulp(expected) or absolutely (if given and greater).

    As a convenience, when neither argument is a float, and for
    non-finite floats, exact equality is demanded. Also, nan==nan
    as far as this function is concerned.

    Returns None on success and an error message on failure.
    """

    # Check exactly equal (applies also to strings representing exceptions)
    if got == expected:
        return None

    failure = "not equal"

    # Turn mixed float and int comparison (e.g. floor()) to all-float
    if isinstance(expected, float) and isinstance(got, int):
        got = float(got)
    elif isinstance(got, float) and isinstance(expected, int):
        expected = float(expected)

    if isinstance(expected, float) and isinstance(got, float):
        if math.isnan(expected) and math.isnan(got):
            # Pass, since both nan
            failure = None
        elif math.isinf(expected) or math.isinf(got):
            # We already know they're not equal, drop through to failure
            pass
        else:
            # Both are finite floats (now). Are they close enough?
            failure = ulp_abs_check(expected, got, ulp_tol, abs_tol)

    # arguments are not equal, and if numeric, are too far apart
    if failure is not None:
        fail_fmt = "expected {!r}, got {!r}"
        fail_msg = fail_fmt.format(expected, got)
        fail_msg += ' ({})'.format(failure)
        return fail_msg
    else:
        return None

class MyFloat:
            def __float__(self):
                return 0.6

class MathTests(unittest.TestCase):

    def ftest(self, name, got, expected, ulp_tol=5, abs_tol=0.0):
        """Compare arguments expected and got, as floats, if either
        is a float, using a tolerance expressed in multiples of
        ulp(expected) or absolutely, whichever is greater.

        As a convenience, when neither argument is a float, and for
        non-finite floats, exact equality is demanded. Also, nan==nan
        in this function.
        """
        failure = result_check(expected, got, ulp_tol, abs_tol)
        if failure is not None:
            self.fail("{}: {}".format(name, failure))

<<<<<<< HEAD
    def testAcos(self):
        self.assertRaises(TypeError, math.acos)
        self.ftest('acos(-1)', math.acos(-1), math.pi)
        self.ftest('acos(0)', math.acos(0), math.pi/2)
        self.ftest('acos(1)', math.acos(1), 0)
        self.assertRaises(ValueError, math.acos, INF)
        self.assertRaises(ValueError, math.acos, NINF)
        self.assertRaises(ValueError, math.acos, 1 + eps)
        self.assertRaises(ValueError, math.acos, -1 - eps)
        self.assertTrue(math.isnan(math.acos(NAN)))

        self.assertEqual(math.acos(True), 0.0)
        self.assertRaises(ValueError, math.acos, 10)
        self.assertRaises(ValueError, math.acos, -10)
        self.assertRaises(ValueError, math.acos, LONG_INT)
        self.assertRaises(ValueError, math.acos, BIG_INT)
        self.assertRaises(TypeError, math.acos, 'ahoj')

        self.assertRaises(ValueError, math.acos, 9999992432902008176640000999999)

        self.ftest('acos(MyFloat())', math.acos(MyFloat()), 0.9272952180016123)

        class MyFloat2:
            def __float__(self):
                return 1.6
        self.assertRaises(ValueError, math.acos, MyFloat2())        

        class MyFloat3:
            def __float__(self):
                return 'ahoj'
        self.assertRaises(TypeError, math.acos, MyFloat3())

    def testAcosh(self):
        self.assertRaises(TypeError, math.acosh)
        self.ftest('acosh(1)', math.acosh(1), 0)
        # TODO uncomment when GR-10346 will be fixed
        #self.ftest('acosh(2)', math.acosh(2), 1.3169578969248168)
        self.assertRaises(ValueError, math.acosh, 0)
        self.assertRaises(ValueError, math.acosh, -1)
        self.assertEqual(math.acosh(INF), INF)
        self.assertRaises(ValueError, math.acosh, NINF)
        self.assertTrue(math.isnan(math.acosh(NAN)))

        class MyFF:
            def __float__(self):
                return 6
        # TODO uncomment when GR-10346 will be fixed
        #self.ftest('acos(MyFloat())', math.acosh(MyFF()), 0.9272952180016123)
        self.assertRaises(ValueError, math.acosh, MyFloat())
        math.acosh(BIG_INT)
        self.assertRaises(TypeError, math.acosh, 'ahoj')

    def testAsin(self):
        self.assertRaises(TypeError, math.asin)
        self.ftest('asin(-1)', math.asin(-1), -math.pi/2)
        self.ftest('asin(0)', math.asin(0), 0)
        self.ftest('asin(1)', math.asin(1), math.pi/2)
        self.assertRaises(ValueError, math.asin, INF)
        self.assertRaises(ValueError, math.asin, NINF)
        self.assertRaises(ValueError, math.asin, 1 + eps)
        self.assertRaises(ValueError, math.asin, -1 - eps)
        self.assertTrue(math.isnan(math.asin(NAN)))

        self.assertRaises(ValueError, math.asin, 10)
        self.assertRaises(ValueError, math.asin, -10)
        self.assertRaises(ValueError, math.asin, LONG_INT)
        self.assertRaises(ValueError, math.asin, BIG_INT)
        self.assertRaises(TypeError, math.asin, 'ahoj')

    def testSqrt(self):
        self.assertRaises(TypeError, math.sqrt)
        self.ftest('sqrt(0)', math.sqrt(0), 0)
        self.ftest('sqrt(1)', math.sqrt(1), 1)
        self.ftest('sqrt(4)', math.sqrt(4), 2)
        self.assertEqual(math.sqrt(INF), INF)
        self.assertRaises(ValueError, math.sqrt, -1)
        self.assertRaises(ValueError, math.sqrt, NINF)
        self.assertTrue(math.isnan(math.sqrt(NAN)))
        
        math.sqrt(MyFloat())
        math.sqrt(BIG_INT)
        self.assertRaises(TypeError, math.asin, 'ahoj')

    def testLog(self):
        self.assertRaises(TypeError, math.log)
        self.ftest('log(1/e)', math.log(1/math.e), -1)
        self.ftest('log(1)', math.log(1), 0)
        self.ftest('log(e)', math.log(math.e), 1)
        self.ftest('log(32,2)', math.log(32,2), 5)
        self.ftest('log(10**40, 10)', math.log(10**40, 10), 40)
        self.ftest('log(10**40, 10**20)', math.log(10**40, 10**20), 2)
        #self.ftest('log(10**1000)', math.log(10**1000), 2302.5850929940457)
        self.assertRaises(ValueError, math.log, -1.5)
        self.assertRaises(ValueError, math.log, -10**1000)
        self.assertRaises(ValueError, math.log, NINF)
        self.assertEqual(math.log(INF), INF)
        self.assertTrue(math.isnan(math.log(NAN)))

        math.log(MyFloat())
        self.assertRaises(ZeroDivisionError, math.log, MyFloat(), True)
        self.ftest('log(True, 1.1)', math.log(True, 1.1), 0)
        math.log(BIG_INT)
        math.log(BIG_INT, 4.6)
        self.ftest('log(BIG_INT, BIG_INT)', math.log(BIG_INT, BIG_INT), 1)
        self.assertRaises(ZeroDivisionError, math.log, BIG_INT, True)
        self.assertRaises(TypeError, math.asin, 'ahoj')

        math.log(MyFloat(), 10)
        math.log(MyFloat(), BIG_INT)
        math.log(MyFloat(), 7.4)
        self.ftest('log(MyFloat(), MyFloat())', math.log(MyFloat(), MyFloat()), 1)
        math.log(10, MyFloat())

    def testIsfinite(self):
        self.assertTrue(math.isfinite(0.0))
        self.assertTrue(math.isfinite(-0.0))
        self.assertTrue(math.isfinite(1.0))
        self.assertTrue(math.isfinite(-1.0))
        self.assertFalse(math.isfinite(float("nan")))
        self.assertFalse(math.isfinite(float("inf")))
        self.assertFalse(math.isfinite(float("-inf")))

        self.assertTrue(math.isfinite(True))
        self.assertTrue(math.isfinite(LONG_INT))
        self.assertTrue(math.isfinite(BIG_INT))
        self.assertRaises(TypeError, math.isfinite, 'ahoj')
        self.assertTrue(math.isfinite(MyFloat()))

    def testIsinf(self):
        self.assertTrue(math.isinf(float("inf")))
        self.assertTrue(math.isinf(float("-inf")))
        self.assertTrue(math.isinf(1E400))
        self.assertTrue(math.isinf(-1E400))
        self.assertFalse(math.isinf(float("nan")))
        self.assertFalse(math.isinf(0.))
        self.assertFalse(math.isinf(1.))
        
        self.assertFalse(math.isinf(True))
        self.assertFalse(math.isinf(LONG_INT))
        self.assertFalse(math.isinf(BIG_INT))
        self.assertRaises(TypeError, math.isinf, 'ahoj')
        self.assertFalse(math.isinf(MyFloat()))
        
=======
    def testConstants(self):
        # Ref: Abramowitz & Stegun (Dover, 1965)
        self.ftest('pi', math.pi, 3.141592653589793238462643)
        self.ftest('e', math.e, 2.718281828459045235360287)
        if (sys.version_info.major >= 3 and sys.version_info.minor >= 6):
            # math.tau since 3.6
            self.assertEqual(math.tau, 2*math.pi)

>>>>>>> 6e4ce5ec
    def test_ceil_basic(self):
        self.assertEqual(math.ceil(10), 10)
        self.assertEqual(math.ceil(-10), -10)
        self.assertEqual(math.ceil(10.1), 11)
        self.assertEqual(math.ceil(-10.1), -10)
        self.assertEqual(math.ceil(True), 1)
        self.assertEqual(math.ceil(False), 0)
        self.assertEqual(math.ceil(999999999999), 999999999999)
        self.assertEqual(math.ceil(999999999999999999999999), 999999999999999999999999)

    def test_ceil_float(self):
        self.assertEqual(math.ceil(999.1), 1000)
        self.assertEqual(math.ceil(999.0), 999)
        self.assertEqual(math.ceil(99999999999999.9), 100000000000000)
        self.assertEqual(math.ceil(9999999999999999999999.99999999999999989), 10000000000000000000000)

    def test_ceil_classes_int(self):
        class I(int):
            def m1():
                return 'Just a fake method';

        class I2(int):
            def __ceil__(self):
                return 11

        class I3(int):
            def __ceil__(self):
                return 'hello'

        self.assertEqual(math.ceil(I(22)), 22)
        self.assertEqual(math.ceil(I2(256)), 11)
        self.assertEqual(math.ceil(I(156)), 156)
        self.assertEqual(math.ceil(I2(777)), 11)
        self.assertEqual(math.ceil(I3(88)), 'hello')
        self.assertEqual(math.ceil(999.1), 1000)

    def test_ceil_classes_float(self):

        class F(float):
            def m1():
                return 'Just a fake method';

        class F2(float):
            def __ceil__(self):
                return 22.3

        self.assertEqual(math.ceil(F(4.5)), 5)
        self.assertEqual(math.ceil(F2(11.8)), 22.3)
        self.assertEqual(math.ceil(F(4.1)), 5)
        self.assertEqual(math.ceil(F2(11)), 22.3)
        self.assertEqual(math.ceil(999.1), 1000)

    def test_ceil_classes_general(self):

        class O:
            def __ceil__(self):
                return 'cau'

        self.assertRaises(TypeError, math.ceil, 'Word')
        self.assertEqual(math.ceil(O()), 'cau')
        self.assertRaises(TypeError, math.ceil, '1.2')
        self.assertEqual(math.ceil(O()), 'cau')
        self.assertEqual(math.ceil(999.1), 1000)


    def test_basic_copysign(self):
        self.assertEqual(math.copysign(3, -0), 3.0)
        self.assertEqual(math.copysign(1, 42), 1.0)
        self.assertEqual(math.copysign(0., 42),  0.0)
        self.assertEqual(math.copysign(1., -42), -1.0)
        self.assertEqual(math.copysign(3, 0.), 3.0)
        self.assertEqual(math.copysign(4., -0.), -4.0)
        self.assertEqual(math.copysign(999999999, 1), 999999999)
        self.assertEqual(math.copysign(999999999999, 1), 999999999999)
        self.assertEqual(math.copysign(999999999999999, 1), 999999999999999)
        self.assertEqual(math.copysign(999999999999999999, 1), 1e+18)
        self.assertEqual(math.copysign(999999999999999999999, 1), 1e+21)
        self.assertEqual(math.copysign(9999999999999999999999999999999, 1), 1e+31)
        self.assertEqual(math.copysign(9999999999999999999999999999999, 1.0), 1e+31)
        self.assertEqual(math.copysign(999999999999999999999.1, 1), 999999999999999999999.1)
        self.assertRaises(TypeError, math.copysign, 'hello', 1)
        self.assertRaises(TypeError, math.copysign, 1, 'hello')

    def test_inf_copysign(self):
        self.assertEqual(math.copysign(1.0, float('inf')), 1.0)
        self.assertEqual(math.copysign(1.0, float('-inf')), -1.0)

        self.assertEqual(math.copysign(1., 0.), 1.)
        self.assertEqual(math.copysign(1., -0.), -1.)
        self.assertEqual(math.copysign(INF, 0.), INF)
        self.assertEqual(math.copysign(INF, -0.), NINF)
        self.assertEqual(math.copysign(NINF, 0.), INF)
        self.assertEqual(math.copysign(NINF, -0.), NINF)

        self.assertEqual(math.copysign(1., INF), 1.)
        self.assertEqual(math.copysign(1., NINF), -1.)
        self.assertEqual(math.copysign(INF, INF), INF)
        self.assertEqual(math.copysign(INF, NINF), NINF)
        self.assertEqual(math.copysign(NINF, INF), INF)
        self.assertEqual(math.copysign(NINF, NINF), NINF)

    def test_nan_copysign(self):
        self.assertEqual(math.copysign(1.0, float('nan')), 1.0)
        # TODO This test fails due GR-8436
        #self.assertEqual(math.copysign(1.0, float('-nan')), -1.0)
        # TODO isnan is not implemented yet, uncoment when GR-8440
        self.assertTrue(math.isnan(math.copysign(NAN, 1.)))
        self.assertTrue(math.isnan(math.copysign(NAN, INF)))
        self.assertTrue(math.isnan(math.copysign(NAN, NINF)))
        self.assertTrue(math.isnan(math.copysign(NAN, NAN)))

    def test_isnan(self):
        self.assertTrue(math.isnan(float("nan")))
        # TODO This test fails due GR-8436
        #self.assertTrue(math.isnan(float("-nan")))
        self.assertTrue(math.isnan(float("inf") * 0.))
        self.assertFalse(math.isnan(float("inf")))
        self.assertFalse(math.isnan(0.))
        self.assertFalse(math.isnan(1.))
        self.assertFalse(math.isnan(99999999999999999999999999999999999))
        self.assertFalse(math.isnan(9999999999999999999.9999999999))
        self.assertFalse(math.isnan(True))

        self.assertRaises(TypeError, math.isnan, 'hello')

        self.assertFalse(math.isnan(False))
        self.assertFalse(math.isnan(MyFloat()))

    def test_fabs(self):
        self.assertEqual(math.fabs(-1), 1)
        self.assertEqual(math.fabs(0), 0)
        self.assertEqual(math.fabs(1), 1)
        self.assertRaises(TypeError, math.fabs, 'string')
        self.assertEqual(math.fabs(99999999999999999), 1e+17)
        self.assertEqual(math.fabs(999999999999999999999999999), 1e+27)
        self.assertEqual(math.fabs(999999999999999999999999999.123456123456), 1e+27)
        self.assertEqual(math.fabs(True), 1.0)
        self.assertEqual(math.fabs(False), 0.0)

    def test_factorial(self):
        self.assertRaises(ValueError, math.factorial, float('nan'))
        self.assertRaises(ValueError, math.factorial, float('inf'))
        self.assertRaises(ValueError, math.factorial, float('-inf'))
        self.assertEqual(math.factorial(0), 1)
        self.assertEqual(math.factorial(0.0), 1)
        self.assertEqual(math.factorial(True), 1)
        self.assertEqual(math.factorial(False), 1)
        total = 1
        for i in range(1, 1000):
            total *= i
            self.assertEqual(math.factorial(i), total)
            self.assertEqual(math.factorial(float(i)), total)
            self.assertEqual(math.factorial(i), py_factorial(i))
        self.assertRaises(ValueError, math.factorial, -1)
        self.assertRaises(ValueError, math.factorial, -1.0)
        if (sys.version_info.major >= 3 and sys.version_info.minor >= 6):
            # these tests are failing in python 3.4.1
            self.assertRaises(ValueError, math.factorial, -10**100)
            self.assertRaises(ValueError, math.factorial, -1e100)
        self.assertRaises(ValueError, math.factorial, math.pi)
        self.assertRaises(TypeError, math.factorial, 'hello')
        self.assertEqual(math.factorial(13), 6227020800)
        self.assertEqual(math.factorial(30), 265252859812191058636308480000000)
        self.assertRaises(ValueError, math.factorial, -11.1)

    def test_floor(self):
        class TestFloor:
            def __floor__(self):
                return 42
        class TestNoFloor:
            pass
        self.ftest('floor(TestFloor())', math.floor(TestFloor()), 42)
        self.assertRaises(TypeError, math.floor, TestNoFloor())
        self.assertRaises(TypeError, math.floor)
        self.assertEqual(int, type(math.floor(0.5)))
        self.ftest('floor(0.5)', math.floor(0.5), 0)
        self.ftest('floor(1.0)', math.floor(1.0), 1)
        self.ftest('floor(1.5)', math.floor(1.5), 1)
        self.ftest('floor(-0.5)', math.floor(-0.5), -1)
        self.ftest('floor(-1.0)', math.floor(-1.0), -1)
        self.ftest('floor(-1.5)', math.floor(-1.5), -2)
        # pow() relies on floor() to check for integers
        # This fails on some platforms - so check it here
        self.ftest('floor(1.23e167)', math.floor(1.23e167), 1.23e167)
        self.ftest('floor(-1.23e167)', math.floor(-1.23e167), -1.23e167)
        #self.assertEqual(math.ceil(INF), INF)
        #self.assertEqual(math.ceil(NINF), NINF)
        #self.assertTrue(math.isnan(math.floor(NAN)))

        t = TestNoFloor()
        t.__floor__ = lambda *args: args
        self.assertRaises(TypeError, math.floor, t)
        self.assertRaises(TypeError, math.floor, t, 0)
        self.assertEqual(math.floor(True), 1)
        self.assertEqual(math.floor(False), 0)
        self.assertRaises(TypeError, math.floor, 'hello')
        self.assertEqual(math.floor(2432902008176640000), 2432902008176640000)
        self.assertEqual(math.floor(2432902008176640000999), 2432902008176640000999)
        self.assertEqual(math.floor(2432902008176640000999.99), 2432902008176640000999.99)

    def test_fmod(self):
        self.assertRaises(TypeError, math.fmod)
        self.ftest('fmod(10, 1)', math.fmod(10, 1), 0.0)
        self.ftest('fmod(10, 0.5)', math.fmod(10, 0.5), 0.0)
        self.ftest('fmod(10, 1.5)', math.fmod(10, 1.5), 1.0)
        self.ftest('fmod(-10, 1)', math.fmod(-10, 1), -0.0)
        self.ftest('fmod(-10, 0.5)', math.fmod(-10, 0.5), -0.0)
        self.ftest('fmod(-10, 1.5)', math.fmod(-10, 1.5), -1.0)
        self.assertTrue(math.isnan(math.fmod(NAN, 1.)))
        self.assertTrue(math.isnan(math.fmod(1., NAN)))
        self.assertTrue(math.isnan(math.fmod(NAN, NAN)))
        self.assertRaises(ValueError, math.fmod, 1.0, 0.)
        self.assertRaises(ValueError, math.fmod, 1.0, 0)
        self.assertRaises(ValueError, math.fmod, 1.0, False)
        self.assertRaises(ValueError, math.fmod, 1, 0)
        self.assertRaises(ValueError, math.fmod, 1, 0.0)
        self.assertRaises(ValueError, math.fmod, 1, False)
        self.assertRaises(ValueError, math.fmod, 6227020800, 0)
        self.assertRaises(ValueError, math.fmod, 6227020800, 0.0)
        self.assertRaises(ValueError, math.fmod, 6227020800, False)
        self.assertRaises(ValueError, math.fmod, False, False)
        self.assertRaises(ValueError, math.fmod, False, 0.0)
        self.assertRaises(ValueError, math.fmod, False, 0)
        self.assertRaises(ValueError, math.fmod, INF, 1.)
        self.assertRaises(ValueError, math.fmod, NINF, 1.)
        self.assertRaises(ValueError, math.fmod, INF, 0.)
        self.assertRaises(ValueError, math.fmod, INF, 1)
        self.assertRaises(ValueError, math.fmod, INF, True)
        self.assertRaises(ValueError, math.fmod, INF, 2432902008176640000999)
        self.assertRaises(TypeError, math.fmod, False, 'hello')
        self.assertRaises(TypeError, math.fmod, 'hello', 1.0)
        self.assertRaises(TypeError, math.fmod, 6227020800, 'hello')
        self.assertRaises(TypeError, math.fmod, 'hello', 2432902008176640000999)
        self.assertEqual(math.fmod(3.0, INF), 3.0)
        self.assertEqual(math.fmod(-3.0, INF), -3.0)
        self.assertEqual(math.fmod(3.0, NINF), 3.0)
        self.assertEqual(math.fmod(-3.0, NINF), -3.0)
        self.assertEqual(math.fmod(0.0, 3.0), 0.0)
        self.assertEqual(math.fmod(0.0, NINF), 0.0)
        self.assertEqual(math.fmod(10.1, 1.0), 0.09999999999999964)
        self.assertEqual(math.fmod(10.1, 1), 0.09999999999999964)
        self.assertEqual(math.fmod(10.1, 6227020800), 10.1)
        self.assertEqual(math.fmod(10.1, True), 0.09999999999999964)
        self.assertEqual(math.fmod(10, 1.1), 0.0999999999999992)
        self.assertEqual(math.fmod(10, 3), 1.0)
        self.assertEqual(math.fmod(10, 6227020800), 10.0)
        self.assertEqual(math.fmod(10, True), 0.0)
        self.assertEqual(math.fmod(6227020800, 1.1), 1.0999994972085916)
        self.assertEqual(math.fmod(6227020800, 3), 0.0)
        self.assertEqual(math.fmod(6227020820, 6227020800), 20.0)
        self.assertEqual(math.fmod(6227020800, True), 0.0)
        self.assertEqual(math.fmod(6227020800, 2432902008176640000999), 6227020800.0)
        self.assertEqual(math.fmod(True, 0.1), 0.09999999999999995)
        self.assertEqual(math.fmod(True, 3), 1.0)
        self.assertEqual(math.fmod(True, 6227020800), 1.0)
        self.assertEqual(math.fmod(True, True), 0.0)
        self.assertEqual(math.fmod(10.6, 2432902008176640000999), 10.6)
        self.assertEqual(math.fmod(10.6, float(1.1)), 0.6999999999999988)
        self.assertEqual(math.fmod(24329020081766400009999, 2432902008176640000999), 0.0)
        self.assertEqual(math.fmod(2432902008176640000999, 1), 0.0)
        self.assertEqual(math.fmod(2432902008176640000999, 6227020800), 0.0)
        self.assertEqual(math.fmod(2432902008176640000999, True), 0.0)
        self.assertEqual(math.fmod(2432902008176640000999, 12.12), 10.396369527944033)
        self.assertEqual(math.fmod(-1e-100, 1e100), -1e-100)

    def test_frexp(self):
        self.assertRaises(TypeError, math.frexp)

        def testfrexp(name, result, expected):
            (mant, exp), (emant, eexp) = result, expected
            if abs(mant-emant) > eps or exp != eexp:
                self.fail('%s returned %r, expected %r'%\
                          (name, result, expected))

        testfrexp('frexp(-1)', math.frexp(-1), (-0.5, 1))
        testfrexp('frexp(0)', math.frexp(0), (0, 0))
        testfrexp('frexp(1)', math.frexp(1), (0.5, 1))
        testfrexp('frexp(2)', math.frexp(2), (0.5, 2))

        self.assertEqual(math.frexp(INF)[0], INF)
        self.assertEqual(math.frexp(NINF)[0], NINF)
        self.assertTrue(math.isnan(math.frexp(NAN)[0]))

        testfrexp('frexp(True)', math.frexp(True), (0.5, 1))
        testfrexp('frexp(False)', math.frexp(False), (0.0, 0))
        testfrexp('frexp(6227020800)', math.frexp(6227020800), (0.7249206304550171, 33))
        testfrexp('frexp(2432902008176640000999)', math.frexp(2432902008176640000999), (0.5151870395916913, 72))
        self.assertRaises(TypeError, math.frexp, 'hello')

        class X(int):
            def getX():
                return 'Ahoj'

        class Y(float):
            def getY():
                return 'Ahoj'

        testfrexp('frexp(X(10))', math.frexp(X(10)), (0.625, 4))
        testfrexp('frexp(Y(11.11))', math.frexp(Y(11.11)), (0.694375, 4))

    def test_ldexp(self):
        self.assertRaises(TypeError, math.ldexp)
        self.ftest('ldexp(0,1)', math.ldexp(0,1), 0)
        self.ftest('ldexp(1,1)', math.ldexp(1,1), 2)
        self.ftest('ldexp(1,-1)', math.ldexp(1,-1), 0.5)
        self.ftest('ldexp(-1,1)', math.ldexp(-1,1), -2)
        self.assertRaises(OverflowError, math.ldexp, 1., 1000000)
        self.assertRaises(OverflowError, math.ldexp, -1., 1000000)
        self.assertEqual(math.ldexp(1., -1000000), 0.)
        self.assertEqual(math.ldexp(-1., -1000000), -0.)
        self.assertEqual(math.ldexp(INF, 30), INF)
        self.assertEqual(math.ldexp(NINF, -213), NINF)
        self.assertTrue(math.isnan(math.ldexp(NAN, 0)))

        # large second argument
        for n in [10**5, 10**10, 10**20, 10**40]:
            self.assertEqual(math.ldexp(INF, -n), INF)
            self.assertEqual(math.ldexp(NINF, -n), NINF)
            self.assertEqual(math.ldexp(1., -n), 0.)
            self.assertEqual(math.ldexp(-1., -n), -0.)
            self.assertEqual(math.ldexp(0., -n), 0.)
            self.assertEqual(math.ldexp(-0., -n), -0.)
            self.assertTrue(math.isnan(math.ldexp(NAN, -n)))

            self.assertRaises(OverflowError, math.ldexp, 1., n)
            self.assertRaises(OverflowError, math.ldexp, -1., n)
            self.assertEqual(math.ldexp(0., n), 0.)
            self.assertEqual(math.ldexp(-0., n), -0.)
            self.assertEqual(math.ldexp(INF, n), INF)
            self.assertEqual(math.ldexp(NINF, n), NINF)
            self.assertTrue(math.isnan(math.ldexp(NAN, n)))

        self.assertEqual(math.ldexp(24329020081766400009999, 60), 2.8049450438280313e+40)
        self.assertEqual(math.ldexp(-24329020081766400009999, 60), -2.8049450438280313e+40)
        self.assertEqual(math.ldexp(-24329020081766400009999, -60), -21102.061141675676)
        self.assertEqual(math.ldexp(24329020081766400009999, -60), 21102.061141675676)
        self.assertEqual(math.ldexp(True, True), 2)

        class FF(float):
            pass

        class II(int):
            pass
        self.assertEqual(math.ldexp(FF(10), II(12)), 40960.0)
        self.assertRaises(TypeError, math.ldexp, 'Hello', 1000000)
        self.assertRaises(TypeError, math.ldexp, 1, 'Hello')
    
    def test_trunc(self):
        self.assertEqual(math.trunc(1), 1)
        self.assertEqual(math.trunc(-1), -1)
        self.assertEqual(type(math.trunc(1)), int)
        self.assertEqual(type(math.trunc(1.5)), int)
        self.assertEqual(math.trunc(1.5), 1)
        self.assertEqual(math.trunc(-1.5), -1)
        self.assertEqual(math.trunc(1.999999), 1)
        self.assertEqual(math.trunc(-1.999999), -1)
        self.assertEqual(math.trunc(-0.999999), -0)
        self.assertEqual(math.trunc(-100.999), -100)

        class TestTrunc(object):
            def __trunc__(self):
                return 23

        class TestNoTrunc(object):
            pass

        self.assertEqual(math.trunc(TestTrunc()), 23)

        self.assertRaises(TypeError, math.trunc)
        self.assertRaises(TypeError, math.trunc, 1, 2)
        self.assertRaises(TypeError, math.trunc, TestNoTrunc())
<|MERGE_RESOLUTION|>--- conflicted
+++ resolved
@@ -143,7 +143,6 @@
         if failure is not None:
             self.fail("{}: {}".format(name, failure))
 
-<<<<<<< HEAD
     def testAcos(self):
         self.assertRaises(TypeError, math.acos)
         self.ftest('acos(-1)', math.acos(-1), math.pi)
@@ -287,7 +286,6 @@
         self.assertRaises(TypeError, math.isinf, 'ahoj')
         self.assertFalse(math.isinf(MyFloat()))
         
-=======
     def testConstants(self):
         # Ref: Abramowitz & Stegun (Dover, 1965)
         self.ftest('pi', math.pi, 3.141592653589793238462643)
@@ -296,7 +294,6 @@
             # math.tau since 3.6
             self.assertEqual(math.tau, 2*math.pi)
 
->>>>>>> 6e4ce5ec
     def test_ceil_basic(self):
         self.assertEqual(math.ceil(10), 10)
         self.assertEqual(math.ceil(-10), -10)
