--- conflicted
+++ resolved
@@ -98,10 +98,6 @@
 if __name__ == '__main__':
     if len(sys.argv) > 1:
         support.set_memlimit(sys.argv[1])
-<<<<<<< HEAD
     if sys.implementation.name == "graalpy" and support.max_memuse == 0:
         support.set_memlimit("2.1G")
-    test_main()
-=======
-    unittest.main()
->>>>>>> 02d0a87a
+    unittest.main()