# Test the support for SSL and sockets

import sys
import unittest
import unittest.mock
from test import support
from test.support import socket_helper
import socket
import select
import time
import datetime
import gc
import os
import errno
import pprint
import urllib.request
import threading
import traceback
import asyncore
import weakref
import platform
import sysconfig
import functools
from test.support import impl_detail

try:
    import ctypes
except ImportError:
    ctypes = None

ssl = support.import_module("ssl")

from ssl import TLSVersion, _TLSContentType, _TLSMessageType

Py_DEBUG = hasattr(sys, 'gettotalrefcount')
Py_DEBUG_WIN32 = Py_DEBUG and sys.platform == 'win32'

PROTOCOLS = sorted(ssl._PROTOCOL_NAMES)
HOST = socket_helper.HOST
IS_LIBRESSL = ssl.OPENSSL_VERSION.startswith('LibreSSL')
IS_OPENSSL_1_1_0 = not IS_LIBRESSL and ssl.OPENSSL_VERSION_INFO >= (1, 1, 0)
IS_OPENSSL_1_1_1 = not IS_LIBRESSL and ssl.OPENSSL_VERSION_INFO >= (1, 1, 1)
PY_SSL_DEFAULT_CIPHERS = sysconfig.get_config_var('PY_SSL_DEFAULT_CIPHERS')

IS_GRAALVM_SSL = sys.implementation.name == 'graalpy'

PROTOCOL_TO_TLS_VERSION = {}
for proto, ver in (
    ("PROTOCOL_SSLv23", "SSLv3"),
    ("PROTOCOL_TLSv1", "TLSv1"),
    ("PROTOCOL_TLSv1_1", "TLSv1_1"),
):
    try:
        proto = getattr(ssl, proto)
        ver = getattr(ssl.TLSVersion, ver)
    except AttributeError:
        continue
    PROTOCOL_TO_TLS_VERSION[proto] = ver

def data_file(*name):
    return os.path.join(os.path.dirname(__file__), *name)

# The custom key and certificate files used in test_ssl are generated
# using Lib/test/make_ssl_certs.py.
# Other certificates are simply fetched from the Internet servers they
# are meant to authenticate.

CERTFILE = data_file("keycert.pem")
BYTES_CERTFILE = os.fsencode(CERTFILE)
ONLYCERT = data_file("ssl_cert.pem")
ONLYKEY = data_file("ssl_key.pem")
BYTES_ONLYCERT = os.fsencode(ONLYCERT)
BYTES_ONLYKEY = os.fsencode(ONLYKEY)
CERTFILE_PROTECTED = data_file("keycert.passwd.pem")
ONLYKEY_PROTECTED = data_file("ssl_key.passwd.pem")
KEY_PASSWORD = "somepass"
CAPATH = data_file("capath")
BYTES_CAPATH = os.fsencode(CAPATH)
CAFILE_NEURONIO = data_file("capath", "4e1295a3.0")
CAFILE_CACERT = data_file("capath", "5ed36f99.0")

CERTFILE_INFO = {
    'issuer': ((('countryName', 'XY'),),
               (('localityName', 'Castle Anthrax'),),
               (('organizationName', 'Python Software Foundation'),),
               (('commonName', 'localhost'),)),
    'notAfter': 'Aug 26 14:23:15 2028 GMT',
    'notBefore': 'Aug 29 14:23:15 2018 GMT',
    'serialNumber': '98A7CF88C74A32ED',
    'subject': ((('countryName', 'XY'),),
             (('localityName', 'Castle Anthrax'),),
             (('organizationName', 'Python Software Foundation'),),
             (('commonName', 'localhost'),)),
    'subjectAltName': (('DNS', 'localhost'),),
    'version': 3
}

# empty CRL
CRLFILE = data_file("revocation.crl")

# Two keys and certs signed by the same CA (for SNI tests)
SIGNED_CERTFILE = data_file("keycert3.pem")
SIGNED_CERTFILE_HOSTNAME = 'localhost'

SIGNED_CERTFILE_INFO = {
    'OCSP': ('http://testca.pythontest.net/testca/ocsp/',),
    'caIssuers': ('http://testca.pythontest.net/testca/pycacert.cer',),
    'crlDistributionPoints': ('http://testca.pythontest.net/testca/revocation.crl',),
    'issuer': ((('countryName', 'XY'),),
            (('organizationName', 'Python Software Foundation CA'),),
            (('commonName', 'our-ca-server'),)),
    'notAfter': 'Jul  7 14:23:16 2028 GMT',
    'notBefore': 'Aug 29 14:23:16 2018 GMT',
    'serialNumber': 'CB2D80995A69525C',
    'subject': ((('countryName', 'XY'),),
             (('localityName', 'Castle Anthrax'),),
             (('organizationName', 'Python Software Foundation'),),
             (('commonName', 'localhost'),)),
    'subjectAltName': (('DNS', 'localhost'),),
    'version': 3
}

SIGNED_CERTFILE2 = data_file("keycert4.pem")
SIGNED_CERTFILE2_HOSTNAME = 'fakehostname'
SIGNED_CERTFILE_ECC = data_file("keycertecc.pem")
SIGNED_CERTFILE_ECC_HOSTNAME = 'localhost-ecc'

# Same certificate as pycacert.pem, but without extra text in file
SIGNING_CA = data_file("capath", "ceff1710.0")
# cert with all kinds of subject alt names
ALLSANFILE = data_file("allsans.pem")
IDNSANSFILE = data_file("idnsans.pem")

REMOTE_HOST = "self-signed.pythontest.net"

EMPTYCERT = data_file("nullcert.pem")
BADCERT = data_file("badcert.pem")
NONEXISTINGCERT = data_file("XXXnonexisting.pem")
BADKEY = data_file("badkey.pem")
NOKIACERT = data_file("nokia.pem")
NULLBYTECERT = data_file("nullbytecert.pem")
TALOS_INVALID_CRLDP = data_file("talos-2019-0758.pem")

DHFILE = data_file("ffdh3072.pem")
BYTES_DHFILE = os.fsencode(DHFILE)

# Not defined in all versions of OpenSSL
OP_NO_COMPRESSION = getattr(ssl, "OP_NO_COMPRESSION", 0)
OP_SINGLE_DH_USE = getattr(ssl, "OP_SINGLE_DH_USE", 0)
OP_SINGLE_ECDH_USE = getattr(ssl, "OP_SINGLE_ECDH_USE", 0)
OP_CIPHER_SERVER_PREFERENCE = getattr(ssl, "OP_CIPHER_SERVER_PREFERENCE", 0)
OP_ENABLE_MIDDLEBOX_COMPAT = getattr(ssl, "OP_ENABLE_MIDDLEBOX_COMPAT", 0)


def has_tls_protocol(protocol):
    """Check if a TLS protocol is available and enabled

    :param protocol: enum ssl._SSLMethod member or name
    :return: bool
    """
    if isinstance(protocol, str):
        assert protocol.startswith('PROTOCOL_')
        protocol = getattr(ssl, protocol, None)
        if protocol is None:
            return False
    if protocol in {
        ssl.PROTOCOL_TLS, ssl.PROTOCOL_TLS_SERVER,
        ssl.PROTOCOL_TLS_CLIENT
    }:
        # auto-negotiate protocols are always available
        return True
    name = protocol.name
    return has_tls_version(name[len('PROTOCOL_'):])


@functools.lru_cache
def has_tls_version(version):
    """Check if a TLS/SSL version is enabled

    :param version: TLS version name or ssl.TLSVersion member
    :return: bool
    """
    if version == "SSLv2":
        # never supported and not even in TLSVersion enum
        return False

    if isinstance(version, str):
        version = ssl.TLSVersion.__members__[version]

    # check compile time flags like ssl.HAS_TLSv1_2
    if not getattr(ssl, f'HAS_{version.name}'):
        return False

    # check runtime and dynamic crypto policy settings. A TLS version may
    # be compiled in but disabled by a policy or config option.
    ctx = ssl.SSLContext()
    if (
            hasattr(ctx, 'minimum_version') and
            ctx.minimum_version != ssl.TLSVersion.MINIMUM_SUPPORTED and
            version < ctx.minimum_version
    ):
        return False
    if (
        hasattr(ctx, 'maximum_version') and
        ctx.maximum_version != ssl.TLSVersion.MAXIMUM_SUPPORTED and
        version > ctx.maximum_version
    ):
        return False

    return True


def requires_tls_version(version):
    """Decorator to skip tests when a required TLS version is not available

    :param version: TLS version name or ssl.TLSVersion member
    :return:
    """
    def decorator(func):
        @functools.wraps(func)
        def wrapper(*args, **kw):
            if not has_tls_version(version):
                raise unittest.SkipTest(f"{version} is not available.")
            else:
                return func(*args, **kw)
        return wrapper
    return decorator


requires_minimum_version = unittest.skipUnless(
    hasattr(ssl.SSLContext, 'minimum_version'),
    "required OpenSSL >= 1.1.0g"
)


def handle_error(prefix):
    exc_format = ' '.join(traceback.format_exception(*sys.exc_info()))
    if support.verbose:
        sys.stdout.write(prefix + exc_format)

def can_clear_options():
    # 0.9.8m or higher
    return IS_GRAALVM_SSL or ssl._OPENSSL_API_VERSION >= (0, 9, 8, 13, 15)

def no_sslv2_implies_sslv3_hello():
    # 0.9.7h or higher
    return ssl.OPENSSL_VERSION_INFO >= (0, 9, 7, 8, 15)

def have_verify_flags():
    # 0.9.8 or higher
    return ssl.OPENSSL_VERSION_INFO >= (0, 9, 8, 0, 15)

def _have_secp_curves():
    if not ssl.HAS_ECDH:
        return False
    ctx = ssl.SSLContext(ssl.PROTOCOL_TLS_SERVER)
    try:
        ctx.set_ecdh_curve("secp384r1")
    except ValueError:
        return False
    else:
        return True


HAVE_SECP_CURVES = _have_secp_curves()


def utc_offset(): #NOTE: ignore issues like #1647654
    # local time = utc time + utc offset
    if time.daylight and time.localtime().tm_isdst > 0:
        return -time.altzone  # seconds
    return -time.timezone

def asn1time(cert_time):
    # Some versions of OpenSSL ignore seconds, see #18207
    # 0.9.8.i
    if ssl._OPENSSL_API_VERSION == (0, 9, 8, 9, 15):
        fmt = "%b %d %H:%M:%S %Y GMT"
        dt = datetime.datetime.strptime(cert_time, fmt)
        dt = dt.replace(second=0)
        cert_time = dt.strftime(fmt)
        # %d adds leading zero but ASN1_TIME_print() uses leading space
        if cert_time[4] == "0":
            cert_time = cert_time[:4] + " " + cert_time[5:]

    return cert_time

needs_sni = unittest.skipUnless(ssl.HAS_SNI, "SNI support needed for this test")


def test_wrap_socket(sock, ssl_version=ssl.PROTOCOL_TLS, *,
                     cert_reqs=ssl.CERT_NONE, ca_certs=None,
                     ciphers=None, certfile=None, keyfile=None,
                     **kwargs):
    context = ssl.SSLContext(ssl_version)
    if cert_reqs is not None:
        if cert_reqs == ssl.CERT_NONE:
            context.check_hostname = False
        context.verify_mode = cert_reqs
    if ca_certs is not None:
        context.load_verify_locations(ca_certs)
    if certfile is not None or keyfile is not None:
        context.load_cert_chain(certfile, keyfile)
    if ciphers is not None:
        context.set_ciphers(ciphers)
    return context.wrap_socket(sock, **kwargs)


def testing_context(server_cert=SIGNED_CERTFILE):
    """Create context

    client_context, server_context, hostname = testing_context()
    """
    if server_cert == SIGNED_CERTFILE:
        hostname = SIGNED_CERTFILE_HOSTNAME
    elif server_cert == SIGNED_CERTFILE2:
        hostname = SIGNED_CERTFILE2_HOSTNAME
    else:
        raise ValueError(server_cert)

    client_context = ssl.SSLContext(ssl.PROTOCOL_TLS_CLIENT)
    client_context.load_verify_locations(SIGNING_CA)

    server_context = ssl.SSLContext(ssl.PROTOCOL_TLS_SERVER)
    server_context.load_cert_chain(server_cert)
    server_context.load_verify_locations(SIGNING_CA)

    return client_context, server_context, hostname


class BasicSocketTests(unittest.TestCase):

    def test_constants(self):
        ssl.CERT_NONE
        ssl.CERT_OPTIONAL
        ssl.CERT_REQUIRED
        ssl.OP_CIPHER_SERVER_PREFERENCE
        ssl.OP_SINGLE_DH_USE
        if ssl.HAS_ECDH:
            ssl.OP_SINGLE_ECDH_USE
        if ssl.OPENSSL_VERSION_INFO >= (1, 0):
            ssl.OP_NO_COMPRESSION
        self.assertIn(ssl.HAS_SNI, {True, False})
        self.assertIn(ssl.HAS_ECDH, {True, False})
        ssl.OP_NO_SSLv2
        ssl.OP_NO_SSLv3
        ssl.OP_NO_TLSv1
        ssl.OP_NO_TLSv1_3
        if ssl.OPENSSL_VERSION_INFO >= (1, 0, 1):
            ssl.OP_NO_TLSv1_1
            ssl.OP_NO_TLSv1_2
        self.assertEqual(ssl.PROTOCOL_TLS, ssl.PROTOCOL_SSLv23)

    def test_private_init(self):
        with self.assertRaisesRegex(TypeError, "public constructor"):
            with socket.socket() as s:
                ssl.SSLSocket(s)

    def test_str_for_enums(self):
        # Make sure that the PROTOCOL_* constants have enum-like string
        # reprs.
        proto = ssl.PROTOCOL_TLS
        self.assertEqual(str(proto), '_SSLMethod.PROTOCOL_TLS')
        ctx = ssl.SSLContext(proto)
        self.assertIs(ctx.protocol, proto)

    def test_random(self):
        v = ssl.RAND_status()
        if support.verbose:
            sys.stdout.write("\n RAND_status is %d (%s)\n"
                             % (v, (v and "sufficient randomness") or
                                "insufficient randomness"))

        data, is_cryptographic = ssl.RAND_pseudo_bytes(16)
        self.assertEqual(len(data), 16)
        self.assertEqual(is_cryptographic, v == 1)
        if v:
            data = ssl.RAND_bytes(16)
            self.assertEqual(len(data), 16)
        else:
            self.assertRaises(ssl.SSLError, ssl.RAND_bytes, 16)

        # negative num is invalid
        self.assertRaises(ValueError, ssl.RAND_bytes, -5)
        self.assertRaises(ValueError, ssl.RAND_pseudo_bytes, -5)

        if hasattr(ssl, 'RAND_egd'):
            self.assertRaises(TypeError, ssl.RAND_egd, 1)
            self.assertRaises(TypeError, ssl.RAND_egd, 'foo', 1)
        ssl.RAND_add("this is a random string", 75.0)
        ssl.RAND_add(b"this is a random bytes object", 75.0)
        ssl.RAND_add(bytearray(b"this is a random bytearray object"), 75.0)

    @unittest.skipUnless(os.name == 'posix', 'requires posix')
    def test_random_fork(self):
        status = ssl.RAND_status()
        if not status:
            self.fail("OpenSSL's PRNG has insufficient randomness")

        rfd, wfd = os.pipe()
        pid = os.fork()
        if pid == 0:
            try:
                os.close(rfd)
                child_random = ssl.RAND_pseudo_bytes(16)[0]
                self.assertEqual(len(child_random), 16)
                os.write(wfd, child_random)
                os.close(wfd)
            except BaseException:
                os._exit(1)
            else:
                os._exit(0)
        else:
            os.close(wfd)
            self.addCleanup(os.close, rfd)
            support.wait_process(pid, exitcode=0)

            child_random = os.read(rfd, 16)
            self.assertEqual(len(child_random), 16)
            parent_random = ssl.RAND_pseudo_bytes(16)[0]
            self.assertEqual(len(parent_random), 16)

            self.assertNotEqual(child_random, parent_random)

    maxDiff = None

    def test_parse_cert(self):
        # note that this uses an 'unofficial' function in _ssl.c,
        # provided solely for this test, to exercise the certificate
        # parsing code
        self.assertEqual(
            ssl._ssl._test_decode_cert(CERTFILE),
            CERTFILE_INFO
        )
        self.assertEqual(
            ssl._ssl._test_decode_cert(SIGNED_CERTFILE),
            SIGNED_CERTFILE_INFO
        )

        # Issue #13034: the subjectAltName in some certificates
        # (notably projects.developer.nokia.com:443) wasn't parsed
        p = ssl._ssl._test_decode_cert(NOKIACERT)
        if support.verbose:
            sys.stdout.write("\n" + pprint.pformat(p) + "\n")
        self.assertEqual(p['subjectAltName'],
                         (('DNS', 'projects.developer.nokia.com'),
                          ('DNS', 'projects.forum.nokia.com'))
                        )
        # extra OCSP and AIA fields
        self.assertEqual(p['OCSP'], ('http://ocsp.verisign.com',))
        self.assertEqual(p['caIssuers'],
                         ('http://SVRIntl-G3-aia.verisign.com/SVRIntlG3.cer',))
        self.assertEqual(p['crlDistributionPoints'],
                         ('http://SVRIntl-G3-crl.verisign.com/SVRIntlG3.crl',))

    def test_parse_cert_CVE_2019_5010(self):
        p = ssl._ssl._test_decode_cert(TALOS_INVALID_CRLDP)
        if support.verbose:
            sys.stdout.write("\n" + pprint.pformat(p) + "\n")
        self.assertEqual(
            p,
            {
                'issuer': (
                    (('countryName', 'UK'),), (('commonName', 'cody-ca'),)),
                'notAfter': 'Jun 14 18:00:58 2028 GMT',
                'notBefore': 'Jun 18 18:00:58 2018 GMT',
                'serialNumber': '02',
                'subject': ((('countryName', 'UK'),),
                            (('commonName',
                              'codenomicon-vm-2.test.lal.cisco.com'),)),
                'subjectAltName': (
                    ('DNS', 'codenomicon-vm-2.test.lal.cisco.com'),),
                'version': 3
            }
        )

    def test_parse_cert_CVE_2013_4238(self):
        p = ssl._ssl._test_decode_cert(NULLBYTECERT)
        if support.verbose:
            sys.stdout.write("\n" + pprint.pformat(p) + "\n")
        subject = ((('countryName', 'US'),),
                   (('stateOrProvinceName', 'Oregon'),),
                   (('localityName', 'Beaverton'),),
                   (('organizationName', 'Python Software Foundation'),),
                   (('organizationalUnitName', 'Python Core Development'),),
                   (('commonName', 'null.python.org\x00example.org'),),
                   (('emailAddress', 'python-dev@python.org'),))
        self.assertEqual(p['subject'], subject)
        self.assertEqual(p['issuer'], subject)
        if ssl._OPENSSL_API_VERSION >= (0, 9, 8):
            san = (('DNS', 'altnull.python.org\x00example.com'),
                   ('email', 'null@python.org\x00user@example.org'),
                   ('URI', 'http://null.python.org\x00http://example.org'),
                   ('IP Address', '192.0.2.1'),
                   ('IP Address', '2001:DB8:0:0:0:0:0:1'))
        else:
            # OpenSSL 0.9.7 doesn't support IPv6 addresses in subjectAltName
            san = (('DNS', 'altnull.python.org\x00example.com'),
                   ('email', 'null@python.org\x00user@example.org'),
                   ('URI', 'http://null.python.org\x00http://example.org'),
                   ('IP Address', '192.0.2.1'),
                   ('IP Address', '<invalid>'))
        # XXX GraalVM change - accept no SAN as passing
        # CVE-2013-4238 was caused by python discarding the part of SAN after the null byte.
        # JDK rejects the invalid SAN completely (it validates it as a URI), so we don't report any SAN.
        # Therefore, we're not vulnerable to the CVE.
        if 'subjectAltName' in p:
            self.assertEqual(p['subjectAltName'], san)

    def test_parse_all_sans(self):
        p = ssl._ssl._test_decode_cert(ALLSANFILE)
        self.assertEqual(p['subjectAltName'],
            (
                ('DNS', 'allsans'),
                ('othername', '<unsupported>'),
                ('othername', '<unsupported>'),
                ('email', 'user@example.org'),
                ('DNS', 'www.example.org'),
                ('DirName',
                    ((('countryName', 'XY'),),
                    (('localityName', 'Castle Anthrax'),),
                    (('organizationName', 'Python Software Foundation'),),
                    (('commonName', 'dirname example'),))),
                ('URI', 'https://www.python.org/'),
                ('IP Address', '127.0.0.1'),
                ('IP Address', '0:0:0:0:0:0:0:1'),
                ('Registered ID', '1.2.3.4.5')
            )
        )

    def test_DER_to_PEM(self):
        with open(CAFILE_CACERT, 'r') as f:
            pem = f.read()
        d1 = ssl.PEM_cert_to_DER_cert(pem)
        p2 = ssl.DER_cert_to_PEM_cert(d1)
        d2 = ssl.PEM_cert_to_DER_cert(p2)
        self.assertEqual(d1, d2)
        if not p2.startswith(ssl.PEM_HEADER + '\n'):
            self.fail("DER-to-PEM didn't include correct header:\n%r\n" % p2)
        if not p2.endswith('\n' + ssl.PEM_FOOTER + '\n'):
            self.fail("DER-to-PEM didn't include correct footer:\n%r\n" % p2)

    # We're not OpenSSL
    @impl_detail("OpenSSL version", graalvm=False)
    def test_openssl_version(self):
        n = ssl.OPENSSL_VERSION_NUMBER
        t = ssl.OPENSSL_VERSION_INFO
        s = ssl.OPENSSL_VERSION
        self.assertIsInstance(n, int)
        self.assertIsInstance(t, tuple)
        self.assertIsInstance(s, str)
        # Some sanity checks follow
        # >= 0.9
        self.assertGreaterEqual(n, 0x900000)
        # < 4.0
        self.assertLess(n, 0x40000000)
        major, minor, fix, patch, status = t
        self.assertGreaterEqual(major, 1)
        self.assertLess(major, 4)
        self.assertGreaterEqual(minor, 0)
        self.assertLess(minor, 256)
        self.assertGreaterEqual(fix, 0)
        self.assertLess(fix, 256)
        self.assertGreaterEqual(patch, 0)
        self.assertLessEqual(patch, 63)
        self.assertGreaterEqual(status, 0)
        self.assertLessEqual(status, 15)
        # Version string as returned by {Open,Libre}SSL, the format might change
        if IS_LIBRESSL:
            self.assertTrue(s.startswith("LibreSSL {:d}".format(major)),
                            (s, t, hex(n)))
        else:
            self.assertTrue(s.startswith("OpenSSL {:d}.{:d}.{:d}".format(major, minor, fix)),
                            (s, t, hex(n)))

    @support.cpython_only
    def test_refcycle(self):
        # Issue #7943: an SSL object doesn't create reference cycles with
        # itself.
        s = socket.socket(socket.AF_INET)
        ss = test_wrap_socket(s)
        wr = weakref.ref(ss)
        with support.check_warnings(("", ResourceWarning)):
            del ss
        self.assertEqual(wr(), None)

    def test_wrapped_unconnected(self):
        # Methods on an unconnected SSLSocket propagate the original
        # OSError raise by the underlying socket object.
        s = socket.socket(socket.AF_INET)
        with test_wrap_socket(s) as ss:
            self.assertRaises(OSError, ss.recv, 1)
            self.assertRaises(OSError, ss.recv_into, bytearray(b'x'))
            self.assertRaises(OSError, ss.recvfrom, 1)
            self.assertRaises(OSError, ss.recvfrom_into, bytearray(b'x'), 1)
            self.assertRaises(OSError, ss.send, b'x')
            self.assertRaises(OSError, ss.sendto, b'x', ('0.0.0.0', 0))
            self.assertRaises(NotImplementedError, ss.dup)
            self.assertRaises(NotImplementedError, ss.sendmsg,
                              [b'x'], (), 0, ('0.0.0.0', 0))
            self.assertRaises(NotImplementedError, ss.recvmsg, 100)
            self.assertRaises(NotImplementedError, ss.recvmsg_into,
                              [bytearray(100)])

    def test_timeout(self):
        # Issue #8524: when creating an SSL socket, the timeout of the
        # original socket should be retained.
        for timeout in (None, 0.0, 5.0):
            s = socket.socket(socket.AF_INET)
            s.settimeout(timeout)
            with test_wrap_socket(s) as ss:
                self.assertEqual(timeout, ss.gettimeout())

    def test_errors_sslwrap(self):
        sock = socket.socket()
        self.assertRaisesRegex(ValueError,
                        "certfile must be specified",
                        ssl.wrap_socket, sock, keyfile=CERTFILE)
        self.assertRaisesRegex(ValueError,
                        "certfile must be specified for server-side operations",
                        ssl.wrap_socket, sock, server_side=True)
        self.assertRaisesRegex(ValueError,
                        "certfile must be specified for server-side operations",
                         ssl.wrap_socket, sock, server_side=True, certfile="")
        with ssl.wrap_socket(sock, server_side=True, certfile=CERTFILE) as s:
            self.assertRaisesRegex(ValueError, "can't connect in server-side mode",
                                     s.connect, (HOST, 8080))
        with self.assertRaises(OSError) as cm:
            with socket.socket() as sock:
                ssl.wrap_socket(sock, certfile=NONEXISTINGCERT)
        self.assertEqual(cm.exception.errno, errno.ENOENT)
        with self.assertRaises(OSError) as cm:
            with socket.socket() as sock:
                ssl.wrap_socket(sock,
                    certfile=CERTFILE, keyfile=NONEXISTINGCERT)
        self.assertEqual(cm.exception.errno, errno.ENOENT)
        with self.assertRaises(OSError) as cm:
            with socket.socket() as sock:
                ssl.wrap_socket(sock,
                    certfile=NONEXISTINGCERT, keyfile=NONEXISTINGCERT)
        self.assertEqual(cm.exception.errno, errno.ENOENT)

    def bad_cert_test(self, certfile):
        """Check that trying to use the given client certificate fails"""
        certfile = os.path.join(os.path.dirname(__file__) or os.curdir,
                                   certfile)
        sock = socket.socket()
        self.addCleanup(sock.close)
        with self.assertRaises(ssl.SSLError):
            test_wrap_socket(sock,
                             certfile=certfile)

    def test_empty_cert(self):
        """Wrapping with an empty cert file"""
        self.bad_cert_test("nullcert.pem")

    def test_malformed_cert(self):
        """Wrapping with a badly formatted certificate (syntax error)"""
        self.bad_cert_test("badcert.pem")

    def test_malformed_key(self):
        """Wrapping with a badly formatted key (syntax error)"""
        self.bad_cert_test("badkey.pem")

    def test_match_hostname(self):
        def ok(cert, hostname):
            ssl.match_hostname(cert, hostname)
        def fail(cert, hostname):
            self.assertRaises(ssl.CertificateError,
                              ssl.match_hostname, cert, hostname)

        # -- Hostname matching --

        cert = {'subject': ((('commonName', 'example.com'),),)}
        ok(cert, 'example.com')
        ok(cert, 'ExAmple.cOm')
        fail(cert, 'www.example.com')
        fail(cert, '.example.com')
        fail(cert, 'example.org')
        fail(cert, 'exampleXcom')

        cert = {'subject': ((('commonName', '*.a.com'),),)}
        ok(cert, 'foo.a.com')
        fail(cert, 'bar.foo.a.com')
        fail(cert, 'a.com')
        fail(cert, 'Xa.com')
        fail(cert, '.a.com')

        # only match wildcards when they are the only thing
        # in left-most segment
        cert = {'subject': ((('commonName', 'f*.com'),),)}
        fail(cert, 'foo.com')
        fail(cert, 'f.com')
        fail(cert, 'bar.com')
        fail(cert, 'foo.a.com')
        fail(cert, 'bar.foo.com')

        # NULL bytes are bad, CVE-2013-4073
        cert = {'subject': ((('commonName',
                              'null.python.org\x00example.org'),),)}
        ok(cert, 'null.python.org\x00example.org') # or raise an error?
        fail(cert, 'example.org')
        fail(cert, 'null.python.org')

        # error cases with wildcards
        cert = {'subject': ((('commonName', '*.*.a.com'),),)}
        fail(cert, 'bar.foo.a.com')
        fail(cert, 'a.com')
        fail(cert, 'Xa.com')
        fail(cert, '.a.com')

        cert = {'subject': ((('commonName', 'a.*.com'),),)}
        fail(cert, 'a.foo.com')
        fail(cert, 'a..com')
        fail(cert, 'a.com')

        # wildcard doesn't match IDNA prefix 'xn--'
        idna = 'püthon.python.org'.encode("idna").decode("ascii")
        cert = {'subject': ((('commonName', idna),),)}
        ok(cert, idna)
        cert = {'subject': ((('commonName', 'x*.python.org'),),)}
        fail(cert, idna)
        cert = {'subject': ((('commonName', 'xn--p*.python.org'),),)}
        fail(cert, idna)

        # wildcard in first fragment and  IDNA A-labels in sequent fragments
        # are supported.
        idna = 'www*.pythön.org'.encode("idna").decode("ascii")
        cert = {'subject': ((('commonName', idna),),)}
        fail(cert, 'www.pythön.org'.encode("idna").decode("ascii"))
        fail(cert, 'www1.pythön.org'.encode("idna").decode("ascii"))
        fail(cert, 'ftp.pythön.org'.encode("idna").decode("ascii"))
        fail(cert, 'pythön.org'.encode("idna").decode("ascii"))

        # Slightly fake real-world example
        cert = {'notAfter': 'Jun 26 21:41:46 2011 GMT',
                'subject': ((('commonName', 'linuxfrz.org'),),),
                'subjectAltName': (('DNS', 'linuxfr.org'),
                                   ('DNS', 'linuxfr.com'),
                                   ('othername', '<unsupported>'))}
        ok(cert, 'linuxfr.org')
        ok(cert, 'linuxfr.com')
        # Not a "DNS" entry
        fail(cert, '<unsupported>')
        # When there is a subjectAltName, commonName isn't used
        fail(cert, 'linuxfrz.org')

        # A pristine real-world example
        cert = {'notAfter': 'Dec 18 23:59:59 2011 GMT',
                'subject': ((('countryName', 'US'),),
                            (('stateOrProvinceName', 'California'),),
                            (('localityName', 'Mountain View'),),
                            (('organizationName', 'Google Inc'),),
                            (('commonName', 'mail.google.com'),))}
        ok(cert, 'mail.google.com')
        fail(cert, 'gmail.com')
        # Only commonName is considered
        fail(cert, 'California')

        # -- IPv4 matching --
        cert = {'subject': ((('commonName', 'example.com'),),),
                'subjectAltName': (('DNS', 'example.com'),
                                   ('IP Address', '10.11.12.13'),
                                   ('IP Address', '14.15.16.17'),
                                   ('IP Address', '127.0.0.1'))}
        ok(cert, '10.11.12.13')
        ok(cert, '14.15.16.17')
        # socket.inet_ntoa(socket.inet_aton('127.1')) == '127.0.0.1'
        fail(cert, '127.1')
        fail(cert, '14.15.16.17 ')
        fail(cert, '14.15.16.17 extra data')
        fail(cert, '14.15.16.18')
        fail(cert, 'example.net')

        # -- IPv6 matching --
        if socket_helper.IPV6_ENABLED:
            cert = {'subject': ((('commonName', 'example.com'),),),
                    'subjectAltName': (
                        ('DNS', 'example.com'),
                        ('IP Address', '2001:0:0:0:0:0:0:CAFE\n'),
                        ('IP Address', '2003:0:0:0:0:0:0:BABA\n'))}
            ok(cert, '2001::cafe')
            ok(cert, '2003::baba')
            fail(cert, '2003::baba ')
            fail(cert, '2003::baba extra data')
            fail(cert, '2003::bebe')
            fail(cert, 'example.net')

        # -- Miscellaneous --

        # Neither commonName nor subjectAltName
        cert = {'notAfter': 'Dec 18 23:59:59 2011 GMT',
                'subject': ((('countryName', 'US'),),
                            (('stateOrProvinceName', 'California'),),
                            (('localityName', 'Mountain View'),),
                            (('organizationName', 'Google Inc'),))}
        fail(cert, 'mail.google.com')

        # No DNS entry in subjectAltName but a commonName
        cert = {'notAfter': 'Dec 18 23:59:59 2099 GMT',
                'subject': ((('countryName', 'US'),),
                            (('stateOrProvinceName', 'California'),),
                            (('localityName', 'Mountain View'),),
                            (('commonName', 'mail.google.com'),)),
                'subjectAltName': (('othername', 'blabla'), )}
        ok(cert, 'mail.google.com')

        # No DNS entry subjectAltName and no commonName
        cert = {'notAfter': 'Dec 18 23:59:59 2099 GMT',
                'subject': ((('countryName', 'US'),),
                            (('stateOrProvinceName', 'California'),),
                            (('localityName', 'Mountain View'),),
                            (('organizationName', 'Google Inc'),)),
                'subjectAltName': (('othername', 'blabla'),)}
        fail(cert, 'google.com')

        # Empty cert / no cert
        self.assertRaises(ValueError, ssl.match_hostname, None, 'example.com')
        self.assertRaises(ValueError, ssl.match_hostname, {}, 'example.com')

        # Issue #17980: avoid denials of service by refusing more than one
        # wildcard per fragment.
        cert = {'subject': ((('commonName', 'a*b.example.com'),),)}
        with self.assertRaisesRegex(
                ssl.CertificateError,
                "partial wildcards in leftmost label are not supported"):
            ssl.match_hostname(cert, 'axxb.example.com')

        cert = {'subject': ((('commonName', 'www.*.example.com'),),)}
        with self.assertRaisesRegex(
                ssl.CertificateError,
                "wildcard can only be present in the leftmost label"):
            ssl.match_hostname(cert, 'www.sub.example.com')

        cert = {'subject': ((('commonName', 'a*b*.example.com'),),)}
        with self.assertRaisesRegex(
                ssl.CertificateError,
                "too many wildcards"):
            ssl.match_hostname(cert, 'axxbxxc.example.com')

        cert = {'subject': ((('commonName', '*'),),)}
        with self.assertRaisesRegex(
                ssl.CertificateError,
                "sole wildcard without additional labels are not support"):
            ssl.match_hostname(cert, 'host')

        cert = {'subject': ((('commonName', '*.com'),),)}
        with self.assertRaisesRegex(
                ssl.CertificateError,
                r"hostname 'com' doesn't match '\*.com'"):
            ssl.match_hostname(cert, 'com')

        # extra checks for _inet_paton()
        for invalid in ['1', '', '1.2.3', '256.0.0.1', '127.0.0.1/24']:
            with self.assertRaises(ValueError):
                ssl._inet_paton(invalid)
        for ipaddr in ['127.0.0.1', '192.168.0.1']:
            self.assertTrue(ssl._inet_paton(ipaddr))
        if socket_helper.IPV6_ENABLED:
            for ipaddr in ['::1', '2001:db8:85a3::8a2e:370:7334']:
                self.assertTrue(ssl._inet_paton(ipaddr))

    def test_server_side(self):
        # server_hostname doesn't work for server sockets
        ctx = ssl.SSLContext(ssl.PROTOCOL_TLS_SERVER)
        with socket.socket() as sock:
            self.assertRaises(ValueError, ctx.wrap_socket, sock, True,
                              server_hostname="some.hostname")

    def test_unknown_channel_binding(self):
        # should raise ValueError for unknown type
        s = socket.create_server(('127.0.0.1', 0))
        c = socket.socket(socket.AF_INET)
        c.connect(s.getsockname())
        with test_wrap_socket(c, do_handshake_on_connect=False) as ss:
            with self.assertRaises(ValueError):
                ss.get_channel_binding("unknown-type")
        s.close()

    @unittest.skipUnless("tls-unique" in ssl.CHANNEL_BINDING_TYPES,
                         "'tls-unique' channel binding not available")
    def test_tls_unique_channel_binding(self):
        # unconnected should return None for known type
        s = socket.socket(socket.AF_INET)
        with test_wrap_socket(s) as ss:
            self.assertIsNone(ss.get_channel_binding("tls-unique"))
        # the same for server-side
        s = socket.socket(socket.AF_INET)
        with test_wrap_socket(s, server_side=True, certfile=CERTFILE) as ss:
            self.assertIsNone(ss.get_channel_binding("tls-unique"))

    def test_dealloc_warn(self):
        ss = test_wrap_socket(socket.socket(socket.AF_INET))
        r = repr(ss)
        with self.assertWarns(ResourceWarning) as cm:
            ss = None
            support.gc_collect()
        self.assertIn(r, str(cm.warning.args[0]))

    def test_get_default_verify_paths(self):
        paths = ssl.get_default_verify_paths()
        self.assertEqual(len(paths), 6)
        self.assertIsInstance(paths, ssl.DefaultVerifyPaths)

        with support.EnvironmentVarGuard() as env:
            env["SSL_CERT_DIR"] = CAPATH
            env["SSL_CERT_FILE"] = CERTFILE
            paths = ssl.get_default_verify_paths()
            self.assertEqual(paths.cafile, CERTFILE)
            self.assertEqual(paths.capath, CAPATH)

    @unittest.skipUnless(sys.platform == "win32", "Windows specific")
    def test_enum_certificates(self):
        self.assertTrue(ssl.enum_certificates("CA"))
        self.assertTrue(ssl.enum_certificates("ROOT"))

        self.assertRaises(TypeError, ssl.enum_certificates)
        self.assertRaises(WindowsError, ssl.enum_certificates, "")

        trust_oids = set()
        for storename in ("CA", "ROOT"):
            store = ssl.enum_certificates(storename)
            self.assertIsInstance(store, list)
            for element in store:
                self.assertIsInstance(element, tuple)
                self.assertEqual(len(element), 3)
                cert, enc, trust = element
                self.assertIsInstance(cert, bytes)
                self.assertIn(enc, {"x509_asn", "pkcs_7_asn"})
                self.assertIsInstance(trust, (frozenset, set, bool))
                if isinstance(trust, (frozenset, set)):
                    trust_oids.update(trust)

        serverAuth = "1.3.6.1.5.5.7.3.1"
        self.assertIn(serverAuth, trust_oids)

    @unittest.skipUnless(sys.platform == "win32", "Windows specific")
    def test_enum_crls(self):
        self.assertTrue(ssl.enum_crls("CA"))
        self.assertRaises(TypeError, ssl.enum_crls)
        self.assertRaises(WindowsError, ssl.enum_crls, "")

        crls = ssl.enum_crls("CA")
        self.assertIsInstance(crls, list)
        for element in crls:
            self.assertIsInstance(element, tuple)
            self.assertEqual(len(element), 2)
            self.assertIsInstance(element[0], bytes)
            self.assertIn(element[1], {"x509_asn", "pkcs_7_asn"})


    def test_asn1object(self):
        expected = (129, 'serverAuth', 'TLS Web Server Authentication',
                    '1.3.6.1.5.5.7.3.1')

        val = ssl._ASN1Object('1.3.6.1.5.5.7.3.1')
        self.assertEqual(val, expected)
        self.assertEqual(val.nid, 129)
        self.assertEqual(val.shortname, 'serverAuth')
        self.assertEqual(val.longname, 'TLS Web Server Authentication')
        self.assertEqual(val.oid, '1.3.6.1.5.5.7.3.1')
        self.assertIsInstance(val, ssl._ASN1Object)
        self.assertRaises(ValueError, ssl._ASN1Object, 'serverAuth')

        val = ssl._ASN1Object.fromnid(129)
        self.assertEqual(val, expected)
        self.assertIsInstance(val, ssl._ASN1Object)
        self.assertRaises(ValueError, ssl._ASN1Object.fromnid, -1)
        with self.assertRaisesRegex(ValueError, "unknown NID 100000"):
            ssl._ASN1Object.fromnid(100000)
        for i in range(1000):
            try:
                obj = ssl._ASN1Object.fromnid(i)
            except ValueError:
                pass
            else:
                self.assertIsInstance(obj.nid, int)
                self.assertIsInstance(obj.shortname, str)
                self.assertIsInstance(obj.longname, str)
                self.assertIsInstance(obj.oid, (str, type(None)))

        val = ssl._ASN1Object.fromname('TLS Web Server Authentication')
        self.assertEqual(val, expected)
        self.assertIsInstance(val, ssl._ASN1Object)
        self.assertEqual(ssl._ASN1Object.fromname('serverAuth'), expected)
        self.assertEqual(ssl._ASN1Object.fromname('1.3.6.1.5.5.7.3.1'),
                         expected)
        with self.assertRaisesRegex(ValueError, "unknown object 'serverauth'"):
            ssl._ASN1Object.fromname('serverauth')

    def test_purpose_enum(self):
        val = ssl._ASN1Object('1.3.6.1.5.5.7.3.1')
        self.assertIsInstance(ssl.Purpose.SERVER_AUTH, ssl._ASN1Object)
        self.assertEqual(ssl.Purpose.SERVER_AUTH, val)
        self.assertEqual(ssl.Purpose.SERVER_AUTH.nid, 129)
        self.assertEqual(ssl.Purpose.SERVER_AUTH.shortname, 'serverAuth')
        self.assertEqual(ssl.Purpose.SERVER_AUTH.oid,
                              '1.3.6.1.5.5.7.3.1')

        val = ssl._ASN1Object('1.3.6.1.5.5.7.3.2')
        self.assertIsInstance(ssl.Purpose.CLIENT_AUTH, ssl._ASN1Object)
        self.assertEqual(ssl.Purpose.CLIENT_AUTH, val)
        self.assertEqual(ssl.Purpose.CLIENT_AUTH.nid, 130)
        self.assertEqual(ssl.Purpose.CLIENT_AUTH.shortname, 'clientAuth')
        self.assertEqual(ssl.Purpose.CLIENT_AUTH.oid,
                              '1.3.6.1.5.5.7.3.2')

    def test_unsupported_dtls(self):
        s = socket.socket(socket.AF_INET, socket.SOCK_DGRAM)
        self.addCleanup(s.close)
        with self.assertRaises(NotImplementedError) as cx:
            test_wrap_socket(s, cert_reqs=ssl.CERT_NONE)
        self.assertEqual(str(cx.exception), "only stream sockets are supported")
        ctx = ssl.SSLContext(ssl.PROTOCOL_TLS_CLIENT)
        with self.assertRaises(NotImplementedError) as cx:
            ctx.wrap_socket(s)
        self.assertEqual(str(cx.exception), "only stream sockets are supported")

    def cert_time_ok(self, timestring, timestamp):
        self.assertEqual(ssl.cert_time_to_seconds(timestring), timestamp)

    def cert_time_fail(self, timestring):
        with self.assertRaises(ValueError):
            ssl.cert_time_to_seconds(timestring)

    @unittest.skipUnless(utc_offset(),
                         'local time needs to be different from UTC')
    def test_cert_time_to_seconds_timezone(self):
        # Issue #19940: ssl.cert_time_to_seconds() returns wrong
        #               results if local timezone is not UTC
        self.cert_time_ok("May  9 00:00:00 2007 GMT", 1178668800.0)
        self.cert_time_ok("Jan  5 09:34:43 2018 GMT", 1515144883.0)

    def test_cert_time_to_seconds(self):
        timestring = "Jan  5 09:34:43 2018 GMT"
        ts = 1515144883.0
        self.cert_time_ok(timestring, ts)
        # accept keyword parameter, assert its name
        self.assertEqual(ssl.cert_time_to_seconds(cert_time=timestring), ts)
        # accept both %e and %d (space or zero generated by strftime)
        self.cert_time_ok("Jan 05 09:34:43 2018 GMT", ts)
        # case-insensitive
        self.cert_time_ok("JaN  5 09:34:43 2018 GmT", ts)
        self.cert_time_fail("Jan  5 09:34 2018 GMT")     # no seconds
        self.cert_time_fail("Jan  5 09:34:43 2018")      # no GMT
        self.cert_time_fail("Jan  5 09:34:43 2018 UTC")  # not GMT timezone
        self.cert_time_fail("Jan 35 09:34:43 2018 GMT")  # invalid day
        self.cert_time_fail("Jon  5 09:34:43 2018 GMT")  # invalid month
        self.cert_time_fail("Jan  5 24:00:00 2018 GMT")  # invalid hour
        self.cert_time_fail("Jan  5 09:60:43 2018 GMT")  # invalid minute

        newyear_ts = 1230768000.0
        # leap seconds
        self.cert_time_ok("Dec 31 23:59:60 2008 GMT", newyear_ts)
        # same timestamp
        self.cert_time_ok("Jan  1 00:00:00 2009 GMT", newyear_ts)

        self.cert_time_ok("Jan  5 09:34:59 2018 GMT", 1515144899)
        #  allow 60th second (even if it is not a leap second)
        self.cert_time_ok("Jan  5 09:34:60 2018 GMT", 1515144900)
        #  allow 2nd leap second for compatibility with time.strptime()
        self.cert_time_ok("Jan  5 09:34:61 2018 GMT", 1515144901)
        self.cert_time_fail("Jan  5 09:34:62 2018 GMT")  # invalid seconds

        # no special treatment for the special value:
        #   99991231235959Z (rfc 5280)
        self.cert_time_ok("Dec 31 23:59:59 9999 GMT", 253402300799.0)

    @support.run_with_locale('LC_ALL', '')
    def test_cert_time_to_seconds_locale(self):
        # `cert_time_to_seconds()` should be locale independent

        def local_february_name():
            return time.strftime('%b', (1, 2, 3, 4, 5, 6, 0, 0, 0))

        if local_february_name().lower() == 'feb':
            self.skipTest("locale-specific month name needs to be "
                          "different from C locale")

        # locale-independent
        self.cert_time_ok("Feb  9 00:00:00 2007 GMT", 1170979200.0)
        self.cert_time_fail(local_february_name() + "  9 00:00:00 2007 GMT")

    def test_connect_ex_error(self):
        server = socket.socket(socket.AF_INET)
        self.addCleanup(server.close)
        port = socket_helper.bind_port(server)  # Reserve port but don't listen
        s = test_wrap_socket(socket.socket(socket.AF_INET),
                            cert_reqs=ssl.CERT_REQUIRED)
        self.addCleanup(s.close)
        rc = s.connect_ex((HOST, port))
        # Issue #19919: Windows machines or VMs hosted on Windows
        # machines sometimes return EWOULDBLOCK.
        errors = (
            errno.ECONNREFUSED, errno.EHOSTUNREACH, errno.ETIMEDOUT,
            errno.EWOULDBLOCK,
        )
        self.assertIn(rc, errors)


class ContextTests(unittest.TestCase):

    def test_constructor(self):
        for protocol in PROTOCOLS:
            ssl.SSLContext(protocol)
        ctx = ssl.SSLContext()
        self.assertEqual(ctx.protocol, ssl.PROTOCOL_TLS)
        self.assertRaises(ValueError, ssl.SSLContext, -1)
        self.assertRaises(ValueError, ssl.SSLContext, 42)

    def test_protocol(self):
        for proto in PROTOCOLS:
            ctx = ssl.SSLContext(proto)
            self.assertEqual(ctx.protocol, proto)

    def test_ciphers(self):
        ctx = ssl.SSLContext(ssl.PROTOCOL_TLS_CLIENT)
        ctx.set_ciphers("ALL")
        ctx.set_ciphers("DEFAULT")
        with self.assertRaisesRegex(ssl.SSLError, "No cipher can be selected"):
            ctx.set_ciphers("^$:,;?*'dorothyx")

    @unittest.skipUnless(PY_SSL_DEFAULT_CIPHERS == 1,
                         "Test applies only to Python default ciphers")
    def test_python_ciphers(self):
        ctx = ssl.SSLContext(ssl.PROTOCOL_TLS_CLIENT)
        ciphers = ctx.get_ciphers()
        for suite in ciphers:
            name = suite['name']
            self.assertNotIn("PSK", name)
            self.assertNotIn("SRP", name)
            self.assertNotIn("MD5", name)
            self.assertNotIn("RC4", name)
            self.assertNotIn("3DES", name)

    @unittest.skipIf(not IS_GRAALVM_SSL and ssl.OPENSSL_VERSION_INFO < (1, 0, 2, 0, 0), 'OpenSSL too old')
    def test_get_ciphers(self):
        ctx = ssl.SSLContext(ssl.PROTOCOL_TLS_CLIENT)
        ctx.set_ciphers('AESGCM')
        names = set(d['name'] for d in ctx.get_ciphers())
        self.assertIn('AES256-GCM-SHA384', names)
        self.assertIn('AES128-GCM-SHA256', names)

    def test_options(self):
        ctx = ssl.SSLContext(ssl.PROTOCOL_TLS_CLIENT)
        # OP_ALL | OP_NO_SSLv2 | OP_NO_SSLv3 is the default value
        default = (ssl.OP_ALL | ssl.OP_NO_SSLv2 | ssl.OP_NO_SSLv3)
        # SSLContext also enables these by default
        default |= (OP_NO_COMPRESSION | OP_CIPHER_SERVER_PREFERENCE |
                    OP_SINGLE_DH_USE | OP_SINGLE_ECDH_USE |
                    OP_ENABLE_MIDDLEBOX_COMPAT)
        self.assertEqual(default, ctx.options)
        ctx.options |= ssl.OP_NO_TLSv1
        self.assertEqual(default | ssl.OP_NO_TLSv1, ctx.options)
        if can_clear_options():
            ctx.options = (ctx.options & ~ssl.OP_NO_TLSv1)
            self.assertEqual(default, ctx.options)
            ctx.options = 0
            # Ubuntu has OP_NO_SSLv3 forced on by default
            self.assertEqual(0, ctx.options & ~ssl.OP_NO_SSLv3)
        else:
            with self.assertRaises(ValueError):
                ctx.options = 0

    def test_verify_mode_protocol(self):
        ctx = ssl.SSLContext(ssl.PROTOCOL_TLS)
        # Default value
        self.assertEqual(ctx.verify_mode, ssl.CERT_NONE)
        ctx.verify_mode = ssl.CERT_OPTIONAL
        self.assertEqual(ctx.verify_mode, ssl.CERT_OPTIONAL)
        ctx.verify_mode = ssl.CERT_REQUIRED
        self.assertEqual(ctx.verify_mode, ssl.CERT_REQUIRED)
        ctx.verify_mode = ssl.CERT_NONE
        self.assertEqual(ctx.verify_mode, ssl.CERT_NONE)
        with self.assertRaises(TypeError):
            ctx.verify_mode = None
        with self.assertRaises(ValueError):
            ctx.verify_mode = 42

        ctx = ssl.SSLContext(ssl.PROTOCOL_TLS_SERVER)
        self.assertEqual(ctx.verify_mode, ssl.CERT_NONE)
        self.assertFalse(ctx.check_hostname)

        ctx = ssl.SSLContext(ssl.PROTOCOL_TLS_CLIENT)
        self.assertEqual(ctx.verify_mode, ssl.CERT_REQUIRED)
        self.assertTrue(ctx.check_hostname)

    def test_hostname_checks_common_name(self):
        ctx = ssl.SSLContext(ssl.PROTOCOL_TLS_CLIENT)
        self.assertTrue(ctx.hostname_checks_common_name)
        if ssl.HAS_NEVER_CHECK_COMMON_NAME:
            ctx.hostname_checks_common_name = True
            self.assertTrue(ctx.hostname_checks_common_name)
            ctx.hostname_checks_common_name = False
            self.assertFalse(ctx.hostname_checks_common_name)
            ctx.hostname_checks_common_name = True
            self.assertTrue(ctx.hostname_checks_common_name)
        else:
            with self.assertRaises(AttributeError):
                ctx.hostname_checks_common_name = True

    @requires_minimum_version
    @unittest.skipIf(IS_LIBRESSL, "see bpo-34001")
    def test_min_max_version(self):
        ctx = ssl.SSLContext(ssl.PROTOCOL_TLS_SERVER)
        # OpenSSL default is MINIMUM_SUPPORTED, however some vendors like
        # Fedora override the setting to TLS 1.0.
        minimum_range = {
            # stock OpenSSL
            ssl.TLSVersion.MINIMUM_SUPPORTED,
            # Fedora 29 uses TLS 1.0 by default
            ssl.TLSVersion.TLSv1,
            # RHEL 8 uses TLS 1.2 by default
            ssl.TLSVersion.TLSv1_2
        }
        maximum_range = {
            # stock OpenSSL
            ssl.TLSVersion.MAXIMUM_SUPPORTED,
            # Fedora 32 uses TLS 1.3 by default
            ssl.TLSVersion.TLSv1_3
        }

        self.assertIn(
            ctx.minimum_version, minimum_range
        )
        self.assertIn(
            ctx.maximum_version, maximum_range
        )

        ctx.minimum_version = ssl.TLSVersion.TLSv1_1
        ctx.maximum_version = ssl.TLSVersion.TLSv1_2
        self.assertEqual(
            ctx.minimum_version, ssl.TLSVersion.TLSv1_1
        )
        self.assertEqual(
            ctx.maximum_version, ssl.TLSVersion.TLSv1_2
        )

        ctx.minimum_version = ssl.TLSVersion.MINIMUM_SUPPORTED
        ctx.maximum_version = ssl.TLSVersion.TLSv1
        self.assertEqual(
            ctx.minimum_version, ssl.TLSVersion.MINIMUM_SUPPORTED
        )
        self.assertEqual(
            ctx.maximum_version, ssl.TLSVersion.TLSv1
        )

        ctx.maximum_version = ssl.TLSVersion.MAXIMUM_SUPPORTED
        self.assertEqual(
            ctx.maximum_version, ssl.TLSVersion.MAXIMUM_SUPPORTED
        )

        # XXX GraalVM change - don't assume that TLSv1.1 is the lowest available version, for us it can be TLSv1.2
        ctx.maximum_version = ssl.TLSVersion.MINIMUM_SUPPORTED
        self.assertIn(
            ctx.maximum_version,
            {ssl.TLSVersion.TLSv1, ssl.TLSVersion.TLSv1_2, ssl.TLSVersion.SSLv3}
        )

        ctx.minimum_version = ssl.TLSVersion.MAXIMUM_SUPPORTED
        self.assertIn(
            ctx.minimum_version,
            {ssl.TLSVersion.TLSv1_2, ssl.TLSVersion.TLSv1_3}
        )

        with self.assertRaises(ValueError):
            ctx.minimum_version = 42

        ctx = ssl.SSLContext(ssl.PROTOCOL_TLSv1_1)

        self.assertIn(
            ctx.minimum_version, minimum_range
        )
        self.assertEqual(
            ctx.maximum_version, ssl.TLSVersion.MAXIMUM_SUPPORTED
        )
        with self.assertRaises(ValueError):
            ctx.minimum_version = ssl.TLSVersion.MINIMUM_SUPPORTED
        with self.assertRaises(ValueError):
            ctx.maximum_version = ssl.TLSVersion.TLSv1


    @unittest.skipUnless(have_verify_flags(),
                         "verify_flags need OpenSSL > 0.9.8")
    def test_verify_flags(self):
        ctx = ssl.SSLContext(ssl.PROTOCOL_TLS_SERVER)
        # default value
        tf = getattr(ssl, "VERIFY_X509_TRUSTED_FIRST", 0)
        self.assertEqual(ctx.verify_flags, ssl.VERIFY_DEFAULT | tf)
        ctx.verify_flags = ssl.VERIFY_CRL_CHECK_LEAF
        self.assertEqual(ctx.verify_flags, ssl.VERIFY_CRL_CHECK_LEAF)
        ctx.verify_flags = ssl.VERIFY_CRL_CHECK_CHAIN
        self.assertEqual(ctx.verify_flags, ssl.VERIFY_CRL_CHECK_CHAIN)
        ctx.verify_flags = ssl.VERIFY_DEFAULT
        self.assertEqual(ctx.verify_flags, ssl.VERIFY_DEFAULT)
        # supports any value
        ctx.verify_flags = ssl.VERIFY_CRL_CHECK_LEAF | ssl.VERIFY_X509_STRICT
        self.assertEqual(ctx.verify_flags,
                         ssl.VERIFY_CRL_CHECK_LEAF | ssl.VERIFY_X509_STRICT)
        with self.assertRaises(TypeError):
            ctx.verify_flags = None

    def test_load_cert_chain(self):
        ctx = ssl.SSLContext(ssl.PROTOCOL_TLS_SERVER)
        # Combined key and cert in a single file
        ctx.load_cert_chain(CERTFILE, keyfile=None)
        ctx.load_cert_chain(CERTFILE, keyfile=CERTFILE)
        self.assertRaises(TypeError, ctx.load_cert_chain, keyfile=CERTFILE)
        with self.assertRaises(OSError) as cm:
            ctx.load_cert_chain(NONEXISTINGCERT)
        self.assertEqual(cm.exception.errno, errno.ENOENT)
        with self.assertRaisesRegex(ssl.SSLError, "PEM lib"):
            ctx.load_cert_chain(BADCERT)
        with self.assertRaisesRegex(ssl.SSLError, "PEM lib"):
            ctx.load_cert_chain(EMPTYCERT)
        # Separate key and cert
        ctx = ssl.SSLContext(ssl.PROTOCOL_TLS_SERVER)
        ctx.load_cert_chain(ONLYCERT, ONLYKEY)
        ctx.load_cert_chain(certfile=ONLYCERT, keyfile=ONLYKEY)
        ctx.load_cert_chain(certfile=BYTES_ONLYCERT, keyfile=BYTES_ONLYKEY)
        with self.assertRaisesRegex(ssl.SSLError, "PEM lib"):
            ctx.load_cert_chain(ONLYCERT)
        with self.assertRaisesRegex(ssl.SSLError, "PEM lib"):
            ctx.load_cert_chain(ONLYKEY)
        with self.assertRaisesRegex(ssl.SSLError, "PEM lib"):
            ctx.load_cert_chain(certfile=ONLYKEY, keyfile=ONLYCERT)
        # Mismatching key and cert
        ctx = ssl.SSLContext(ssl.PROTOCOL_TLS_SERVER)
        with self.assertRaisesRegex(ssl.SSLError, "key values mismatch"):
            ctx.load_cert_chain(CAFILE_CACERT, ONLYKEY)
        # Password protected key and cert
        ctx.load_cert_chain(CERTFILE_PROTECTED, password=KEY_PASSWORD)
        ctx.load_cert_chain(CERTFILE_PROTECTED, password=KEY_PASSWORD.encode())
        ctx.load_cert_chain(CERTFILE_PROTECTED,
                            password=bytearray(KEY_PASSWORD.encode()))
        ctx.load_cert_chain(ONLYCERT, ONLYKEY_PROTECTED, KEY_PASSWORD)
        ctx.load_cert_chain(ONLYCERT, ONLYKEY_PROTECTED, KEY_PASSWORD.encode())
        ctx.load_cert_chain(ONLYCERT, ONLYKEY_PROTECTED,
                            bytearray(KEY_PASSWORD.encode()))
        with self.assertRaisesRegex(TypeError, "should be a string"):
            ctx.load_cert_chain(CERTFILE_PROTECTED, password=True)
        with self.assertRaises(ssl.SSLError):
            ctx.load_cert_chain(CERTFILE_PROTECTED, password="badpass")
        with self.assertRaisesRegex(ValueError, "cannot be longer"):
            # openssl has a fixed limit on the password buffer.
            # PEM_BUFSIZE is generally set to 1kb.
            # Return a string larger than this.
            ctx.load_cert_chain(CERTFILE_PROTECTED, password=b'a' * 102400)
        # Password callback
        def getpass_unicode():
            return KEY_PASSWORD
        def getpass_bytes():
            return KEY_PASSWORD.encode()
        def getpass_bytearray():
            return bytearray(KEY_PASSWORD.encode())
        def getpass_badpass():
            return "badpass"
        def getpass_huge():
            return b'a' * (1024 * 1024)
        def getpass_bad_type():
            return 9
        def getpass_exception():
            raise Exception('getpass error')
        class GetPassCallable:
            def __call__(self):
                return KEY_PASSWORD
            def getpass(self):
                return KEY_PASSWORD
        ctx.load_cert_chain(CERTFILE_PROTECTED, password=getpass_unicode)
        ctx.load_cert_chain(CERTFILE_PROTECTED, password=getpass_bytes)
        ctx.load_cert_chain(CERTFILE_PROTECTED, password=getpass_bytearray)
        ctx.load_cert_chain(CERTFILE_PROTECTED, password=GetPassCallable())
        ctx.load_cert_chain(CERTFILE_PROTECTED,
                            password=GetPassCallable().getpass)
        with self.assertRaises(ssl.SSLError):
            ctx.load_cert_chain(CERTFILE_PROTECTED, password=getpass_badpass)
        with self.assertRaisesRegex(ValueError, "cannot be longer"):
            ctx.load_cert_chain(CERTFILE_PROTECTED, password=getpass_huge)
        with self.assertRaisesRegex(TypeError, "must return a string"):
            ctx.load_cert_chain(CERTFILE_PROTECTED, password=getpass_bad_type)
        with self.assertRaisesRegex(Exception, "getpass error"):
            ctx.load_cert_chain(CERTFILE_PROTECTED, password=getpass_exception)
        # Make sure the password function isn't called if it isn't needed
        ctx.load_cert_chain(CERTFILE, password=getpass_exception)

    def test_load_verify_locations(self):
        ctx = ssl.SSLContext(ssl.PROTOCOL_TLS_SERVER)
        ctx.load_verify_locations(CERTFILE)
        ctx.load_verify_locations(cafile=CERTFILE, capath=None)
        ctx.load_verify_locations(BYTES_CERTFILE)
        ctx.load_verify_locations(cafile=BYTES_CERTFILE, capath=None)
        self.assertRaises(TypeError, ctx.load_verify_locations)
        self.assertRaises(TypeError, ctx.load_verify_locations, None, None, None)
        with self.assertRaises(OSError) as cm:
            ctx.load_verify_locations(NONEXISTINGCERT)
        self.assertEqual(cm.exception.errno, errno.ENOENT)
        with self.assertRaisesRegex(ssl.SSLError, "PEM lib"):
            ctx.load_verify_locations(BADCERT)
        ctx.load_verify_locations(CERTFILE, CAPATH)
        ctx.load_verify_locations(CERTFILE, capath=BYTES_CAPATH)

        # Issue #10989: crash if the second argument type is invalid
        self.assertRaises(TypeError, ctx.load_verify_locations, None, True)

    def test_load_verify_cadata(self):
        # test cadata
        with open(CAFILE_CACERT) as f:
            cacert_pem = f.read()
        cacert_der = ssl.PEM_cert_to_DER_cert(cacert_pem)
        with open(CAFILE_NEURONIO) as f:
            neuronio_pem = f.read()
        neuronio_der = ssl.PEM_cert_to_DER_cert(neuronio_pem)

        # test PEM
        ctx = ssl.SSLContext(ssl.PROTOCOL_TLS_CLIENT)
        self.assertEqual(ctx.cert_store_stats()["x509_ca"], 0)
        ctx.load_verify_locations(cadata=cacert_pem)
        self.assertEqual(ctx.cert_store_stats()["x509_ca"], 1)
        ctx.load_verify_locations(cadata=neuronio_pem)
        self.assertEqual(ctx.cert_store_stats()["x509_ca"], 2)
        # cert already in hash table
        ctx.load_verify_locations(cadata=neuronio_pem)
        self.assertEqual(ctx.cert_store_stats()["x509_ca"], 2)

        # combined
        ctx = ssl.SSLContext(ssl.PROTOCOL_TLS_CLIENT)
        combined = "\n".join((cacert_pem, neuronio_pem))
        ctx.load_verify_locations(cadata=combined)
        self.assertEqual(ctx.cert_store_stats()["x509_ca"], 2)

        # with junk around the certs
        ctx = ssl.SSLContext(ssl.PROTOCOL_TLS_CLIENT)
        combined = ["head", cacert_pem, "other", neuronio_pem, "again",
                    neuronio_pem, "tail"]
        ctx.load_verify_locations(cadata="\n".join(combined))
        self.assertEqual(ctx.cert_store_stats()["x509_ca"], 2)

        # test DER
        ctx = ssl.SSLContext(ssl.PROTOCOL_TLS_CLIENT)
        ctx.load_verify_locations(cadata=cacert_der)
        ctx.load_verify_locations(cadata=neuronio_der)
        self.assertEqual(ctx.cert_store_stats()["x509_ca"], 2)
        # cert already in hash table
        ctx.load_verify_locations(cadata=cacert_der)
        self.assertEqual(ctx.cert_store_stats()["x509_ca"], 2)

        # combined
        ctx = ssl.SSLContext(ssl.PROTOCOL_TLS_CLIENT)
        combined = b"".join((cacert_der, neuronio_der))
        ctx.load_verify_locations(cadata=combined)
        self.assertEqual(ctx.cert_store_stats()["x509_ca"], 2)

        # error cases
        ctx = ssl.SSLContext(ssl.PROTOCOL_TLS_CLIENT)
        self.assertRaises(TypeError, ctx.load_verify_locations, cadata=object)

        with self.assertRaisesRegex(ssl.SSLError, "no start line"):
            ctx.load_verify_locations(cadata="broken")
        with self.assertRaisesRegex(ssl.SSLError, "not enough data"):
            ctx.load_verify_locations(cadata=b"broken")


    @unittest.skipIf(Py_DEBUG_WIN32, "Avoid mixing debug/release CRT on Windows")
    def test_load_dh_params(self):
        ctx = ssl.SSLContext(ssl.PROTOCOL_TLS_SERVER)
        ctx.load_dh_params(DHFILE)
        if os.name != 'nt':
            ctx.load_dh_params(BYTES_DHFILE)
        self.assertRaises(TypeError, ctx.load_dh_params)
        self.assertRaises(TypeError, ctx.load_dh_params, None)
        with self.assertRaises(FileNotFoundError) as cm:
            ctx.load_dh_params(NONEXISTINGCERT)
        self.assertEqual(cm.exception.errno, errno.ENOENT)
        with self.assertRaises(ssl.SSLError) as cm:
            ctx.load_dh_params(CERTFILE)

    def test_session_stats(self):
        for proto in PROTOCOLS:
            ctx = ssl.SSLContext(proto)
            self.assertEqual(ctx.session_stats(), {
                'number': 0,
                'connect': 0,
                'connect_good': 0,
                'connect_renegotiate': 0,
                'accept': 0,
                'accept_good': 0,
                'accept_renegotiate': 0,
                'hits': 0,
                'misses': 0,
                'timeouts': 0,
                'cache_full': 0,
            })

    def test_set_default_verify_paths(self):
        # There's not much we can do to test that it acts as expected,
        # so just check it doesn't crash or raise an exception.
        ctx = ssl.SSLContext(ssl.PROTOCOL_TLS_CLIENT)
        ctx.set_default_verify_paths()

    @unittest.skipUnless(ssl.HAS_ECDH, "ECDH disabled on this OpenSSL build")
    def test_set_ecdh_curve(self):
        ctx = ssl.SSLContext(ssl.PROTOCOL_TLS_SERVER)
        ctx.set_ecdh_curve("prime256v1")
        ctx.set_ecdh_curve(b"prime256v1")
        self.assertRaises(TypeError, ctx.set_ecdh_curve)
        self.assertRaises(TypeError, ctx.set_ecdh_curve, None)
        self.assertRaises(ValueError, ctx.set_ecdh_curve, "foo")
        self.assertRaises(ValueError, ctx.set_ecdh_curve, b"foo")

    @needs_sni
    @support.impl_detail("not supported", graalvm=False)
    def test_sni_callback(self):
        ctx = ssl.SSLContext(ssl.PROTOCOL_TLS_SERVER)

        # set_servername_callback expects a callable, or None
        self.assertRaises(TypeError, ctx.set_servername_callback)
        self.assertRaises(TypeError, ctx.set_servername_callback, 4)
        self.assertRaises(TypeError, ctx.set_servername_callback, "")
        self.assertRaises(TypeError, ctx.set_servername_callback, ctx)

        def dummycallback(sock, servername, ctx):
            pass
        ctx.set_servername_callback(None)
        ctx.set_servername_callback(dummycallback)

    @needs_sni
    @support.impl_detail("not supported", graalvm=False)
    def test_sni_callback_refcycle(self):
        # Reference cycles through the servername callback are detected
        # and cleared.
        ctx = ssl.SSLContext(ssl.PROTOCOL_TLS_SERVER)
        def dummycallback(sock, servername, ctx, cycle=ctx):
            pass
        ctx.set_servername_callback(dummycallback)
        wr = weakref.ref(ctx)
        del ctx, dummycallback
        gc.collect()
        self.assertIs(wr(), None)

    def test_cert_store_stats(self):
        ctx = ssl.SSLContext(ssl.PROTOCOL_TLS_CLIENT)
        self.assertEqual(ctx.cert_store_stats(),
            {'x509_ca': 0, 'crl': 0, 'x509': 0})
        ctx.load_cert_chain(CERTFILE)
        self.assertEqual(ctx.cert_store_stats(),
            {'x509_ca': 0, 'crl': 0, 'x509': 0})
        ctx.load_verify_locations(CERTFILE)
        self.assertEqual(ctx.cert_store_stats(),
            {'x509_ca': 0, 'crl': 0, 'x509': 1})
        ctx.load_verify_locations(CAFILE_CACERT)
        self.assertEqual(ctx.cert_store_stats(),
            {'x509_ca': 1, 'crl': 0, 'x509': 2})

    def test_get_ca_certs(self):
        ctx = ssl.SSLContext(ssl.PROTOCOL_TLS_CLIENT)
        self.assertEqual(ctx.get_ca_certs(), [])
        # CERTFILE is not flagged as X509v3 Basic Constraints: CA:TRUE
        ctx.load_verify_locations(CERTFILE)
        self.assertEqual(ctx.get_ca_certs(), [])
        # but CAFILE_CACERT is a CA cert
        ctx.load_verify_locations(CAFILE_CACERT)
        self.assertEqual(ctx.get_ca_certs(),
            [{'issuer': ((('organizationName', 'Root CA'),),
                         (('organizationalUnitName', 'http://www.cacert.org'),),
                         (('commonName', 'CA Cert Signing Authority'),),
                         (('emailAddress', 'support@cacert.org'),)),
              'notAfter': asn1time('Mar 29 12:29:49 2033 GMT'),
              'notBefore': asn1time('Mar 30 12:29:49 2003 GMT'),
              'serialNumber': '00',
              'crlDistributionPoints': ('https://www.cacert.org/revoke.crl',),
              'subject': ((('organizationName', 'Root CA'),),
                          (('organizationalUnitName', 'http://www.cacert.org'),),
                          (('commonName', 'CA Cert Signing Authority'),),
                          (('emailAddress', 'support@cacert.org'),)),
              'version': 3}])

        with open(CAFILE_CACERT) as f:
            pem = f.read()
        der = ssl.PEM_cert_to_DER_cert(pem)
        self.assertEqual(ctx.get_ca_certs(True), [der])

    def test_load_default_certs(self):
        ctx = ssl.SSLContext(ssl.PROTOCOL_TLS_CLIENT)
        ctx.load_default_certs()

        ctx = ssl.SSLContext(ssl.PROTOCOL_TLS_CLIENT)
        ctx.load_default_certs(ssl.Purpose.SERVER_AUTH)
        ctx.load_default_certs()

        ctx = ssl.SSLContext(ssl.PROTOCOL_TLS_CLIENT)
        ctx.load_default_certs(ssl.Purpose.CLIENT_AUTH)

        ctx = ssl.SSLContext(ssl.PROTOCOL_TLS_CLIENT)
        self.assertRaises(TypeError, ctx.load_default_certs, None)
        self.assertRaises(TypeError, ctx.load_default_certs, 'SERVER_AUTH')

    @unittest.skipIf(sys.platform == "win32", "not-Windows specific")
    @unittest.skipIf(IS_LIBRESSL, "LibreSSL doesn't support env vars")
    def test_load_default_certs_env(self):
        ctx = ssl.SSLContext(ssl.PROTOCOL_TLS_CLIENT)
        with support.EnvironmentVarGuard() as env:
            env["SSL_CERT_DIR"] = CAPATH
            env["SSL_CERT_FILE"] = CERTFILE
            ctx.load_default_certs()
            # XXX GraalVM change
            # graalpython loads CAPATH certificates immediately, cpython on demand 
            self.assertEqual(ctx.cert_store_stats(), {"crl": 0, "x509": 4, "x509_ca": 3})

    @unittest.skipUnless(sys.platform == "win32", "Windows specific")
    @unittest.skipIf(hasattr(sys, "gettotalrefcount"), "Debug build does not share environment between CRTs")
    def test_load_default_certs_env_windows(self):
        ctx = ssl.SSLContext(ssl.PROTOCOL_TLS_CLIENT)
        ctx.load_default_certs()
        stats = ctx.cert_store_stats()

        ctx = ssl.SSLContext(ssl.PROTOCOL_TLS_CLIENT)
        with support.EnvironmentVarGuard() as env:
            env["SSL_CERT_DIR"] = CAPATH
            env["SSL_CERT_FILE"] = CERTFILE
            ctx.load_default_certs()
            stats["x509"] += 1
            self.assertEqual(ctx.cert_store_stats(), stats)

    def _assert_context_options(self, ctx):
        self.assertEqual(ctx.options & ssl.OP_NO_SSLv2, ssl.OP_NO_SSLv2)
        if OP_NO_COMPRESSION != 0:
            self.assertEqual(ctx.options & OP_NO_COMPRESSION,
                             OP_NO_COMPRESSION)
        if OP_SINGLE_DH_USE != 0:
            self.assertEqual(ctx.options & OP_SINGLE_DH_USE,
                             OP_SINGLE_DH_USE)
        if OP_SINGLE_ECDH_USE != 0:
            self.assertEqual(ctx.options & OP_SINGLE_ECDH_USE,
                             OP_SINGLE_ECDH_USE)
        if OP_CIPHER_SERVER_PREFERENCE != 0:
            self.assertEqual(ctx.options & OP_CIPHER_SERVER_PREFERENCE,
                             OP_CIPHER_SERVER_PREFERENCE)

    def test_create_default_context(self):
        ctx = ssl.create_default_context()

        self.assertEqual(ctx.protocol, ssl.PROTOCOL_TLS)
        self.assertEqual(ctx.verify_mode, ssl.CERT_REQUIRED)
        self.assertTrue(ctx.check_hostname)
        self._assert_context_options(ctx)

        with open(SIGNING_CA) as f:
            cadata = f.read()
        ctx = ssl.create_default_context(cafile=SIGNING_CA, capath=CAPATH,
                                         cadata=cadata)
        self.assertEqual(ctx.protocol, ssl.PROTOCOL_TLS)
        self.assertEqual(ctx.verify_mode, ssl.CERT_REQUIRED)
        self._assert_context_options(ctx)

        ctx = ssl.create_default_context(ssl.Purpose.CLIENT_AUTH)
        self.assertEqual(ctx.protocol, ssl.PROTOCOL_TLS)
        self.assertEqual(ctx.verify_mode, ssl.CERT_NONE)
        self._assert_context_options(ctx)

    def test__create_stdlib_context(self):
        ctx = ssl._create_stdlib_context()
        self.assertEqual(ctx.protocol, ssl.PROTOCOL_TLS)
        self.assertEqual(ctx.verify_mode, ssl.CERT_NONE)
        self.assertFalse(ctx.check_hostname)
        self._assert_context_options(ctx)

        ctx = ssl._create_stdlib_context(ssl.PROTOCOL_TLSv1)
        self.assertEqual(ctx.protocol, ssl.PROTOCOL_TLSv1)
        self.assertEqual(ctx.verify_mode, ssl.CERT_NONE)
        self._assert_context_options(ctx)

        ctx = ssl._create_stdlib_context(ssl.PROTOCOL_TLSv1,
                                         cert_reqs=ssl.CERT_REQUIRED,
                                         check_hostname=True)
        self.assertEqual(ctx.protocol, ssl.PROTOCOL_TLSv1)
        self.assertEqual(ctx.verify_mode, ssl.CERT_REQUIRED)
        self.assertTrue(ctx.check_hostname)
        self._assert_context_options(ctx)

        ctx = ssl._create_stdlib_context(purpose=ssl.Purpose.CLIENT_AUTH)
        self.assertEqual(ctx.protocol, ssl.PROTOCOL_TLS)
        self.assertEqual(ctx.verify_mode, ssl.CERT_NONE)
        self._assert_context_options(ctx)

    def test_check_hostname(self):
        ctx = ssl.SSLContext(ssl.PROTOCOL_TLS)
        self.assertFalse(ctx.check_hostname)
        self.assertEqual(ctx.verify_mode, ssl.CERT_NONE)

        # Auto set CERT_REQUIRED
        ctx.check_hostname = True
        self.assertTrue(ctx.check_hostname)
        self.assertEqual(ctx.verify_mode, ssl.CERT_REQUIRED)
        ctx.check_hostname = False
        ctx.verify_mode = ssl.CERT_REQUIRED
        self.assertFalse(ctx.check_hostname)
        self.assertEqual(ctx.verify_mode, ssl.CERT_REQUIRED)

        # Changing verify_mode does not affect check_hostname
        ctx.check_hostname = False
        ctx.verify_mode = ssl.CERT_NONE
        ctx.check_hostname = False
        self.assertFalse(ctx.check_hostname)
        self.assertEqual(ctx.verify_mode, ssl.CERT_NONE)
        # Auto set
        ctx.check_hostname = True
        self.assertTrue(ctx.check_hostname)
        self.assertEqual(ctx.verify_mode, ssl.CERT_REQUIRED)

        ctx.check_hostname = False
        ctx.verify_mode = ssl.CERT_OPTIONAL
        ctx.check_hostname = False
        self.assertFalse(ctx.check_hostname)
        self.assertEqual(ctx.verify_mode, ssl.CERT_OPTIONAL)
        # keep CERT_OPTIONAL
        ctx.check_hostname = True
        self.assertTrue(ctx.check_hostname)
        self.assertEqual(ctx.verify_mode, ssl.CERT_OPTIONAL)

        # Cannot set CERT_NONE with check_hostname enabled
        with self.assertRaises(ValueError):
            ctx.verify_mode = ssl.CERT_NONE
        ctx.check_hostname = False
        self.assertFalse(ctx.check_hostname)
        ctx.verify_mode = ssl.CERT_NONE
        self.assertEqual(ctx.verify_mode, ssl.CERT_NONE)

    def test_context_client_server(self):
        # PROTOCOL_TLS_CLIENT has sane defaults
        ctx = ssl.SSLContext(ssl.PROTOCOL_TLS_CLIENT)
        self.assertTrue(ctx.check_hostname)
        self.assertEqual(ctx.verify_mode, ssl.CERT_REQUIRED)

        # PROTOCOL_TLS_SERVER has different but also sane defaults
        ctx = ssl.SSLContext(ssl.PROTOCOL_TLS_SERVER)
        self.assertFalse(ctx.check_hostname)
        self.assertEqual(ctx.verify_mode, ssl.CERT_NONE)

    def test_context_custom_class(self):
        class MySSLSocket(ssl.SSLSocket):
            pass

        class MySSLObject(ssl.SSLObject):
            pass

        ctx = ssl.SSLContext(ssl.PROTOCOL_TLS_SERVER)
        ctx.sslsocket_class = MySSLSocket
        ctx.sslobject_class = MySSLObject

        with ctx.wrap_socket(socket.socket(), server_side=True) as sock:
            self.assertIsInstance(sock, MySSLSocket)
        obj = ctx.wrap_bio(ssl.MemoryBIO(), ssl.MemoryBIO())
        self.assertIsInstance(obj, MySSLObject)

    @support.impl_detail("not implemented", graalvm=False)
    @unittest.skipUnless(IS_OPENSSL_1_1_1, "Test requires OpenSSL 1.1.1")
    def test_num_tickest(self):
        ctx = ssl.SSLContext(ssl.PROTOCOL_TLS_SERVER)
        self.assertEqual(ctx.num_tickets, 2)
        ctx.num_tickets = 1
        self.assertEqual(ctx.num_tickets, 1)
        ctx.num_tickets = 0
        self.assertEqual(ctx.num_tickets, 0)
        with self.assertRaises(ValueError):
            ctx.num_tickets = -1
        with self.assertRaises(TypeError):
            ctx.num_tickets = None

        ctx = ssl.SSLContext(ssl.PROTOCOL_TLS_CLIENT)
        self.assertEqual(ctx.num_tickets, 2)
        with self.assertRaises(ValueError):
            ctx.num_tickets = 1


class SSLErrorTests(unittest.TestCase):

    def test_str(self):
        # The str() of a SSLError doesn't include the errno
        e = ssl.SSLError(1, "foo")
        self.assertEqual(str(e), "foo")
        self.assertEqual(e.errno, 1)
        # Same for a subclass
        e = ssl.SSLZeroReturnError(1, "foo")
        self.assertEqual(str(e), "foo")
        self.assertEqual(e.errno, 1)

    @unittest.skipIf(Py_DEBUG_WIN32, "Avoid mixing debug/release CRT on Windows")
    def test_lib_reason(self):
        # Test the library and reason attributes
        ctx = ssl.SSLContext(ssl.PROTOCOL_TLS_CLIENT)
        with self.assertRaises(ssl.SSLError) as cm:
            ctx.load_dh_params(CERTFILE)
        self.assertEqual(cm.exception.library, 'PEM')
        self.assertEqual(cm.exception.reason, 'NO_START_LINE')
        s = str(cm.exception)
        self.assertTrue(s.startswith("[PEM: NO_START_LINE] no start line"), s)

    def test_subclass(self):
        # Check that the appropriate SSLError subclass is raised
        # (this only tests one of them)
        ctx = ssl.SSLContext(ssl.PROTOCOL_TLS_CLIENT)
        ctx.check_hostname = False
        ctx.verify_mode = ssl.CERT_NONE
        with socket.create_server(("127.0.0.1", 0)) as s:
            c = socket.create_connection(s.getsockname())
            c.setblocking(False)
            with ctx.wrap_socket(c, False, do_handshake_on_connect=False) as c:
                with self.assertRaises(ssl.SSLWantReadError) as cm:
                    c.do_handshake()
                s = str(cm.exception)
                self.assertTrue(s.startswith("The operation did not complete (read)"), s)
                # For compatibility
                self.assertEqual(cm.exception.errno, ssl.SSL_ERROR_WANT_READ)


    def test_bad_server_hostname(self):
        ctx = ssl.create_default_context()
        with self.assertRaises(ValueError):
            ctx.wrap_bio(ssl.MemoryBIO(), ssl.MemoryBIO(),
                         server_hostname="")
        with self.assertRaises(ValueError):
            ctx.wrap_bio(ssl.MemoryBIO(), ssl.MemoryBIO(),
                         server_hostname=".example.org")
        with self.assertRaises(TypeError):
            ctx.wrap_bio(ssl.MemoryBIO(), ssl.MemoryBIO(),
                         server_hostname="example.org\x00evil.com")


class MemoryBIOTests(unittest.TestCase):

    def test_read_write(self):
        bio = ssl.MemoryBIO()
        bio.write(b'foo')
        self.assertEqual(bio.read(), b'foo')
        self.assertEqual(bio.read(), b'')
        bio.write(b'foo')
        bio.write(b'bar')
        self.assertEqual(bio.read(), b'foobar')
        self.assertEqual(bio.read(), b'')
        bio.write(b'baz')
        self.assertEqual(bio.read(2), b'ba')
        self.assertEqual(bio.read(1), b'z')
        self.assertEqual(bio.read(1), b'')

    def test_eof(self):
        bio = ssl.MemoryBIO()
        self.assertFalse(bio.eof)
        self.assertEqual(bio.read(), b'')
        self.assertFalse(bio.eof)
        bio.write(b'foo')
        self.assertFalse(bio.eof)
        bio.write_eof()
        self.assertFalse(bio.eof)
        self.assertEqual(bio.read(2), b'fo')
        self.assertFalse(bio.eof)
        self.assertEqual(bio.read(1), b'o')
        self.assertTrue(bio.eof)
        self.assertEqual(bio.read(), b'')
        self.assertTrue(bio.eof)

    def test_pending(self):
        bio = ssl.MemoryBIO()
        self.assertEqual(bio.pending, 0)
        bio.write(b'foo')
        self.assertEqual(bio.pending, 3)
        for i in range(3):
            bio.read(1)
            self.assertEqual(bio.pending, 3-i-1)
        for i in range(3):
            bio.write(b'x')
            self.assertEqual(bio.pending, i+1)
        bio.read()
        self.assertEqual(bio.pending, 0)

    def test_buffer_types(self):
        bio = ssl.MemoryBIO()
        bio.write(b'foo')
        self.assertEqual(bio.read(), b'foo')
        bio.write(bytearray(b'bar'))
        self.assertEqual(bio.read(), b'bar')
        bio.write(memoryview(b'baz'))
        self.assertEqual(bio.read(), b'baz')

    def test_error_types(self):
        bio = ssl.MemoryBIO()
        self.assertRaises(TypeError, bio.write, 'foo')
        self.assertRaises(TypeError, bio.write, None)
        self.assertRaises(TypeError, bio.write, True)
        self.assertRaises(TypeError, bio.write, 1)


class SSLObjectTests(unittest.TestCase):
    def test_private_init(self):
        bio = ssl.MemoryBIO()
        with self.assertRaisesRegex(TypeError, "public constructor"):
            ssl.SSLObject(bio, bio)

    def test_unwrap(self):
        client_ctx, server_ctx, hostname = testing_context()
        c_in = ssl.MemoryBIO()
        c_out = ssl.MemoryBIO()
        s_in = ssl.MemoryBIO()
        s_out = ssl.MemoryBIO()
        client = client_ctx.wrap_bio(c_in, c_out, server_hostname=hostname)
        server = server_ctx.wrap_bio(s_in, s_out, server_side=True)

        # Loop on the handshake for a bit to get it settled
        for _ in range(5):
            try:
                client.do_handshake()
            except ssl.SSLWantReadError:
                pass
            if c_out.pending:
                s_in.write(c_out.read())
            try:
                server.do_handshake()
            except ssl.SSLWantReadError:
                pass
            if s_out.pending:
                c_in.write(s_out.read())
        # Now the handshakes should be complete (don't raise WantReadError)
        client.do_handshake()
        server.do_handshake()

        # Now if we unwrap one side unilaterally, it should send close-notify
        # and raise WantReadError:
        with self.assertRaises(ssl.SSLWantReadError):
            client.unwrap()

        # But server.unwrap() does not raise, because it reads the client's
        # close-notify:
        s_in.write(c_out.read())
        server.unwrap()

        # And now that the client gets the server's close-notify, it doesn't
        # raise either.
        c_in.write(s_out.read())
        client.unwrap()

class SimpleBackgroundTests(unittest.TestCase):
    """Tests that connect to a simple server running in the background"""

    def setUp(self):
        server = ThreadedEchoServer(SIGNED_CERTFILE)
        self.server_addr = (HOST, server.port)
        server.__enter__()
        self.addCleanup(server.__exit__, None, None, None)

    def test_connect(self):
        with test_wrap_socket(socket.socket(socket.AF_INET),
                            cert_reqs=ssl.CERT_NONE) as s:
            s.connect(self.server_addr)
            self.assertEqual({}, s.getpeercert())
            self.assertFalse(s.server_side)

        # this should succeed because we specify the root cert
        with test_wrap_socket(socket.socket(socket.AF_INET),
                            cert_reqs=ssl.CERT_REQUIRED,
                            ca_certs=SIGNING_CA) as s:
            s.connect(self.server_addr)
            self.assertTrue(s.getpeercert())
            self.assertFalse(s.server_side)

    def test_connect_fail(self):
        # This should fail because we have no verification certs. Connection
        # failure crashes ThreadedEchoServer, so run this in an independent
        # test method.
        s = test_wrap_socket(socket.socket(socket.AF_INET),
                            cert_reqs=ssl.CERT_REQUIRED)
        self.addCleanup(s.close)
        self.assertRaisesRegex(ssl.SSLError, "certificate verify failed",
                               s.connect, self.server_addr)

    def test_connect_ex(self):
        # Issue #11326: check connect_ex() implementation
        s = test_wrap_socket(socket.socket(socket.AF_INET),
                            cert_reqs=ssl.CERT_REQUIRED,
                            ca_certs=SIGNING_CA)
        self.addCleanup(s.close)
        self.assertEqual(0, s.connect_ex(self.server_addr))
        self.assertTrue(s.getpeercert())

    def test_non_blocking_connect_ex(self):
        # Issue #11326: non-blocking connect_ex() should allow handshake
        # to proceed after the socket gets ready.
        s = test_wrap_socket(socket.socket(socket.AF_INET),
                            cert_reqs=ssl.CERT_REQUIRED,
                            ca_certs=SIGNING_CA,
                            do_handshake_on_connect=False)
        self.addCleanup(s.close)
        s.setblocking(False)
        rc = s.connect_ex(self.server_addr)
        # EWOULDBLOCK under Windows, EINPROGRESS elsewhere
        self.assertIn(rc, (0, errno.EINPROGRESS, errno.EWOULDBLOCK))
        # Wait for connect to finish
        select.select([], [s], [], 5.0)
        # Non-blocking handshake
        while True:
            try:
                s.do_handshake()
                break
            except ssl.SSLWantReadError:
                select.select([s], [], [], 5.0)
            except ssl.SSLWantWriteError:
                select.select([], [s], [], 5.0)
        # SSL established
        self.assertTrue(s.getpeercert())

    def test_connect_with_context(self):
        # Same as test_connect, but with a separately created context
        ctx = ssl.SSLContext(ssl.PROTOCOL_TLS)
        with ctx.wrap_socket(socket.socket(socket.AF_INET)) as s:
            s.connect(self.server_addr)
            self.assertEqual({}, s.getpeercert())
        # Same with a server hostname
        with ctx.wrap_socket(socket.socket(socket.AF_INET),
                            server_hostname="dummy") as s:
            s.connect(self.server_addr)
        ctx.verify_mode = ssl.CERT_REQUIRED
        # This should succeed because we specify the root cert
        ctx.load_verify_locations(SIGNING_CA)
        with ctx.wrap_socket(socket.socket(socket.AF_INET)) as s:
            s.connect(self.server_addr)
            cert = s.getpeercert()
            self.assertTrue(cert)

    def test_connect_with_context_fail(self):
        # This should fail because we have no verification certs. Connection
        # failure crashes ThreadedEchoServer, so run this in an independent
        # test method.
        ctx = ssl.SSLContext(ssl.PROTOCOL_TLS)
        ctx.verify_mode = ssl.CERT_REQUIRED
        s = ctx.wrap_socket(socket.socket(socket.AF_INET))
        self.addCleanup(s.close)
        self.assertRaisesRegex(ssl.SSLError, "certificate verify failed",
                                s.connect, self.server_addr)

    def test_connect_capath(self):
        # Verify server certificates using the `capath` argument
        # NOTE: the subject hashing algorithm has been changed between
        # OpenSSL 0.9.8n and 1.0.0, as a result the capath directory must
        # contain both versions of each certificate (same content, different
        # filename) for this test to be portable across OpenSSL releases.
        ctx = ssl.SSLContext(ssl.PROTOCOL_TLS)
        ctx.verify_mode = ssl.CERT_REQUIRED
        ctx.load_verify_locations(capath=CAPATH)
        with ctx.wrap_socket(socket.socket(socket.AF_INET)) as s:
            s.connect(self.server_addr)
            cert = s.getpeercert()
            self.assertTrue(cert)

        # Same with a bytes `capath` argument
        ctx = ssl.SSLContext(ssl.PROTOCOL_TLS)
        ctx.verify_mode = ssl.CERT_REQUIRED
        ctx.load_verify_locations(capath=BYTES_CAPATH)
        with ctx.wrap_socket(socket.socket(socket.AF_INET)) as s:
            s.connect(self.server_addr)
            cert = s.getpeercert()
            self.assertTrue(cert)

    def test_connect_cadata(self):
        with open(SIGNING_CA) as f:
            pem = f.read()
        der = ssl.PEM_cert_to_DER_cert(pem)
        ctx = ssl.SSLContext(ssl.PROTOCOL_TLS)
        ctx.verify_mode = ssl.CERT_REQUIRED
        ctx.load_verify_locations(cadata=pem)
        with ctx.wrap_socket(socket.socket(socket.AF_INET)) as s:
            s.connect(self.server_addr)
            cert = s.getpeercert()
            self.assertTrue(cert)

        # same with DER
        ctx = ssl.SSLContext(ssl.PROTOCOL_TLS)
        ctx.verify_mode = ssl.CERT_REQUIRED
        ctx.load_verify_locations(cadata=der)
        with ctx.wrap_socket(socket.socket(socket.AF_INET)) as s:
            s.connect(self.server_addr)
            cert = s.getpeercert()
            self.assertTrue(cert)

    @unittest.skipIf(os.name == "nt", "Can't use a socket as a file under Windows")
    def test_makefile_close(self):
        # Issue #5238: creating a file-like object with makefile() shouldn't
        # delay closing the underlying "real socket" (here tested with its
        # file descriptor, hence skipping the test under Windows).
        with test_wrap_socket(socket.socket(socket.AF_INET)) as ss:
            ss.connect(self.server_addr)
            fd = ss.fileno()
            f = ss.makefile()
            f.close()
            # The fd is still open
            os.read(fd, 0)
            # Closing the SSL socket should close the fd too
            ss.close()
            gc.collect()
            with self.assertRaises(OSError) as e:
                os.read(fd, 0)
            self.assertEqual(e.exception.errno, errno.EBADF)

    def test_non_blocking_handshake(self):
        s = socket.socket(socket.AF_INET)
        s.connect(self.server_addr)
        s.setblocking(False)
        s = test_wrap_socket(s,
                            cert_reqs=ssl.CERT_NONE,
                            do_handshake_on_connect=False)
        self.addCleanup(s.close)
        count = 0
        while True:
            try:
                count += 1
                s.do_handshake()
                break
            except ssl.SSLWantReadError:
                select.select([s], [], [])
            except ssl.SSLWantWriteError:
                select.select([], [s], [])
        if support.verbose:
            sys.stdout.write("\nNeeded %d calls to do_handshake() to establish session.\n" % count)

    def test_get_server_certificate(self):
        _test_get_server_certificate(self, *self.server_addr, cert=SIGNING_CA)

    def test_get_server_certificate_fail(self):
        # Connection failure crashes ThreadedEchoServer, so run this in an
        # independent test method
        _test_get_server_certificate_fail(self, *self.server_addr)

    def test_ciphers(self):
        with test_wrap_socket(socket.socket(socket.AF_INET),
                             cert_reqs=ssl.CERT_NONE, ciphers="ALL") as s:
            s.connect(self.server_addr)
        with test_wrap_socket(socket.socket(socket.AF_INET),
                             cert_reqs=ssl.CERT_NONE, ciphers="DEFAULT") as s:
            s.connect(self.server_addr)
        # Error checking can happen at instantiation or when connecting
        with self.assertRaisesRegex(ssl.SSLError, "No cipher can be selected"):
            with socket.socket(socket.AF_INET) as sock:
                s = test_wrap_socket(sock,
                                    cert_reqs=ssl.CERT_NONE, ciphers="^$:,;?*'dorothyx")
                s.connect(self.server_addr)

    @support.impl_detail("graalpython loads immediately", graalvm=False)
    def test_get_ca_certs_capath(self):
        # capath certs are loaded on request
        ctx = ssl.SSLContext(ssl.PROTOCOL_TLS_CLIENT)
        ctx.load_verify_locations(capath=CAPATH)
        self.assertEqual(ctx.get_ca_certs(), [])
        with ctx.wrap_socket(socket.socket(socket.AF_INET),
                             server_hostname='localhost') as s:
            s.connect(self.server_addr)
            cert = s.getpeercert()
            self.assertTrue(cert)
        self.assertEqual(len(ctx.get_ca_certs()), 1)

    @needs_sni
    def test_context_setget(self):
        # Check that the context of a connected socket can be replaced.
        ctx1 = ssl.SSLContext(ssl.PROTOCOL_TLS_CLIENT)
        ctx1.load_verify_locations(capath=CAPATH)
        ctx2 = ssl.SSLContext(ssl.PROTOCOL_TLS_CLIENT)
        ctx2.load_verify_locations(capath=CAPATH)
        s = socket.socket(socket.AF_INET)
        with ctx1.wrap_socket(s, server_hostname='localhost') as ss:
            ss.connect(self.server_addr)
            self.assertIs(ss.context, ctx1)
            self.assertIs(ss._sslobj.context, ctx1)
            ss.context = ctx2
            self.assertIs(ss.context, ctx2)
            self.assertIs(ss._sslobj.context, ctx2)

    def ssl_io_loop(self, sock, incoming, outgoing, func, *args, **kwargs):
        # A simple IO loop. Call func(*args) depending on the error we get
        # (WANT_READ or WANT_WRITE) move data between the socket and the BIOs.
        timeout = kwargs.get('timeout', support.SHORT_TIMEOUT)
        deadline = time.monotonic() + timeout
        count = 0
        while True:
            if time.monotonic() > deadline:
                self.fail("timeout")
            errno = None
            count += 1
            try:
                ret = func(*args)
            except ssl.SSLError as e:
                if e.errno not in (ssl.SSL_ERROR_WANT_READ,
                                   ssl.SSL_ERROR_WANT_WRITE):
                    raise
                errno = e.errno
            # Get any data from the outgoing BIO irrespective of any error, and
            # send it to the socket.
            buf = outgoing.read()
            sock.sendall(buf)
            # If there's no error, we're done. For WANT_READ, we need to get
            # data from the socket and put it in the incoming BIO.
            if errno is None:
                break
            elif errno == ssl.SSL_ERROR_WANT_READ:
                buf = sock.recv(32768)
                if buf:
                    incoming.write(buf)
                else:
                    incoming.write_eof()
        if support.verbose:
            sys.stdout.write("Needed %d calls to complete %s().\n"
                             % (count, func.__name__))
        return ret

    def test_bio_handshake(self):
        sock = socket.socket(socket.AF_INET)
        self.addCleanup(sock.close)
        sock.connect(self.server_addr)
        incoming = ssl.MemoryBIO()
        outgoing = ssl.MemoryBIO()
        ctx = ssl.SSLContext(ssl.PROTOCOL_TLS_CLIENT)
        self.assertTrue(ctx.check_hostname)
        self.assertEqual(ctx.verify_mode, ssl.CERT_REQUIRED)
        ctx.load_verify_locations(SIGNING_CA)
        sslobj = ctx.wrap_bio(incoming, outgoing, False,
                              SIGNED_CERTFILE_HOSTNAME)
        self.assertIs(sslobj._sslobj.owner, sslobj)
        self.assertIsNone(sslobj.cipher())
        self.assertIsNone(sslobj.version())
        self.assertIsNotNone(sslobj.shared_ciphers())
        self.assertRaises(ValueError, sslobj.getpeercert)
        if 'tls-unique' in ssl.CHANNEL_BINDING_TYPES:
            self.assertIsNone(sslobj.get_channel_binding('tls-unique'))
        self.ssl_io_loop(sock, incoming, outgoing, sslobj.do_handshake)
        self.assertTrue(sslobj.cipher())
        self.assertIsNotNone(sslobj.shared_ciphers())
        self.assertIsNotNone(sslobj.version())
        self.assertTrue(sslobj.getpeercert())
        if 'tls-unique' in ssl.CHANNEL_BINDING_TYPES:
            self.assertTrue(sslobj.get_channel_binding('tls-unique'))
        try:
            self.ssl_io_loop(sock, incoming, outgoing, sslobj.unwrap)
        except ssl.SSLSyscallError:
            # If the server shuts down the TCP connection without sending a
            # secure shutdown message, this is reported as SSL_ERROR_SYSCALL
            pass
        self.assertRaises(ssl.SSLError, sslobj.write, b'foo')

    def test_bio_read_write_data(self):
        sock = socket.socket(socket.AF_INET)
        self.addCleanup(sock.close)
        sock.connect(self.server_addr)
        incoming = ssl.MemoryBIO()
        outgoing = ssl.MemoryBIO()
        ctx = ssl.SSLContext(ssl.PROTOCOL_TLS)
        ctx.verify_mode = ssl.CERT_NONE
        sslobj = ctx.wrap_bio(incoming, outgoing, False)
        self.ssl_io_loop(sock, incoming, outgoing, sslobj.do_handshake)
        req = b'FOO\n'
        self.ssl_io_loop(sock, incoming, outgoing, sslobj.write, req)
        buf = self.ssl_io_loop(sock, incoming, outgoing, sslobj.read, 1024)
        self.assertEqual(buf, b'foo\n')
        self.ssl_io_loop(sock, incoming, outgoing, sslobj.unwrap)


class NetworkedTests(unittest.TestCase):

    def test_timeout_connect_ex(self):
        # Issue #12065: on a timeout, connect_ex() should return the original
        # errno (mimicking the behaviour of non-SSL sockets).
        with socket_helper.transient_internet(REMOTE_HOST):
            s = test_wrap_socket(socket.socket(socket.AF_INET),
                                cert_reqs=ssl.CERT_REQUIRED,
                                do_handshake_on_connect=False)
            self.addCleanup(s.close)
            s.settimeout(0.0000001)
            rc = s.connect_ex((REMOTE_HOST, 443))
            if rc == 0:
                self.skipTest("REMOTE_HOST responded too quickly")
            self.assertIn(rc, (errno.EAGAIN, errno.EWOULDBLOCK))

    @unittest.skipUnless(socket_helper.IPV6_ENABLED, 'Needs IPv6')
    def test_get_server_certificate_ipv6(self):
        with socket_helper.transient_internet('ipv6.google.com'):
            _test_get_server_certificate(self, 'ipv6.google.com', 443)
            _test_get_server_certificate_fail(self, 'ipv6.google.com', 443)


def _test_get_server_certificate(test, host, port, cert=None):
    pem = ssl.get_server_certificate((host, port))
    if not pem:
        test.fail("No server certificate on %s:%s!" % (host, port))

    pem = ssl.get_server_certificate((host, port), ca_certs=cert)
    if not pem:
        test.fail("No server certificate on %s:%s!" % (host, port))
    if support.verbose:
        sys.stdout.write("\nVerified certificate for %s:%s is\n%s\n" % (host, port ,pem))

def _test_get_server_certificate_fail(test, host, port):
    try:
        pem = ssl.get_server_certificate((host, port), ca_certs=CERTFILE)
    except ssl.SSLError as x:
        #should fail
        if support.verbose:
            sys.stdout.write("%s\n" % x)
    else:
        test.fail("Got server certificate %s for %s:%s!" % (pem, host, port))


from test.ssl_servers import make_https_server

class ThreadedEchoServer(threading.Thread):

    class ConnectionHandler(threading.Thread):

        """A mildly complicated class, because we want it to work both
        with and without the SSL wrapper around the socket connection, so
        that we can test the STARTTLS functionality."""

        def __init__(self, server, connsock, addr):
            self.server = server
            self.running = False
            self.sock = connsock
            self.addr = addr
            self.sock.setblocking(True)
            self.sslconn = None
            threading.Thread.__init__(self)
            self.daemon = True

        def wrap_conn(self):
            try:
                self.sslconn = self.server.context.wrap_socket(
                    self.sock, server_side=True)
                self.server.selected_npn_protocols.append(self.sslconn.selected_npn_protocol())
                self.server.selected_alpn_protocols.append(self.sslconn.selected_alpn_protocol())
            except (ConnectionResetError, BrokenPipeError, ConnectionAbortedError) as e:
                # We treat ConnectionResetError as though it were an
                # SSLError - OpenSSL on Ubuntu abruptly closes the
                # connection when asked to use an unsupported protocol.
                #
                # BrokenPipeError is raised in TLS 1.3 mode, when OpenSSL
                # tries to send session tickets after handshake.
                # https://github.com/openssl/openssl/issues/6342
                #
                # ConnectionAbortedError is raised in TLS 1.3 mode, when OpenSSL
                # tries to send session tickets after handshake when using WinSock.
                self.server.conn_errors.append(str(e))
                if self.server.chatty:
                    handle_error("\n server:  bad connection attempt from " + repr(self.addr) + ":\n")
                self.running = False
                self.close()
                return False
            except (ssl.SSLError, OSError) as e:
                # OSError may occur with wrong protocols, e.g. both
                # sides use PROTOCOL_TLS_SERVER.
                #
                # XXX Various errors can have happened here, for example
                # a mismatching protocol version, an invalid certificate,
                # or a low-level bug. This should be made more discriminating.
                #
                # bpo-31323: Store the exception as string to prevent
                # a reference leak: server -> conn_errors -> exception
                # -> traceback -> self (ConnectionHandler) -> server
                self.server.conn_errors.append(str(e))
                if self.server.chatty:
                    handle_error("\n server:  bad connection attempt from " + repr(self.addr) + ":\n")
                self.running = False
                self.server.stop()
                self.close()
                return False
            else:
                self.server.shared_ciphers.append(self.sslconn.shared_ciphers())
                if self.server.context.verify_mode == ssl.CERT_REQUIRED:
                    cert = self.sslconn.getpeercert()
                    if support.verbose and self.server.chatty:
                        sys.stdout.write(" client cert is " + pprint.pformat(cert) + "\n")
                    cert_binary = self.sslconn.getpeercert(True)
                    if support.verbose and self.server.chatty:
                        sys.stdout.write(" cert binary is " + str(len(cert_binary)) + " bytes\n")
                cipher = self.sslconn.cipher()
                if support.verbose and self.server.chatty:
                    sys.stdout.write(" server: connection cipher is now " + str(cipher) + "\n")
                    sys.stdout.write(" server: selected protocol is now "
                            + str(self.sslconn.selected_npn_protocol()) + "\n")
                return True

        def read(self):
            if self.sslconn:
                return self.sslconn.read()
            else:
                return self.sock.recv(1024)

        def write(self, bytes):
            if self.sslconn:
                return self.sslconn.write(bytes)
            else:
                return self.sock.send(bytes)

        def close(self):
            if self.sslconn:
                self.sslconn.close()
            else:
                self.sock.close()

        def run(self):
            self.running = True
            if not self.server.starttls_server:
                if not self.wrap_conn():
                    return
            while self.running:
                try:
                    msg = self.read()
                    stripped = msg.strip()
                    if not stripped:
                        # eof, so quit this handler
                        self.running = False
                        try:
                            self.sock = self.sslconn.unwrap()
                        except OSError:
                            # Many tests shut the TCP connection down
                            # without an SSL shutdown. This causes
                            # unwrap() to raise OSError with errno=0!
                            pass
                        else:
                            self.sslconn = None
                        self.close()
                    elif stripped == b'over':
                        if support.verbose and self.server.connectionchatty:
                            sys.stdout.write(" server: client closed connection\n")
                        self.close()
                        return
                    elif (self.server.starttls_server and
                          stripped == b'STARTTLS'):
                        if support.verbose and self.server.connectionchatty:
                            sys.stdout.write(" server: read STARTTLS from client, sending OK...\n")
                        self.write(b"OK\n")
                        if not self.wrap_conn():
                            return
                    elif (self.server.starttls_server and self.sslconn
                          and stripped == b'ENDTLS'):
                        if support.verbose and self.server.connectionchatty:
                            sys.stdout.write(" server: read ENDTLS from client, sending OK...\n")
                        self.write(b"OK\n")
                        self.sock = self.sslconn.unwrap()
                        self.sslconn = None
                        if support.verbose and self.server.connectionchatty:
                            sys.stdout.write(" server: connection is now unencrypted...\n")
                    elif stripped == b'CB tls-unique':
                        if support.verbose and self.server.connectionchatty:
                            sys.stdout.write(" server: read CB tls-unique from client, sending our CB data...\n")
                        data = self.sslconn.get_channel_binding("tls-unique")
                        self.write(repr(data).encode("us-ascii") + b"\n")
                    elif stripped == b'PHA':
                        if support.verbose and self.server.connectionchatty:
                            sys.stdout.write(" server: initiating post handshake auth\n")
                        try:
                            self.sslconn.verify_client_post_handshake()
                        except ssl.SSLError as e:
                            self.write(repr(e).encode("us-ascii") + b"\n")
                        else:
                            self.write(b"OK\n")
                    elif stripped == b'HASCERT':
                        if self.sslconn.getpeercert() is not None:
                            self.write(b'TRUE\n')
                        else:
                            self.write(b'FALSE\n')
                    elif stripped == b'GETCERT':
                        cert = self.sslconn.getpeercert()
                        self.write(repr(cert).encode("us-ascii") + b"\n")
                    else:
                        if (support.verbose and
                            self.server.connectionchatty):
                            ctype = (self.sslconn and "encrypted") or "unencrypted"
                            sys.stdout.write(" server: read %r (%s), sending back %r (%s)...\n"
                                             % (msg, ctype, msg.lower(), ctype))
                        self.write(msg.lower())
                except (ConnectionResetError, ConnectionAbortedError):
                    # XXX: OpenSSL 1.1.1 sometimes raises ConnectionResetError
                    # when connection is not shut down gracefully.
                    if self.server.chatty and support.verbose:
                        sys.stdout.write(
                            " Connection reset by peer: {}\n".format(
                                self.addr)
                        )
                    self.close()
                    self.running = False
                except ssl.SSLError as err:
                    # On Windows sometimes test_pha_required_nocert receives the
                    # PEER_DID_NOT_RETURN_A_CERTIFICATE exception
                    # before the 'tlsv13 alert certificate required' exception.
                    # If the server is stopped when PEER_DID_NOT_RETURN_A_CERTIFICATE
                    # is received test_pha_required_nocert fails with ConnectionResetError
                    # because the underlying socket is closed
                    if 'PEER_DID_NOT_RETURN_A_CERTIFICATE' == err.reason:
                        if self.server.chatty and support.verbose:
                            sys.stdout.write(err.args[1])
                        # test_pha_required_nocert is expecting this exception
                        raise ssl.SSLError('tlsv13 alert certificate required')
                    # XXX GraalVM change
                    raise err    
                except OSError:
                    if self.server.chatty:
                        handle_error("Test server failure:\n")
                    self.close()
                    self.running = False

                    # normally, we'd just stop here, but for the test
                    # harness, we want to stop the server
                    self.server.stop()

    def __init__(self, certificate=None, ssl_version=None,
                 certreqs=None, cacerts=None,
                 chatty=True, connectionchatty=False, starttls_server=False,
                 npn_protocols=None, alpn_protocols=None,
                 ciphers=None, context=None):
        if context:
            self.context = context
        else:
            self.context = ssl.SSLContext(ssl_version
                                          if ssl_version is not None
                                          else ssl.PROTOCOL_TLS_SERVER)
            self.context.verify_mode = (certreqs if certreqs is not None
                                        else ssl.CERT_NONE)
            if cacerts:
                self.context.load_verify_locations(cacerts)
            if certificate:
                self.context.load_cert_chain(certificate)
            if npn_protocols:
                self.context.set_npn_protocols(npn_protocols)
            if alpn_protocols:
                self.context.set_alpn_protocols(alpn_protocols)
            if ciphers:
                self.context.set_ciphers(ciphers)
        self.chatty = chatty
        self.connectionchatty = connectionchatty
        self.starttls_server = starttls_server
        self.sock = socket.socket()
        self.port = socket_helper.bind_port(self.sock)
        self.flag = None
        self.active = False
        self.selected_npn_protocols = []
        self.selected_alpn_protocols = []
        self.shared_ciphers = []
        self.conn_errors = []
        threading.Thread.__init__(self)
        self.daemon = True

    def __enter__(self):
        self.start(threading.Event())
        self.flag.wait()
        return self

    def __exit__(self, *args):
        self.stop()
        self.join()

    def start(self, flag=None):
        self.flag = flag
        threading.Thread.start(self)

    def run(self):
        self.sock.settimeout(0.05)
        self.sock.listen()
        self.active = True
        if self.flag:
            # signal an event
            self.flag.set()
        while self.active:
            try:
                newconn, connaddr = self.sock.accept()
                if support.verbose and self.chatty:
                    sys.stdout.write(' server:  new connection from '
                                     + repr(connaddr) + '\n')
                handler = self.ConnectionHandler(self, newconn, connaddr)
                handler.start()
                handler.join()
            except socket.timeout:
                pass
            except KeyboardInterrupt:
                self.stop()
            except BaseException as e:
                if support.verbose and self.chatty:
                    sys.stdout.write(
                        ' connection handling failed: ' + repr(e) + '\n')

        self.sock.close()

    def stop(self):
        self.active = False

class AsyncoreEchoServer(threading.Thread):

    # this one's based on asyncore.dispatcher

    class EchoServer (asyncore.dispatcher):

        class ConnectionHandler(asyncore.dispatcher_with_send):

            def __init__(self, conn, certfile):
                self.socket = test_wrap_socket(conn, server_side=True,
                                              certfile=certfile,
                                              do_handshake_on_connect=False)
                asyncore.dispatcher_with_send.__init__(self, self.socket)
                self._ssl_accepting = True
                self._do_ssl_handshake()

            def readable(self):
                if isinstance(self.socket, ssl.SSLSocket):
                    while self.socket.pending() > 0:
                        self.handle_read_event()
                return True

            def _do_ssl_handshake(self):
                try:
                    self.socket.do_handshake()
                except (ssl.SSLWantReadError, ssl.SSLWantWriteError):
                    return
                except ssl.SSLEOFError:
                    return self.handle_close()
                except ssl.SSLError:
                    raise
                except OSError as err:
                    if err.args[0] == errno.ECONNABORTED:
                        return self.handle_close()
                else:
                    self._ssl_accepting = False

            def handle_read(self):
                if self._ssl_accepting:
                    self._do_ssl_handshake()
                else:
                    data = self.recv(1024)
                    if support.verbose:
                        sys.stdout.write(" server:  read %s from client\n" % repr(data))
                    if not data:
                        self.close()
                    else:
                        self.send(data.lower())

            def handle_close(self):
                self.close()
                if support.verbose:
                    sys.stdout.write(" server:  closed connection %s\n" % self.socket)

            def handle_error(self):
                raise

        def __init__(self, certfile):
            self.certfile = certfile
            sock = socket.socket(socket.AF_INET, socket.SOCK_STREAM)
            self.port = socket_helper.bind_port(sock, '')
            asyncore.dispatcher.__init__(self, sock)
            self.listen(5)

        def handle_accepted(self, sock_obj, addr):
            if support.verbose:
                sys.stdout.write(" server:  new connection from %s:%s\n" %addr)
            self.ConnectionHandler(sock_obj, self.certfile)

        def handle_error(self):
            raise

    def __init__(self, certfile):
        self.flag = None
        self.active = False
        self.server = self.EchoServer(certfile)
        self.port = self.server.port
        threading.Thread.__init__(self)
        self.daemon = True

    def __str__(self):
        return "<%s %s>" % (self.__class__.__name__, self.server)

    def __enter__(self):
        self.start(threading.Event())
        self.flag.wait()
        return self

    def __exit__(self, *args):
        if support.verbose:
            sys.stdout.write(" cleanup: stopping server.\n")
        self.stop()
        if support.verbose:
            sys.stdout.write(" cleanup: joining server thread.\n")
        self.join()
        if support.verbose:
            sys.stdout.write(" cleanup: successfully joined.\n")
        # make sure that ConnectionHandler is removed from socket_map
        asyncore.close_all(ignore_all=True)

    def start (self, flag=None):
        self.flag = flag
        threading.Thread.start(self)

    def run(self):
        self.active = True
        if self.flag:
            self.flag.set()
        while self.active:
            try:
                asyncore.loop(1)
            except:
                pass

    def stop(self):
        self.active = False
        self.server.close()

def server_params_test(client_context, server_context, indata=b"FOO\n",
                       chatty=True, connectionchatty=False, sni_name=None,
                       session=None):
    """
    Launch a server, connect a client to it and try various reads
    and writes.
    """
    stats = {}
    server = ThreadedEchoServer(context=server_context,
                                chatty=chatty,
                                connectionchatty=False)
    with server:
        with client_context.wrap_socket(socket.socket(),
                server_hostname=sni_name, session=session) as s:
            s.connect((HOST, server.port))
            for arg in [indata, bytearray(indata), memoryview(indata)]:
                if connectionchatty:
                    if support.verbose:
                        sys.stdout.write(
                            " client:  sending %r...\n" % indata)
                s.write(arg)
                outdata = s.read()
                # XXX GraalVM change: CPython assumes that since the data is so small,
                # it will always arrive in one packet. TLS doesn't guarantee that.
                # JDK forces packet splitting as a mitigation for BEAST attack on TLSv1.0.
                while outdata != indata.lower() and indata.lower().startswith(outdata):
                    outdata += s.read()
                if connectionchatty:
                    if support.verbose:
                        sys.stdout.write(" client:  read %r\n" % outdata)
                if outdata != indata.lower():
                    raise AssertionError(
                        "bad data <<%r>> (%d) received; expected <<%r>> (%d)\n"
                        % (outdata[:20], len(outdata),
                           indata[:20].lower(), len(indata)))
            s.write(b"over\n")
            if connectionchatty:
                if support.verbose:
                    sys.stdout.write(" client:  closing connection.\n")
            stats.update({
                'compression': s.compression(),
                'cipher': s.cipher(),
                'peercert': s.getpeercert(),
                'client_alpn_protocol': s.selected_alpn_protocol(),
                'client_npn_protocol': s.selected_npn_protocol(),
                'version': s.version(),
                'session_reused': s.session_reused,
                'session': s.session,
            })
            s.close()
        stats['server_alpn_protocols'] = server.selected_alpn_protocols
        stats['server_npn_protocols'] = server.selected_npn_protocols
        stats['server_shared_ciphers'] = server.shared_ciphers
    return stats

def try_protocol_combo(server_protocol, client_protocol, expect_success,
                       certsreqs=None, server_options=0, client_options=0):
    """
    Try to SSL-connect using *client_protocol* to *server_protocol*.
    If *expect_success* is true, assert that the connection succeeds,
    if it's false, assert that the connection fails.
    Also, if *expect_success* is a string, assert that it is the protocol
    version actually used by the connection.
    """
    if certsreqs is None:
        certsreqs = ssl.CERT_NONE
    certtype = {
        ssl.CERT_NONE: "CERT_NONE",
        ssl.CERT_OPTIONAL: "CERT_OPTIONAL",
        ssl.CERT_REQUIRED: "CERT_REQUIRED",
    }[certsreqs]
    if support.verbose:
        formatstr = (expect_success and " %s->%s %s\n") or " {%s->%s} %s\n"
        sys.stdout.write(formatstr %
                         (ssl.get_protocol_name(client_protocol),
                          ssl.get_protocol_name(server_protocol),
                          certtype))
    client_context = ssl.SSLContext(client_protocol)
    client_context.options |= client_options
    server_context = ssl.SSLContext(server_protocol)
    server_context.options |= server_options

    min_version = PROTOCOL_TO_TLS_VERSION.get(client_protocol, None)
    if (min_version is not None
    # SSLContext.minimum_version is only available on recent OpenSSL
    # (setter added in OpenSSL 1.1.0, getter added in OpenSSL 1.1.1)
    and hasattr(server_context, 'minimum_version')
    and server_protocol == ssl.PROTOCOL_TLS
    and server_context.minimum_version > min_version):
        # If OpenSSL configuration is strict and requires more recent TLS
        # version, we have to change the minimum to test old TLS versions.
        server_context.minimum_version = min_version

    # NOTE: we must enable "ALL" ciphers on the client, otherwise an
    # SSLv23 client will send an SSLv3 hello (rather than SSLv2)
    # starting from OpenSSL 1.0.0 (see issue #8322).
    if client_context.protocol == ssl.PROTOCOL_TLS:
        client_context.set_ciphers("ALL")

    for ctx in (client_context, server_context):
        ctx.verify_mode = certsreqs
        ctx.load_cert_chain(SIGNED_CERTFILE)
        ctx.load_verify_locations(SIGNING_CA)
    try:
        stats = server_params_test(client_context, server_context,
                                   chatty=False, connectionchatty=False)
    # Protocol mismatch can result in either an SSLError, or a
    # "Connection reset by peer" error.
    except ssl.SSLError:
        if expect_success:
            raise
    except OSError as e:
        if expect_success or e.errno != errno.ECONNRESET:
            raise
    else:
        if not expect_success:
            raise AssertionError(
                "Client protocol %s succeeded with server protocol %s!"
                % (ssl.get_protocol_name(client_protocol),
                   ssl.get_protocol_name(server_protocol)))
        elif (expect_success is not True
              and expect_success != stats['version']):
            raise AssertionError("version mismatch: expected %r, got %r"
                                 % (expect_success, stats['version']))


class ThreadedTests(unittest.TestCase):

    def test_echo(self):
        """Basic test of an SSL client connecting to a server"""
        if support.verbose:
            sys.stdout.write("\n")
        for protocol in PROTOCOLS:
            if protocol in {ssl.PROTOCOL_TLS_CLIENT, ssl.PROTOCOL_TLS_SERVER}:
                continue
            if not has_tls_protocol(protocol):
                continue
            with self.subTest(protocol=ssl._PROTOCOL_NAMES[protocol]):
                context = ssl.SSLContext(protocol)
                context.load_cert_chain(CERTFILE)
                server_params_test(context, context,
                                   chatty=True, connectionchatty=True)

        client_context, server_context, hostname = testing_context()

        with self.subTest(client=ssl.PROTOCOL_TLS_CLIENT, server=ssl.PROTOCOL_TLS_SERVER):
            server_params_test(client_context=client_context,
                               server_context=server_context,
                               chatty=True, connectionchatty=True,
                               sni_name=hostname)

        client_context.check_hostname = False
        with self.subTest(client=ssl.PROTOCOL_TLS_SERVER, server=ssl.PROTOCOL_TLS_CLIENT):
            with self.assertRaises(ssl.SSLError) as e:
                server_params_test(client_context=server_context,
                                   server_context=client_context,
                                   chatty=True, connectionchatty=True,
                                   sni_name=hostname)
            self.assertIn('called a function you should not call',
                          str(e.exception))

        with self.subTest(client=ssl.PROTOCOL_TLS_SERVER, server=ssl.PROTOCOL_TLS_SERVER):
            with self.assertRaises(ssl.SSLError) as e:
                server_params_test(client_context=server_context,
                                   server_context=server_context,
                                   chatty=True, connectionchatty=True)
            self.assertIn('called a function you should not call',
                          str(e.exception))

        with self.subTest(client=ssl.PROTOCOL_TLS_CLIENT, server=ssl.PROTOCOL_TLS_CLIENT):
            with self.assertRaises(ssl.SSLError) as e:
                server_params_test(client_context=server_context,
                                   server_context=client_context,
                                   chatty=True, connectionchatty=True)
            self.assertIn('called a function you should not call',
                          str(e.exception))

    def test_getpeercert(self):
        if support.verbose:
            sys.stdout.write("\n")

        client_context, server_context, hostname = testing_context()
        server = ThreadedEchoServer(context=server_context, chatty=False)
        with server:
            with client_context.wrap_socket(socket.socket(),
                                            do_handshake_on_connect=False,
                                            server_hostname=hostname) as s:
                s.connect((HOST, server.port))
                # getpeercert() raise ValueError while the handshake isn't
                # done.
                with self.assertRaises(ValueError):
                    s.getpeercert()
                s.do_handshake()
                cert = s.getpeercert()
                self.assertTrue(cert, "Can't get peer certificate.")
                cipher = s.cipher()
                if support.verbose:
                    sys.stdout.write(pprint.pformat(cert) + '\n')
                    sys.stdout.write("Connection cipher is " + str(cipher) + '.\n')
                if 'subject' not in cert:
                    self.fail("No subject field in certificate: %s." %
                              pprint.pformat(cert))
                if ((('organizationName', 'Python Software Foundation'),)
                    not in cert['subject']):
                    self.fail(
                        "Missing or invalid 'organizationName' field in certificate subject; "
                        "should be 'Python Software Foundation'.")
                self.assertIn('notBefore', cert)
                self.assertIn('notAfter', cert)
                before = ssl.cert_time_to_seconds(cert['notBefore'])
                after = ssl.cert_time_to_seconds(cert['notAfter'])
                self.assertLess(before, after)

    @unittest.skipUnless(have_verify_flags(),
                        "verify_flags need OpenSSL > 0.9.8")
    def test_crl_check(self):
        if support.verbose:
            sys.stdout.write("\n")

        client_context, server_context, hostname = testing_context()

        tf = getattr(ssl, "VERIFY_X509_TRUSTED_FIRST", 0)
        self.assertEqual(client_context.verify_flags, ssl.VERIFY_DEFAULT | tf)

        # VERIFY_DEFAULT should pass
        server = ThreadedEchoServer(context=server_context, chatty=True)
        with server:
            with client_context.wrap_socket(socket.socket(),
                                            server_hostname=hostname) as s:
                s.connect((HOST, server.port))
                cert = s.getpeercert()
                self.assertTrue(cert, "Can't get peer certificate.")

        # VERIFY_CRL_CHECK_LEAF without a loaded CRL file fails
        client_context.verify_flags |= ssl.VERIFY_CRL_CHECK_LEAF

        server = ThreadedEchoServer(context=server_context, chatty=True)
        with server:
            with client_context.wrap_socket(socket.socket(),
                                            server_hostname=hostname) as s:
                with self.assertRaisesRegex(ssl.SSLError,
                                            "certificate verify failed"):
                    s.connect((HOST, server.port))

        # now load a CRL file. The CRL file is signed by the CA.
        client_context.load_verify_locations(CRLFILE)

        server = ThreadedEchoServer(context=server_context, chatty=True)
        with server:
            with client_context.wrap_socket(socket.socket(),
                                            server_hostname=hostname) as s:
                s.connect((HOST, server.port))
                cert = s.getpeercert()
                self.assertTrue(cert, "Can't get peer certificate.")

    def test_check_hostname(self):
        if support.verbose:
            sys.stdout.write("\n")

        client_context, server_context, hostname = testing_context()

        # correct hostname should verify
        server = ThreadedEchoServer(context=server_context, chatty=True)
        with server:
            with client_context.wrap_socket(socket.socket(),
                                            server_hostname=hostname) as s:
                s.connect((HOST, server.port))
                cert = s.getpeercert()
                self.assertTrue(cert, "Can't get peer certificate.")

        # incorrect hostname should raise an exception
        server = ThreadedEchoServer(context=server_context, chatty=True)
        with server:
            with client_context.wrap_socket(socket.socket(),
                                            server_hostname="invalid") as s:
                # XXX GraalVM change: relax message requirement
                with self.assertRaisesRegex(
                        ssl.CertificateError,
                        "invalid"):
                    s.connect((HOST, server.port))

        # missing server_hostname arg should cause an exception, too
        server = ThreadedEchoServer(context=server_context, chatty=True)
        with server:
            with socket.socket() as s:
                with self.assertRaisesRegex(ValueError,
                                            "check_hostname requires server_hostname"):
                    client_context.wrap_socket(s)

    def test_ecc_cert(self):
        client_context = ssl.SSLContext(ssl.PROTOCOL_TLS_CLIENT)
        client_context.load_verify_locations(SIGNING_CA)
        client_context.set_ciphers('ECDHE:ECDSA:!NULL:!aRSA')
        hostname = SIGNED_CERTFILE_ECC_HOSTNAME

        server_context = ssl.SSLContext(ssl.PROTOCOL_TLS_SERVER)
        # load ECC cert
        server_context.load_cert_chain(SIGNED_CERTFILE_ECC)

        # correct hostname should verify
        server = ThreadedEchoServer(context=server_context, chatty=True)
        with server:
            with client_context.wrap_socket(socket.socket(),
                                            server_hostname=hostname) as s:
                s.connect((HOST, server.port))
                cert = s.getpeercert()
                self.assertTrue(cert, "Can't get peer certificate.")
                cipher = s.cipher()[0].split('-')
                self.assertTrue(cipher[:2], ('ECDHE', 'ECDSA'))

    def test_dual_rsa_ecc(self):
        client_context = ssl.SSLContext(ssl.PROTOCOL_TLS_CLIENT)
        client_context.load_verify_locations(SIGNING_CA)
        # TODO: fix TLSv1.3 once SSLContext can restrict signature
        #       algorithms.
        client_context.options |= ssl.OP_NO_TLSv1_3
        # only ECDSA certs
        client_context.set_ciphers('ECDHE:ECDSA:!NULL:!aRSA')
        hostname = SIGNED_CERTFILE_ECC_HOSTNAME

        server_context = ssl.SSLContext(ssl.PROTOCOL_TLS_SERVER)
        # load ECC and RSA key/cert pairs
        server_context.load_cert_chain(SIGNED_CERTFILE_ECC)
        server_context.load_cert_chain(SIGNED_CERTFILE)

        # correct hostname should verify
        server = ThreadedEchoServer(context=server_context, chatty=True)
        with server:
            with client_context.wrap_socket(socket.socket(),
                                            server_hostname=hostname) as s:
                s.connect((HOST, server.port))
                cert = s.getpeercert()
                self.assertTrue(cert, "Can't get peer certificate.")
                cipher = s.cipher()[0].split('-')
                self.assertTrue(cipher[:2], ('ECDHE', 'ECDSA'))

    def test_check_hostname_idn(self):
        if support.verbose:
            sys.stdout.write("\n")

        server_context = ssl.SSLContext(ssl.PROTOCOL_TLS_SERVER)
        server_context.load_cert_chain(IDNSANSFILE)

        context = ssl.SSLContext(ssl.PROTOCOL_TLS_CLIENT)
        context.verify_mode = ssl.CERT_REQUIRED
        context.check_hostname = True
        context.load_verify_locations(SIGNING_CA)

        # correct hostname should verify, when specified in several
        # different ways
        idn_hostnames = [
            ('könig.idn.pythontest.net',
             'xn--knig-5qa.idn.pythontest.net'),
            ('xn--knig-5qa.idn.pythontest.net',
             'xn--knig-5qa.idn.pythontest.net'),
            (b'xn--knig-5qa.idn.pythontest.net',
             'xn--knig-5qa.idn.pythontest.net'),

            ('königsgäßchen.idna2003.pythontest.net',
             'xn--knigsgsschen-lcb0w.idna2003.pythontest.net'),
            ('xn--knigsgsschen-lcb0w.idna2003.pythontest.net',
             'xn--knigsgsschen-lcb0w.idna2003.pythontest.net'),
            (b'xn--knigsgsschen-lcb0w.idna2003.pythontest.net',
             'xn--knigsgsschen-lcb0w.idna2003.pythontest.net'),

            # ('königsgäßchen.idna2008.pythontest.net',
            #  'xn--knigsgchen-b4a3dun.idna2008.pythontest.net'),
            ('xn--knigsgchen-b4a3dun.idna2008.pythontest.net',
             'xn--knigsgchen-b4a3dun.idna2008.pythontest.net'),
            (b'xn--knigsgchen-b4a3dun.idna2008.pythontest.net',
             'xn--knigsgchen-b4a3dun.idna2008.pythontest.net'),

        ]
        for server_hostname, expected_hostname in idn_hostnames:
            server = ThreadedEchoServer(context=server_context, chatty=True)
            with server:
                with context.wrap_socket(socket.socket(),
                                         server_hostname=server_hostname) as s:
                    self.assertEqual(s.server_hostname, expected_hostname)
                    s.connect((HOST, server.port))
                    cert = s.getpeercert()
                    self.assertEqual(s.server_hostname, expected_hostname)
                    self.assertTrue(cert, "Can't get peer certificate.")

        # incorrect hostname should raise an exception
        server = ThreadedEchoServer(context=server_context, chatty=True)
        with server:
            with context.wrap_socket(socket.socket(),
                                     server_hostname="python.example.org") as s:
                with self.assertRaises(ssl.CertificateError):
                    s.connect((HOST, server.port))

    def test_wrong_cert_tls12(self):
        """Connecting when the server rejects the client's certificate

        Launch a server with CERT_REQUIRED, and check that trying to
        connect to it with a wrong client certificate fails.
        """
        client_context, server_context, hostname = testing_context()
        # load client cert that is not signed by trusted CA
        client_context.load_cert_chain(CERTFILE)
        # require TLS client authentication
        server_context.verify_mode = ssl.CERT_REQUIRED
        # TLS 1.3 has different handshake
        client_context.maximum_version = ssl.TLSVersion.TLSv1_2

        server = ThreadedEchoServer(
            context=server_context, chatty=True, connectionchatty=True,
        )

        with server, \
                client_context.wrap_socket(socket.socket(),
                                           server_hostname=hostname) as s:
            try:
                # Expect either an SSL error about the server rejecting
                # the connection, or a low-level connection reset (which
                # sometimes happens on Windows)
                s.connect((HOST, server.port))
            except ssl.SSLError as e:
                if support.verbose:
                    sys.stdout.write("\nSSLError is %r\n" % e)
            except OSError as e:
                # GraalVM change: also expect EPIPE
                if e.errno != errno.ECONNRESET and e.errno != errno.EPIPE:
                    raise
                if support.verbose:
                    sys.stdout.write("\nsocket.error is %r\n" % e)
            else:
                self.fail("Use of invalid cert should have failed!")

    @requires_tls_version('TLSv1_3')
    def test_wrong_cert_tls13(self):
        client_context, server_context, hostname = testing_context()
        # load client cert that is not signed by trusted CA
        client_context.load_cert_chain(CERTFILE)
        server_context.verify_mode = ssl.CERT_REQUIRED
        server_context.minimum_version = ssl.TLSVersion.TLSv1_3
        client_context.minimum_version = ssl.TLSVersion.TLSv1_3

        server = ThreadedEchoServer(
            context=server_context, chatty=True, connectionchatty=True,
        )
        with server, \
             client_context.wrap_socket(socket.socket(),
                                        server_hostname=hostname) as s:
            # TLS 1.3 perform client cert exchange after handshake
            s.connect((HOST, server.port))
            try:
                s.write(b'data')
                s.read(4)
            except ssl.SSLError as e:
                if support.verbose:
                    sys.stdout.write("\nSSLError is %r\n" % e)
            except OSError as e:
                if e.errno != errno.ECONNRESET:
                    raise
                if support.verbose:
                    sys.stdout.write("\nsocket.error is %r\n" % e)
            else:
                self.fail("Use of invalid cert should have failed!")

    def test_rude_shutdown(self):
        """A brutal shutdown of an SSL server should raise an OSError
        in the client when attempting handshake.
        """
        listener_ready = threading.Event()
        listener_gone = threading.Event()

        s = socket.socket()
        port = socket_helper.bind_port(s, HOST)

        # `listener` runs in a thread.  It sits in an accept() until
        # the main thread connects.  Then it rudely closes the socket,
        # and sets Event `listener_gone` to let the main thread know
        # the socket is gone.
        def listener():
            s.listen()
            listener_ready.set()
            newsock, addr = s.accept()
            newsock.close()
            s.close()
            listener_gone.set()

        def connector():
            listener_ready.wait()
            with socket.socket() as c:
                c.connect((HOST, port))
                listener_gone.wait()
                try:
                    ssl_sock = test_wrap_socket(c)
                except OSError:
                    pass
                else:
                    self.fail('connecting to closed SSL socket should have failed')

        t = threading.Thread(target=listener)
        t.start()
        try:
            connector()
        finally:
            t.join()

    def test_ssl_cert_verify_error(self):
        if support.verbose:
            sys.stdout.write("\n")

        server_context = ssl.SSLContext(ssl.PROTOCOL_TLS_SERVER)
        server_context.load_cert_chain(SIGNED_CERTFILE)

        context = ssl.SSLContext(ssl.PROTOCOL_TLS_CLIENT)

        server = ThreadedEchoServer(context=server_context, chatty=True)
        with server:
            with context.wrap_socket(socket.socket(),
                                     server_hostname=SIGNED_CERTFILE_HOSTNAME) as s:
                try:
                    s.connect((HOST, server.port))
                except ssl.SSLError as e:
                    msg = 'unable to get local issuer certificate'
                    self.assertIsInstance(e, ssl.SSLCertVerificationError)
                    # TODO XXX GraalVM change
                    # self.assertEqual(e.verify_code, 20)
                    # self.assertEqual(e.verify_message, msg)
                    # self.assertIn(msg, repr(e))
                    self.assertIn('certificate verify failed', repr(e))

    @requires_tls_version('SSLv2')
    def test_protocol_sslv2(self):
        """Connecting to an SSLv2 server with various client options"""
        if support.verbose:
            sys.stdout.write("\n")
        try_protocol_combo(ssl.PROTOCOL_SSLv2, ssl.PROTOCOL_SSLv2, True)
        try_protocol_combo(ssl.PROTOCOL_SSLv2, ssl.PROTOCOL_SSLv2, True, ssl.CERT_OPTIONAL)
        try_protocol_combo(ssl.PROTOCOL_SSLv2, ssl.PROTOCOL_SSLv2, True, ssl.CERT_REQUIRED)
        try_protocol_combo(ssl.PROTOCOL_SSLv2, ssl.PROTOCOL_TLS, False)
        if has_tls_version('SSLv3'):
            try_protocol_combo(ssl.PROTOCOL_SSLv2, ssl.PROTOCOL_SSLv3, False)
        try_protocol_combo(ssl.PROTOCOL_SSLv2, ssl.PROTOCOL_TLSv1, False)
        # SSLv23 client with specific SSL options
        if no_sslv2_implies_sslv3_hello():
            # No SSLv2 => client will use an SSLv3 hello on recent OpenSSLs
            try_protocol_combo(ssl.PROTOCOL_SSLv2, ssl.PROTOCOL_TLS, False,
                               client_options=ssl.OP_NO_SSLv2)
        try_protocol_combo(ssl.PROTOCOL_SSLv2, ssl.PROTOCOL_TLS, False,
                           client_options=ssl.OP_NO_SSLv3)
        try_protocol_combo(ssl.PROTOCOL_SSLv2, ssl.PROTOCOL_TLS, False,
                           client_options=ssl.OP_NO_TLSv1)

    def test_PROTOCOL_TLS(self):
        """Connecting to an SSLv23 server with various client options"""
        if support.verbose:
            sys.stdout.write("\n")
        if has_tls_version('SSLv2'):
            try:
                try_protocol_combo(ssl.PROTOCOL_TLS, ssl.PROTOCOL_SSLv2, True)
            except OSError as x:
                # this fails on some older versions of OpenSSL (0.9.7l, for instance)
                if support.verbose:
                    sys.stdout.write(
                        " SSL2 client to SSL23 server test unexpectedly failed:\n %s\n"
                        % str(x))
        if has_tls_version('SSLv3'):
            try_protocol_combo(ssl.PROTOCOL_TLS, ssl.PROTOCOL_SSLv3, False)
        try_protocol_combo(ssl.PROTOCOL_TLS, ssl.PROTOCOL_TLS, True)
        if has_tls_version('TLSv1'):
            try_protocol_combo(ssl.PROTOCOL_TLS, ssl.PROTOCOL_TLSv1, 'TLSv1')

        if has_tls_version('SSLv3'):
            try_protocol_combo(ssl.PROTOCOL_TLS, ssl.PROTOCOL_SSLv3, False, ssl.CERT_OPTIONAL)
        try_protocol_combo(ssl.PROTOCOL_TLS, ssl.PROTOCOL_TLS, True, ssl.CERT_OPTIONAL)
        if has_tls_version('TLSv1'):
            try_protocol_combo(ssl.PROTOCOL_TLS, ssl.PROTOCOL_TLSv1, 'TLSv1', ssl.CERT_OPTIONAL)

        if has_tls_version('SSLv3'):
            try_protocol_combo(ssl.PROTOCOL_TLS, ssl.PROTOCOL_SSLv3, False, ssl.CERT_REQUIRED)
        try_protocol_combo(ssl.PROTOCOL_TLS, ssl.PROTOCOL_TLS, True, ssl.CERT_REQUIRED)
        if has_tls_version('TLSv1'):
            try_protocol_combo(ssl.PROTOCOL_TLS, ssl.PROTOCOL_TLSv1, 'TLSv1', ssl.CERT_REQUIRED)

        # Server with specific SSL options
        if has_tls_version('SSLv3'):
            try_protocol_combo(ssl.PROTOCOL_TLS, ssl.PROTOCOL_SSLv3, False,
                           server_options=ssl.OP_NO_SSLv3)
        # Will choose TLSv1
        try_protocol_combo(ssl.PROTOCOL_TLS, ssl.PROTOCOL_TLS, True,
                           server_options=ssl.OP_NO_SSLv2 | ssl.OP_NO_SSLv3)
        if has_tls_version('TLSv1'):
            try_protocol_combo(ssl.PROTOCOL_TLS, ssl.PROTOCOL_TLSv1, False,
                               server_options=ssl.OP_NO_TLSv1)

    @requires_tls_version('SSLv3')
    def test_protocol_sslv3(self):
        """Connecting to an SSLv3 server with various client options"""
        if support.verbose:
            sys.stdout.write("\n")
        try_protocol_combo(ssl.PROTOCOL_SSLv3, ssl.PROTOCOL_SSLv3, 'SSLv3')
        try_protocol_combo(ssl.PROTOCOL_SSLv3, ssl.PROTOCOL_SSLv3, 'SSLv3', ssl.CERT_OPTIONAL)
        try_protocol_combo(ssl.PROTOCOL_SSLv3, ssl.PROTOCOL_SSLv3, 'SSLv3', ssl.CERT_REQUIRED)
        if has_tls_version('SSLv2'):
            try_protocol_combo(ssl.PROTOCOL_SSLv3, ssl.PROTOCOL_SSLv2, False)
        try_protocol_combo(ssl.PROTOCOL_SSLv3, ssl.PROTOCOL_TLS, False,
                           client_options=ssl.OP_NO_SSLv3)
        try_protocol_combo(ssl.PROTOCOL_SSLv3, ssl.PROTOCOL_TLSv1, False)
        if no_sslv2_implies_sslv3_hello():
            # No SSLv2 => client will use an SSLv3 hello on recent OpenSSLs
            try_protocol_combo(ssl.PROTOCOL_SSLv3, ssl.PROTOCOL_TLS,
                               False, client_options=ssl.OP_NO_SSLv2)

    @requires_tls_version('TLSv1')
    def test_protocol_tlsv1(self):
        """Connecting to a TLSv1 server with various client options"""
        if support.verbose:
            sys.stdout.write("\n")
        try_protocol_combo(ssl.PROTOCOL_TLSv1, ssl.PROTOCOL_TLSv1, 'TLSv1')
        try_protocol_combo(ssl.PROTOCOL_TLSv1, ssl.PROTOCOL_TLSv1, 'TLSv1', ssl.CERT_OPTIONAL)
        try_protocol_combo(ssl.PROTOCOL_TLSv1, ssl.PROTOCOL_TLSv1, 'TLSv1', ssl.CERT_REQUIRED)
        if has_tls_version('SSLv2'):
            try_protocol_combo(ssl.PROTOCOL_TLSv1, ssl.PROTOCOL_SSLv2, False)
        if has_tls_version('SSLv3'):
            try_protocol_combo(ssl.PROTOCOL_TLSv1, ssl.PROTOCOL_SSLv3, False)
        try_protocol_combo(ssl.PROTOCOL_TLSv1, ssl.PROTOCOL_TLS, False,
                           client_options=ssl.OP_NO_TLSv1)

    @requires_tls_version('TLSv1_1')
    def test_protocol_tlsv1_1(self):
        """Connecting to a TLSv1.1 server with various client options.
           Testing against older TLS versions."""
        if support.verbose:
            sys.stdout.write("\n")
        try_protocol_combo(ssl.PROTOCOL_TLSv1_1, ssl.PROTOCOL_TLSv1_1, 'TLSv1.1')
        if has_tls_version('SSLv2'):
            try_protocol_combo(ssl.PROTOCOL_TLSv1_1, ssl.PROTOCOL_SSLv2, False)
        if has_tls_version('SSLv3'):
            try_protocol_combo(ssl.PROTOCOL_TLSv1_1, ssl.PROTOCOL_SSLv3, False)
        try_protocol_combo(ssl.PROTOCOL_TLSv1_1, ssl.PROTOCOL_TLS, False,
                           client_options=ssl.OP_NO_TLSv1_1)

        try_protocol_combo(ssl.PROTOCOL_TLS, ssl.PROTOCOL_TLSv1_1, 'TLSv1.1')
        try_protocol_combo(ssl.PROTOCOL_TLSv1_1, ssl.PROTOCOL_TLSv1_2, False)
        try_protocol_combo(ssl.PROTOCOL_TLSv1_2, ssl.PROTOCOL_TLSv1_1, False)

    @requires_tls_version('TLSv1_2')
    def test_protocol_tlsv1_2(self):
        """Connecting to a TLSv1.2 server with various client options.
           Testing against older TLS versions."""
        if support.verbose:
            sys.stdout.write("\n")
        try_protocol_combo(ssl.PROTOCOL_TLSv1_2, ssl.PROTOCOL_TLSv1_2, 'TLSv1.2',
                           server_options=ssl.OP_NO_SSLv3|ssl.OP_NO_SSLv2,
                           client_options=ssl.OP_NO_SSLv3|ssl.OP_NO_SSLv2,)
        if has_tls_version('SSLv2'):
            try_protocol_combo(ssl.PROTOCOL_TLSv1_2, ssl.PROTOCOL_SSLv2, False)
        if has_tls_version('SSLv3'):
            try_protocol_combo(ssl.PROTOCOL_TLSv1_2, ssl.PROTOCOL_SSLv3, False)
        try_protocol_combo(ssl.PROTOCOL_TLSv1_2, ssl.PROTOCOL_TLS, False,
                           client_options=ssl.OP_NO_TLSv1_2)

        try_protocol_combo(ssl.PROTOCOL_TLS, ssl.PROTOCOL_TLSv1_2, 'TLSv1.2')
        try_protocol_combo(ssl.PROTOCOL_TLSv1_2, ssl.PROTOCOL_TLSv1, False)
        try_protocol_combo(ssl.PROTOCOL_TLSv1, ssl.PROTOCOL_TLSv1_2, False)
        try_protocol_combo(ssl.PROTOCOL_TLSv1_2, ssl.PROTOCOL_TLSv1_1, False)
        try_protocol_combo(ssl.PROTOCOL_TLSv1_1, ssl.PROTOCOL_TLSv1_2, False)

    def test_starttls(self):
        """Switching from clear text to encrypted and back again."""
        msgs = (b"msg 1", b"MSG 2", b"STARTTLS", b"MSG 3", b"msg 4", b"ENDTLS", b"msg 5", b"msg 6")

        server = ThreadedEchoServer(CERTFILE,
                                    starttls_server=True,
                                    chatty=True,
                                    connectionchatty=True)
        wrapped = False
        with server:
            s = socket.socket()
            s.setblocking(True)
            s.connect((HOST, server.port))
            if support.verbose:
                sys.stdout.write("\n")
            for indata in msgs:
                if support.verbose:
                    sys.stdout.write(
                        " client:  sending %r...\n" % indata)
                if wrapped:
                    conn.write(indata)
                    outdata = conn.read()
                else:
                    s.send(indata)
                    outdata = s.recv(1024)
                msg = outdata.strip().lower()
                if indata == b"STARTTLS" and msg.startswith(b"ok"):
                    # STARTTLS ok, switch to secure mode
                    if support.verbose:
                        sys.stdout.write(
                            " client:  read %r from server, starting TLS...\n"
                            % msg)
                    conn = test_wrap_socket(s)
                    wrapped = True
                elif indata == b"ENDTLS" and msg.startswith(b"ok"):
                    # ENDTLS ok, switch back to clear text
                    if support.verbose:
                        sys.stdout.write(
                            " client:  read %r from server, ending TLS...\n"
                            % msg)
                    s = conn.unwrap()
                    wrapped = False
                else:
                    if support.verbose:
                        sys.stdout.write(
                            " client:  read %r from server\n" % msg)
            if support.verbose:
                sys.stdout.write(" client:  closing connection.\n")
            if wrapped:
                conn.write(b"over\n")
            else:
                s.send(b"over\n")
            if wrapped:
                conn.close()
            else:
                s.close()

    def test_socketserver(self):
        """Using socketserver to create and manage SSL connections."""
        server = make_https_server(self, certfile=SIGNED_CERTFILE)
        # try to connect
        if support.verbose:
            sys.stdout.write('\n')
        with open(CERTFILE, 'rb') as f:
            d1 = f.read()
        d2 = ''
        # now fetch the same data from the HTTPS server
        url = 'https://localhost:%d/%s' % (
            server.port, os.path.split(CERTFILE)[1])
        context = ssl.create_default_context(cafile=SIGNING_CA)
        f = urllib.request.urlopen(url, context=context)
        try:
            dlen = f.info().get("content-length")
            if dlen and (int(dlen) > 0):
                d2 = f.read(int(dlen))
                if support.verbose:
                    sys.stdout.write(
                        " client: read %d bytes from remote server '%s'\n"
                        % (len(d2), server))
        finally:
            f.close()
        self.assertEqual(d1, d2)

    def test_asyncore_server(self):
        """Check the example asyncore integration."""
        if support.verbose:
            sys.stdout.write("\n")

        indata = b"FOO\n"
        server = AsyncoreEchoServer(CERTFILE)
        with server:
            with test_wrap_socket(socket.socket()) as s:
                s.connect(('127.0.0.1', server.port))
                if support.verbose:
                    sys.stdout.write(
                        " client:  sending %r...\n" % indata)
                s.write(indata)
                outdata = s.read()
                if support.verbose:
                    sys.stdout.write(" client:  read %r\n" % outdata)
                if outdata != indata.lower():
                    self.fail(
                        "bad data <<%r>> (%d) received; expected <<%r>> (%d)\n"
                        % (outdata[:20], len(outdata),
                           indata[:20].lower(), len(indata)))
                s.write(b"over\n")
                if support.verbose:
                    sys.stdout.write(" client:  closing connection.\n")
                s.close()
                if support.verbose:
                    sys.stdout.write(" client:  connection closed.\n")

    def test_recv_send(self):
        """Test recv(), send() and friends."""
        if support.verbose:
            sys.stdout.write("\n")

        server = ThreadedEchoServer(CERTFILE,
                                    certreqs=ssl.CERT_NONE,
                                    ssl_version=ssl.PROTOCOL_TLS_SERVER,
                                    cacerts=CERTFILE,
                                    chatty=True,
                                    connectionchatty=False)
        with server:
            with test_wrap_socket(socket.socket(),
                                server_side=False,
                                certfile=CERTFILE,
                                ca_certs=CERTFILE,
                                cert_reqs=ssl.CERT_NONE,
                                ssl_version=ssl.PROTOCOL_TLS_CLIENT) as s:
                s.connect((HOST, server.port))
                # helper methods for standardising recv* method signatures
                def _recv_into():
                    b = bytearray(b"\0"*100)
                    count = s.recv_into(b)
                    return b[:count]

                def _recvfrom_into():
                    b = bytearray(b"\0"*100)
                    count, addr = s.recvfrom_into(b)
                    return b[:count]

                # (name, method, expect success?, *args, return value func)
                send_methods = [
                    ('send', s.send, True, [], len),
                    ('sendto', s.sendto, False, ["some.address"], len),
                    ('sendall', s.sendall, True, [], lambda x: None),
                ]
                # (name, method, whether to expect success, *args)
                recv_methods = [
                    ('recv', s.recv, True, []),
                    ('recvfrom', s.recvfrom, False, ["some.address"]),
                    ('recv_into', _recv_into, True, []),
                    ('recvfrom_into', _recvfrom_into, False, []),
                ]
                data_prefix = "PREFIX_"

                for (meth_name, send_meth, expect_success, args,
                        ret_val_meth) in send_methods:
                    indata = (data_prefix + meth_name).encode('ascii')
                    try:
                        ret = send_meth(indata, *args)
                        msg = "sending with {}".format(meth_name)
                        self.assertEqual(ret, ret_val_meth(indata), msg=msg)
                        outdata = s.read()
                        if outdata != indata.lower():
                            self.fail(
                                "While sending with <<{name:s}>> bad data "
                                "<<{outdata:r}>> ({nout:d}) received; "
                                "expected <<{indata:r}>> ({nin:d})\n".format(
                                    name=meth_name, outdata=outdata[:20],
                                    nout=len(outdata),
                                    indata=indata[:20], nin=len(indata)
                                )
                            )
                    except ValueError as e:
                        if expect_success:
                            self.fail(
                                "Failed to send with method <<{name:s}>>; "
                                "expected to succeed.\n".format(name=meth_name)
                            )
                        if not str(e).startswith(meth_name):
                            self.fail(
                                "Method <<{name:s}>> failed with unexpected "
                                "exception message: {exp:s}\n".format(
                                    name=meth_name, exp=e
                                )
                            )

                for meth_name, recv_meth, expect_success, args in recv_methods:
                    indata = (data_prefix + meth_name).encode('ascii')
                    try:
                        s.send(indata)
                        outdata = recv_meth(*args)
                        if outdata != indata.lower():
                            self.fail(
                                "While receiving with <<{name:s}>> bad data "
                                "<<{outdata:r}>> ({nout:d}) received; "
                                "expected <<{indata:r}>> ({nin:d})\n".format(
                                    name=meth_name, outdata=outdata[:20],
                                    nout=len(outdata),
                                    indata=indata[:20], nin=len(indata)
                                )
                            )
                    except ValueError as e:
                        if expect_success:
                            self.fail(
                                "Failed to receive with method <<{name:s}>>; "
                                "expected to succeed.\n".format(name=meth_name)
                            )
                        if not str(e).startswith(meth_name):
                            self.fail(
                                "Method <<{name:s}>> failed with unexpected "
                                "exception message: {exp:s}\n".format(
                                    name=meth_name, exp=e
                                )
                            )
                        # consume data
                        s.read()

                # read(-1, buffer) is supported, even though read(-1) is not
                data = b"data"
                s.send(data)
                buffer = bytearray(len(data))
                self.assertEqual(s.read(-1, buffer), len(data))
                self.assertEqual(buffer, data)

                # sendall accepts bytes-like objects
                if ctypes is not None:
                    ubyte = ctypes.c_ubyte * len(data)
                    byteslike = ubyte.from_buffer_copy(data)
                    s.sendall(byteslike)
                    self.assertEqual(s.read(), data)

                # Make sure sendmsg et al are disallowed to avoid
                # inadvertent disclosure of data and/or corruption
                # of the encrypted data stream
                self.assertRaises(NotImplementedError, s.dup)
                self.assertRaises(NotImplementedError, s.sendmsg, [b"data"])
                self.assertRaises(NotImplementedError, s.recvmsg, 100)
                self.assertRaises(NotImplementedError,
                                  s.recvmsg_into, [bytearray(100)])
                s.write(b"over\n")

                self.assertRaises(ValueError, s.recv, -1)
                self.assertRaises(ValueError, s.read, -1)

                s.close()

    def test_recv_zero(self):
        server = ThreadedEchoServer(CERTFILE)
        server.__enter__()
        self.addCleanup(server.__exit__, None, None)
        s = socket.create_connection((HOST, server.port))
        self.addCleanup(s.close)
        s = test_wrap_socket(s, suppress_ragged_eofs=False)
        self.addCleanup(s.close)

        # recv/read(0) should return no data
        s.send(b"data")
        self.assertEqual(s.recv(0), b"")
        self.assertEqual(s.read(0), b"")
        self.assertEqual(s.read(), b"data")

        # Should not block if the other end sends no data
        s.setblocking(False)
        self.assertEqual(s.recv(0), b"")
        self.assertEqual(s.recv_into(bytearray()), 0)

    def test_nonblocking_send(self):
        server = ThreadedEchoServer(CERTFILE,
                                    certreqs=ssl.CERT_NONE,
                                    ssl_version=ssl.PROTOCOL_TLS_SERVER,
                                    cacerts=CERTFILE,
                                    chatty=True,
                                    connectionchatty=False)
        with server:
            s = test_wrap_socket(socket.socket(),
                                server_side=False,
                                certfile=CERTFILE,
                                ca_certs=CERTFILE,
                                cert_reqs=ssl.CERT_NONE,
                                ssl_version=ssl.PROTOCOL_TLS_CLIENT)
            s.connect((HOST, server.port))
            s.setblocking(False)

            # If we keep sending data, at some point the buffers
            # will be full and the call will block
            buf = bytearray(8192)
            def fill_buffer():
                while True:
                    s.send(buf)
            self.assertRaises((ssl.SSLWantWriteError,
                               ssl.SSLWantReadError), fill_buffer)

            # Now read all the output and discard it
            s.setblocking(True)
            s.close()

    def test_handshake_timeout(self):
        # Issue #5103: SSL handshake must respect the socket timeout
        server = socket.socket(socket.AF_INET)
        host = "127.0.0.1"
        port = socket_helper.bind_port(server)
        started = threading.Event()
        finish = False

        def serve():
            server.listen()
            started.set()
            conns = []
            while not finish:
                r, w, e = select.select([server], [], [], 0.1)
                if server in r:
                    # Let the socket hang around rather than having
                    # it closed by garbage collection.
                    conns.append(server.accept()[0])
            for sock in conns:
                sock.close()

        t = threading.Thread(target=serve)
        t.start()
        started.wait()

        try:
            try:
                c = socket.socket(socket.AF_INET)
                c.settimeout(0.2)
                c.connect((host, port))
                # Will attempt handshake and time out
                self.assertRaisesRegex(socket.timeout, "timed out",
                                       test_wrap_socket, c)
            finally:
                c.close()
            try:
                c = socket.socket(socket.AF_INET)
                c = test_wrap_socket(c)
                c.settimeout(0.2)
                # Will attempt handshake and time out
                self.assertRaisesRegex(socket.timeout, "timed out",
                                       c.connect, (host, port))
            finally:
                c.close()
        finally:
            finish = True
            t.join()
            server.close()

    def test_server_accept(self):
        # Issue #16357: accept() on a SSLSocket created through
        # SSLContext.wrap_socket().
        context = ssl.SSLContext(ssl.PROTOCOL_TLS)
        context.verify_mode = ssl.CERT_REQUIRED
        context.load_verify_locations(SIGNING_CA)
        context.load_cert_chain(SIGNED_CERTFILE)
        server = socket.socket(socket.AF_INET)
        host = "127.0.0.1"
        port = socket_helper.bind_port(server)
        server = context.wrap_socket(server, server_side=True)
        self.assertTrue(server.server_side)

        evt = threading.Event()
        remote = None
        peer = None
        def serve():
            nonlocal remote, peer
            server.listen()
            server.settimeout(5)
            # Block on the accept and wait on the connection to close.
            evt.set()
            remote, peer = server.accept()
            remote.send(remote.recv(4))

        t = threading.Thread(target=serve)
        t.start()
        # Client wait until server setup and perform a connect.
        evt.wait()
        client = context.wrap_socket(socket.socket())
        client.connect((host, port))
        client.send(b'data')
        client.recv()
        client_addr = client.getsockname()
        client.close()
        t.join()
        remote.close()
        server.close()
        # Sanity checks.
        self.assertIsInstance(remote, ssl.SSLSocket)
        self.assertEqual(peer, client_addr)

    def test_getpeercert_enotconn(self):
        context = ssl.SSLContext(ssl.PROTOCOL_TLS)
        with context.wrap_socket(socket.socket()) as sock:
            with self.assertRaises(OSError) as cm:
                sock.getpeercert()
            self.assertEqual(cm.exception.errno, errno.ENOTCONN)

    def test_do_handshake_enotconn(self):
        context = ssl.SSLContext(ssl.PROTOCOL_TLS)
        with context.wrap_socket(socket.socket()) as sock:
            with self.assertRaises(OSError) as cm:
                sock.do_handshake()
            self.assertEqual(cm.exception.errno, errno.ENOTCONN)

    def test_no_shared_ciphers(self):
        client_context, server_context, hostname = testing_context()
        # OpenSSL enables all TLS 1.3 ciphers, enforce TLS 1.2 for test
        client_context.options |= ssl.OP_NO_TLSv1_3
        # Force different suites on client and server
        client_context.set_ciphers("AES128")
        server_context.set_ciphers("AES256")
        with ThreadedEchoServer(context=server_context) as server:
            with client_context.wrap_socket(socket.socket(),
                                            server_hostname=hostname) as s:
                with self.assertRaises(OSError):
                    s.connect((HOST, server.port))
        self.assertIn("no shared cipher", server.conn_errors[0])

    def test_version_basic(self):
        """
        Basic tests for SSLSocket.version().
        More tests are done in the test_protocol_*() methods.
        """
        context = ssl.SSLContext(ssl.PROTOCOL_TLS_CLIENT)
        context.check_hostname = False
        context.verify_mode = ssl.CERT_NONE
        with ThreadedEchoServer(CERTFILE,
                                ssl_version=ssl.PROTOCOL_TLS_SERVER,
                                chatty=False) as server:
            with context.wrap_socket(socket.socket()) as s:
                self.assertIs(s.version(), None)
                self.assertIs(s._sslobj, None)
                s.connect((HOST, server.port))
                if IS_GRAALVM_SSL or IS_OPENSSL_1_1_1 and has_tls_version('TLSv1_3'):
                    self.assertEqual(s.version(), 'TLSv1.3')
                elif ssl.OPENSSL_VERSION_INFO >= (1, 0, 2):
                    self.assertEqual(s.version(), 'TLSv1.2')
                else:  # 0.9.8 to 1.0.1
                    self.assertIn(s.version(), ('TLSv1', 'TLSv1.2'))
            self.assertIs(s._sslobj, None)
            self.assertIs(s.version(), None)

    @requires_tls_version('TLSv1_3')
    def test_tls1_3(self):
        context = ssl.SSLContext(ssl.PROTOCOL_TLS)
        context.load_cert_chain(CERTFILE)
        context.options |= (
            ssl.OP_NO_TLSv1 | ssl.OP_NO_TLSv1_1 | ssl.OP_NO_TLSv1_2
        )
        with ThreadedEchoServer(context=context) as server:
            with context.wrap_socket(socket.socket()) as s:
                s.connect((HOST, server.port))
                self.assertIn(s.cipher()[0], {
                    'TLS_AES_256_GCM_SHA384',
                    'TLS_CHACHA20_POLY1305_SHA256',
                    'TLS_AES_128_GCM_SHA256',
                })
                self.assertEqual(s.version(), 'TLSv1.3')

    @requires_minimum_version
    @requires_tls_version('TLSv1_2')
    def test_min_max_version_tlsv1_2(self):
        client_context, server_context, hostname = testing_context()
        # client TLSv1.0 to 1.2
        client_context.minimum_version = ssl.TLSVersion.TLSv1
        client_context.maximum_version = ssl.TLSVersion.TLSv1_2
        # server only TLSv1.2
        server_context.minimum_version = ssl.TLSVersion.TLSv1_2
        server_context.maximum_version = ssl.TLSVersion.TLSv1_2

        with ThreadedEchoServer(context=server_context) as server:
            with client_context.wrap_socket(socket.socket(),
                                            server_hostname=hostname) as s:
                s.connect((HOST, server.port))
                self.assertEqual(s.version(), 'TLSv1.2')

    @requires_minimum_version
    @requires_tls_version('TLSv1_1')
    def test_min_max_version_tlsv1_1(self):
        client_context, server_context, hostname = testing_context()
        # client 1.0 to 1.2, server 1.0 to 1.1
        client_context.minimum_version = ssl.TLSVersion.TLSv1
        client_context.maximum_version = ssl.TLSVersion.TLSv1_2
        server_context.minimum_version = ssl.TLSVersion.TLSv1
        server_context.maximum_version = ssl.TLSVersion.TLSv1_1

        with ThreadedEchoServer(context=server_context) as server:
            with client_context.wrap_socket(socket.socket(),
                                            server_hostname=hostname) as s:
                s.connect((HOST, server.port))
                self.assertEqual(s.version(), 'TLSv1.1')

    @requires_minimum_version
    @requires_tls_version('TLSv1_2')
    @requires_tls_version('TLSv1')
    def test_min_max_version_mismatch(self):
        client_context, server_context, hostname = testing_context()
        # client 1.0, server 1.2 (mismatch)
        server_context.maximum_version = ssl.TLSVersion.TLSv1_2
        server_context.minimum_version = ssl.TLSVersion.TLSv1_2
        client_context.maximum_version = ssl.TLSVersion.TLSv1
        client_context.minimum_version = ssl.TLSVersion.TLSv1
        with ThreadedEchoServer(context=server_context) as server:
            with client_context.wrap_socket(socket.socket(),
                                            server_hostname=hostname) as s:
                with self.assertRaises(ssl.SSLError) as e:
                    s.connect((HOST, server.port))
                self.assertIn("alert", str(e.exception))

    @requires_minimum_version
    @requires_tls_version('SSLv3')
    def test_min_max_version_sslv3(self):
        client_context, server_context, hostname = testing_context()
        server_context.minimum_version = ssl.TLSVersion.SSLv3
        client_context.minimum_version = ssl.TLSVersion.SSLv3
        client_context.maximum_version = ssl.TLSVersion.SSLv3
        with ThreadedEchoServer(context=server_context) as server:
            with client_context.wrap_socket(socket.socket(),
                                            server_hostname=hostname) as s:
                s.connect((HOST, server.port))
                self.assertEqual(s.version(), 'SSLv3')

    @unittest.skipUnless(ssl.HAS_ECDH, "test requires ECDH-enabled OpenSSL")
    def test_default_ecdh_curve(self):
        # Issue #21015: elliptic curve-based Diffie Hellman key exchange
        # should be enabled by default on SSL contexts.
        context = ssl.SSLContext(ssl.PROTOCOL_TLS)
        context.load_cert_chain(CERTFILE)
        # TLSv1.3 defaults to PFS key agreement and no longer has KEA in
        # cipher name.
        context.options |= ssl.OP_NO_TLSv1_3
        # Prior to OpenSSL 1.0.0, ECDH ciphers have to be enabled
        # explicitly using the 'ECCdraft' cipher alias.  Otherwise,
        # our default cipher list should prefer ECDH-based ciphers
        # automatically.
        if ssl.OPENSSL_VERSION_INFO < (1, 0, 0):
            context.set_ciphers("ECCdraft:ECDH")
        with ThreadedEchoServer(context=context) as server:
            with context.wrap_socket(socket.socket()) as s:
                s.connect((HOST, server.port))
                self.assertIn("ECDH", s.cipher()[0])

    @unittest.skipUnless("tls-unique" in ssl.CHANNEL_BINDING_TYPES,
                         "'tls-unique' channel binding not available")
    def test_tls_unique_channel_binding(self):
        """Test tls-unique channel binding."""
        if support.verbose:
            sys.stdout.write("\n")

        client_context, server_context, hostname = testing_context()

        server = ThreadedEchoServer(context=server_context,
                                    chatty=True,
                                    connectionchatty=False)

        with server:
            with client_context.wrap_socket(
                    socket.socket(),
                    server_hostname=hostname) as s:
                s.connect((HOST, server.port))
                # get the data
                cb_data = s.get_channel_binding("tls-unique")
                if support.verbose:
                    sys.stdout.write(
                        " got channel binding data: {0!r}\n".format(cb_data))

                # check if it is sane
                self.assertIsNotNone(cb_data)
                if s.version() == 'TLSv1.3':
                    self.assertEqual(len(cb_data), 48)
                else:
                    self.assertEqual(len(cb_data), 12)  # True for TLSv1

                # and compare with the peers version
                s.write(b"CB tls-unique\n")
                peer_data_repr = s.read().strip()
                self.assertEqual(peer_data_repr,
                                 repr(cb_data).encode("us-ascii"))

            # now, again
            with client_context.wrap_socket(
                    socket.socket(),
                    server_hostname=hostname) as s:
                s.connect((HOST, server.port))
                new_cb_data = s.get_channel_binding("tls-unique")
                if support.verbose:
                    sys.stdout.write(
                        "got another channel binding data: {0!r}\n".format(
                            new_cb_data)
                    )
                # is it really unique
                self.assertNotEqual(cb_data, new_cb_data)
                self.assertIsNotNone(cb_data)
                if s.version() == 'TLSv1.3':
                    self.assertEqual(len(cb_data), 48)
                else:
                    self.assertEqual(len(cb_data), 12)  # True for TLSv1
                s.write(b"CB tls-unique\n")
                peer_data_repr = s.read().strip()
                self.assertEqual(peer_data_repr,
                                 repr(new_cb_data).encode("us-ascii"))

    def test_compression(self):
        client_context, server_context, hostname = testing_context()
        stats = server_params_test(client_context, server_context,
                                   chatty=True, connectionchatty=True,
                                   sni_name=hostname)
        if support.verbose:
            sys.stdout.write(" got compression: {!r}\n".format(stats['compression']))
        self.assertIn(stats['compression'], { None, 'ZLIB', 'RLE' })

    @unittest.skipUnless(hasattr(ssl, 'OP_NO_COMPRESSION'),
                         "ssl.OP_NO_COMPRESSION needed for this test")
    def test_compression_disabled(self):
        client_context, server_context, hostname = testing_context()
        client_context.options |= ssl.OP_NO_COMPRESSION
        server_context.options |= ssl.OP_NO_COMPRESSION
        stats = server_params_test(client_context, server_context,
                                   chatty=True, connectionchatty=True,
                                   sni_name=hostname)
        self.assertIs(stats['compression'], None)

<<<<<<< HEAD
    @unittest.skipIf(Py_DEBUG_WIN32, "Avoid mixing debug/release CRT on Windows")
=======
    @support.impl_detail("not supported", graalvm=False)
>>>>>>> 667533a5
    def test_dh_params(self):
        # Check we can get a connection with ephemeral Diffie-Hellman
        client_context, server_context, hostname = testing_context()
        # test scenario needs TLS <= 1.2
        client_context.options |= ssl.OP_NO_TLSv1_3
        server_context.load_dh_params(DHFILE)
        server_context.set_ciphers("kEDH")
        server_context.options |= ssl.OP_NO_TLSv1_3
        stats = server_params_test(client_context, server_context,
                                   chatty=True, connectionchatty=True,
                                   sni_name=hostname)
        cipher = stats["cipher"][0]
        parts = cipher.split("-")
        if "ADH" not in parts and "EDH" not in parts and "DHE" not in parts:
            self.fail("Non-DH cipher: " + cipher[0])

    @unittest.skipUnless(HAVE_SECP_CURVES, "needs secp384r1 curve support")
    @unittest.skipIf(IS_OPENSSL_1_1_1, "TODO: Test doesn't work on 1.1.1")
    def test_ecdh_curve(self):
        # server secp384r1, client auto
        client_context, server_context, hostname = testing_context()

        server_context.set_ecdh_curve("secp384r1")
        server_context.set_ciphers("ECDHE:!eNULL:!aNULL")
        server_context.options |= ssl.OP_NO_TLSv1 | ssl.OP_NO_TLSv1_1
        stats = server_params_test(client_context, server_context,
                                   chatty=True, connectionchatty=True,
                                   sni_name=hostname)

        # server auto, client secp384r1
        client_context, server_context, hostname = testing_context()
        client_context.set_ecdh_curve("secp384r1")
        server_context.set_ciphers("ECDHE:!eNULL:!aNULL")
        server_context.options |= ssl.OP_NO_TLSv1 | ssl.OP_NO_TLSv1_1
        stats = server_params_test(client_context, server_context,
                                   chatty=True, connectionchatty=True,
                                   sni_name=hostname)

        # server / client curve mismatch
        client_context, server_context, hostname = testing_context()
        client_context.set_ecdh_curve("prime256v1")
        server_context.set_ecdh_curve("secp384r1")
        server_context.set_ciphers("ECDHE:!eNULL:!aNULL")
        server_context.options |= ssl.OP_NO_TLSv1 | ssl.OP_NO_TLSv1_1
        try:
            stats = server_params_test(client_context, server_context,
                                       chatty=True, connectionchatty=True,
                                       sni_name=hostname)
        except ssl.SSLError:
            pass
        else:
            # OpenSSL 1.0.2 does not fail although it should.
            if IS_OPENSSL_1_1_0:
                self.fail("mismatch curve did not fail")

    def test_selected_alpn_protocol(self):
        # selected_alpn_protocol() is None unless ALPN is used.
        client_context, server_context, hostname = testing_context()
        stats = server_params_test(client_context, server_context,
                                   chatty=True, connectionchatty=True,
                                   sni_name=hostname)
        self.assertIs(stats['client_alpn_protocol'], None)

    @unittest.skipUnless(ssl.HAS_ALPN, "ALPN support required")
    def test_selected_alpn_protocol_if_server_uses_alpn(self):
        # selected_alpn_protocol() is None unless ALPN is used by the client.
        client_context, server_context, hostname = testing_context()
        server_context.set_alpn_protocols(['foo', 'bar'])
        stats = server_params_test(client_context, server_context,
                                   chatty=True, connectionchatty=True,
                                   sni_name=hostname)
        self.assertIs(stats['client_alpn_protocol'], None)

    @unittest.skipUnless(ssl.HAS_ALPN, "ALPN support needed for this test")
    def test_alpn_protocols(self):
        server_protocols = ['foo', 'bar', 'milkshake']
        protocol_tests = [
            (['foo', 'bar'], 'foo'),
            (['bar', 'foo'], 'foo'),
            (['milkshake'], 'milkshake'),
            (['http/3.0', 'http/4.0'], None)
        ]
        for client_protocols, expected in protocol_tests:
            client_context, server_context, hostname = testing_context()
            server_context.set_alpn_protocols(server_protocols)
            client_context.set_alpn_protocols(client_protocols)

            try:
                stats = server_params_test(client_context,
                                           server_context,
                                           chatty=True,
                                           connectionchatty=True,
                                           sni_name=hostname)
            except ssl.SSLError as e:
                stats = e

            if (expected is None and IS_OPENSSL_1_1_0
                    and ssl.OPENSSL_VERSION_INFO < (1, 1, 0, 6)):
                # OpenSSL 1.1.0 to 1.1.0e raises handshake error
                self.assertIsInstance(stats, ssl.SSLError)
            else:
                msg = "failed trying %s (s) and %s (c).\n" \
                    "was expecting %s, but got %%s from the %%s" \
                        % (str(server_protocols), str(client_protocols),
                            str(expected))
                client_result = stats['client_alpn_protocol']
                self.assertEqual(client_result, expected,
                                 msg % (client_result, "client"))
                server_result = stats['server_alpn_protocols'][-1] \
                    if len(stats['server_alpn_protocols']) else 'nothing'
                self.assertEqual(server_result, expected,
                                 msg % (server_result, "server"))

    def test_selected_npn_protocol(self):
        # selected_npn_protocol() is None unless NPN is used
        client_context, server_context, hostname = testing_context()
        stats = server_params_test(client_context, server_context,
                                   chatty=True, connectionchatty=True,
                                   sni_name=hostname)
        self.assertIs(stats['client_npn_protocol'], None)

    @unittest.skipUnless(ssl.HAS_NPN, "NPN support needed for this test")
    def test_npn_protocols(self):
        server_protocols = ['http/1.1', 'spdy/2']
        protocol_tests = [
            (['http/1.1', 'spdy/2'], 'http/1.1'),
            (['spdy/2', 'http/1.1'], 'http/1.1'),
            (['spdy/2', 'test'], 'spdy/2'),
            (['abc', 'def'], 'abc')
        ]
        for client_protocols, expected in protocol_tests:
            client_context, server_context, hostname = testing_context()
            server_context.set_npn_protocols(server_protocols)
            client_context.set_npn_protocols(client_protocols)
            stats = server_params_test(client_context, server_context,
                                       chatty=True, connectionchatty=True,
                                       sni_name=hostname)
            msg = "failed trying %s (s) and %s (c).\n" \
                  "was expecting %s, but got %%s from the %%s" \
                      % (str(server_protocols), str(client_protocols),
                         str(expected))
            client_result = stats['client_npn_protocol']
            self.assertEqual(client_result, expected, msg % (client_result, "client"))
            server_result = stats['server_npn_protocols'][-1] \
                if len(stats['server_npn_protocols']) else 'nothing'
            self.assertEqual(server_result, expected, msg % (server_result, "server"))

    def sni_contexts(self):
        server_context = ssl.SSLContext(ssl.PROTOCOL_TLS_SERVER)
        server_context.load_cert_chain(SIGNED_CERTFILE)
        other_context = ssl.SSLContext(ssl.PROTOCOL_TLS_SERVER)
        other_context.load_cert_chain(SIGNED_CERTFILE2)
        client_context = ssl.SSLContext(ssl.PROTOCOL_TLS_CLIENT)
        client_context.load_verify_locations(SIGNING_CA)
        return server_context, other_context, client_context

    def check_common_name(self, stats, name):
        cert = stats['peercert']
        self.assertIn((('commonName', name),), cert['subject'])

    @needs_sni
    @support.impl_detail("not supported", graalvm=False)
    def test_sni_callback(self):
        calls = []
        server_context, other_context, client_context = self.sni_contexts()

        client_context.check_hostname = False

        def servername_cb(ssl_sock, server_name, initial_context):
            calls.append((server_name, initial_context))
            if server_name is not None:
                ssl_sock.context = other_context
        server_context.set_servername_callback(servername_cb)

        stats = server_params_test(client_context, server_context,
                                   chatty=True,
                                   sni_name='supermessage')
        # The hostname was fetched properly, and the certificate was
        # changed for the connection.
        self.assertEqual(calls, [("supermessage", server_context)])
        # CERTFILE4 was selected
        self.check_common_name(stats, 'fakehostname')

        calls = []
        # The callback is called with server_name=None
        stats = server_params_test(client_context, server_context,
                                   chatty=True,
                                   sni_name=None)
        self.assertEqual(calls, [(None, server_context)])
        self.check_common_name(stats, SIGNED_CERTFILE_HOSTNAME)

        # Check disabling the callback
        calls = []
        server_context.set_servername_callback(None)

        stats = server_params_test(client_context, server_context,
                                   chatty=True,
                                   sni_name='notfunny')
        # Certificate didn't change
        self.check_common_name(stats, SIGNED_CERTFILE_HOSTNAME)
        self.assertEqual(calls, [])

    @needs_sni
    @support.impl_detail("not supported", graalvm=False)
    def test_sni_callback_alert(self):
        # Returning a TLS alert is reflected to the connecting client
        server_context, other_context, client_context = self.sni_contexts()

        def cb_returning_alert(ssl_sock, server_name, initial_context):
            return ssl.ALERT_DESCRIPTION_ACCESS_DENIED
        server_context.set_servername_callback(cb_returning_alert)
        with self.assertRaises(ssl.SSLError) as cm:
            stats = server_params_test(client_context, server_context,
                                       chatty=False,
                                       sni_name='supermessage')
        self.assertEqual(cm.exception.reason, 'TLSV1_ALERT_ACCESS_DENIED')

    @needs_sni
    @support.impl_detail("not supported", graalvm=False)
    def test_sni_callback_raising(self):
        # Raising fails the connection with a TLS handshake failure alert.
        server_context, other_context, client_context = self.sni_contexts()

        def cb_raising(ssl_sock, server_name, initial_context):
            1/0
        server_context.set_servername_callback(cb_raising)

        with support.catch_unraisable_exception() as catch:
            with self.assertRaises(ssl.SSLError) as cm:
                stats = server_params_test(client_context, server_context,
                                           chatty=False,
                                           sni_name='supermessage')

            self.assertEqual(cm.exception.reason,
                             'SSLV3_ALERT_HANDSHAKE_FAILURE')
            self.assertEqual(catch.unraisable.exc_type, ZeroDivisionError)

    @needs_sni
    @support.impl_detail("not supported", graalvm=False)
    def test_sni_callback_wrong_return_type(self):
        # Returning the wrong return type terminates the TLS connection
        # with an internal error alert.
        server_context, other_context, client_context = self.sni_contexts()

        def cb_wrong_return_type(ssl_sock, server_name, initial_context):
            return "foo"
        server_context.set_servername_callback(cb_wrong_return_type)

        with support.catch_unraisable_exception() as catch:
            with self.assertRaises(ssl.SSLError) as cm:
                stats = server_params_test(client_context, server_context,
                                           chatty=False,
                                           sni_name='supermessage')


            self.assertEqual(cm.exception.reason, 'TLSV1_ALERT_INTERNAL_ERROR')
            self.assertEqual(catch.unraisable.exc_type, TypeError)

    def test_shared_ciphers(self):
        client_context, server_context, hostname = testing_context()
        client_context.set_ciphers("AES128:AES256")
        server_context.set_ciphers("AES256")
        expected_algs = [
            "AES256", "AES-256",
            # TLS 1.3 ciphers are always enabled
            "TLS_CHACHA20", "TLS_AES",
        ]

        stats = server_params_test(client_context, server_context,
                                   sni_name=hostname)
        ciphers = stats['server_shared_ciphers'][0]
        self.assertGreater(len(ciphers), 0)
        for name, tls_version, bits in ciphers:
            if not any(alg in name for alg in expected_algs):
                self.fail(name)

    def test_read_write_after_close_raises_valuerror(self):
        client_context, server_context, hostname = testing_context()
        server = ThreadedEchoServer(context=server_context, chatty=False)

        with server:
            s = client_context.wrap_socket(socket.socket(),
                                           server_hostname=hostname)
            s.connect((HOST, server.port))
            s.close()

            self.assertRaises(ValueError, s.read, 1024)
            self.assertRaises(ValueError, s.write, b'hello')

    def test_sendfile(self):
        TEST_DATA = b"x" * 512
        with open(support.TESTFN, 'wb') as f:
            f.write(TEST_DATA)
        self.addCleanup(support.unlink, support.TESTFN)
        context = ssl.SSLContext(ssl.PROTOCOL_TLS)
        context.verify_mode = ssl.CERT_REQUIRED
        context.load_verify_locations(SIGNING_CA)
        context.load_cert_chain(SIGNED_CERTFILE)
        server = ThreadedEchoServer(context=context, chatty=False)
        with server:
            with context.wrap_socket(socket.socket()) as s:
                s.connect((HOST, server.port))
                with open(support.TESTFN, 'rb') as file:
                    s.sendfile(file)
                    self.assertEqual(s.recv(1024), TEST_DATA)

    def test_session(self):
        client_context, server_context, hostname = testing_context()
        # TODO: sessions aren't compatible with TLSv1.3 yet
        client_context.options |= ssl.OP_NO_TLSv1_3

        # first connection without session
        stats = server_params_test(client_context, server_context,
                                   sni_name=hostname)
        session = stats['session']
        self.assertTrue(session.id)
        self.assertGreater(session.time, 0)
        self.assertGreater(session.timeout, 0)
        self.assertTrue(session.has_ticket)
        if ssl.OPENSSL_VERSION_INFO > (1, 0, 1):
            self.assertGreater(session.ticket_lifetime_hint, 0)
        self.assertFalse(stats['session_reused'])
        sess_stat = server_context.session_stats()
        self.assertEqual(sess_stat['accept'], 1)
        self.assertEqual(sess_stat['hits'], 0)

        # reuse session
        stats = server_params_test(client_context, server_context,
                                   session=session, sni_name=hostname)
        sess_stat = server_context.session_stats()
        self.assertEqual(sess_stat['accept'], 2)
        self.assertEqual(sess_stat['hits'], 1)
        self.assertTrue(stats['session_reused'])
        session2 = stats['session']
        self.assertEqual(session2.id, session.id)
        self.assertEqual(session2, session)
        self.assertIsNot(session2, session)
        self.assertGreaterEqual(session2.time, session.time)
        self.assertGreaterEqual(session2.timeout, session.timeout)

        # another one without session
        stats = server_params_test(client_context, server_context,
                                   sni_name=hostname)
        self.assertFalse(stats['session_reused'])
        session3 = stats['session']
        self.assertNotEqual(session3.id, session.id)
        self.assertNotEqual(session3, session)
        sess_stat = server_context.session_stats()
        self.assertEqual(sess_stat['accept'], 3)
        self.assertEqual(sess_stat['hits'], 1)

        # reuse session again
        stats = server_params_test(client_context, server_context,
                                   session=session, sni_name=hostname)
        self.assertTrue(stats['session_reused'])
        session4 = stats['session']
        self.assertEqual(session4.id, session.id)
        self.assertEqual(session4, session)
        self.assertGreaterEqual(session4.time, session.time)
        self.assertGreaterEqual(session4.timeout, session.timeout)
        sess_stat = server_context.session_stats()
        self.assertEqual(sess_stat['accept'], 4)
        self.assertEqual(sess_stat['hits'], 2)

    def test_session_handling(self):
        client_context, server_context, hostname = testing_context()
        client_context2, _, _ = testing_context()

        # TODO: session reuse does not work with TLSv1.3
        client_context.options |= ssl.OP_NO_TLSv1_3
        client_context2.options |= ssl.OP_NO_TLSv1_3

        server = ThreadedEchoServer(context=server_context, chatty=False)
        with server:
            with client_context.wrap_socket(socket.socket(),
                                            server_hostname=hostname) as s:
                # session is None before handshake
                self.assertEqual(s.session, None)
                self.assertEqual(s.session_reused, None)
                s.connect((HOST, server.port))
                session = s.session
                self.assertTrue(session)
                with self.assertRaises(TypeError) as e:
                    s.session = object
                self.assertEqual(str(e.exception), 'Value is not a SSLSession.')

            with client_context.wrap_socket(socket.socket(),
                                            server_hostname=hostname) as s:
                s.connect((HOST, server.port))
                # cannot set session after handshake
                with self.assertRaises(ValueError) as e:
                    s.session = session
                self.assertEqual(str(e.exception),
                                 'Cannot set session after handshake.')

            with client_context.wrap_socket(socket.socket(),
                                            server_hostname=hostname) as s:
                # can set session before handshake and before the
                # connection was established
                s.session = session
                s.connect((HOST, server.port))
                self.assertEqual(s.session.id, session.id)
                self.assertEqual(s.session, session)
                self.assertEqual(s.session_reused, True)

            with client_context2.wrap_socket(socket.socket(),
                                             server_hostname=hostname) as s:
                # cannot re-use session with a different SSLContext
                with self.assertRaises(ValueError) as e:
                    s.session = session
                    s.connect((HOST, server.port))
                self.assertEqual(str(e.exception),
                                 'Session refers to a different SSLContext.')


@impl_detail("post-handshake auth is not supported on JDK", graalvm=False)
@unittest.skipUnless(has_tls_version('TLSv1_3'), "Test needs TLS 1.3")
class TestPostHandshakeAuth(unittest.TestCase):
    def test_pha_setter(self):
        protocols = [
            ssl.PROTOCOL_TLS, ssl.PROTOCOL_TLS_SERVER, ssl.PROTOCOL_TLS_CLIENT
        ]
        for protocol in protocols:
            ctx = ssl.SSLContext(protocol)
            self.assertEqual(ctx.post_handshake_auth, False)

            ctx.post_handshake_auth = True
            self.assertEqual(ctx.post_handshake_auth, True)

            ctx.verify_mode = ssl.CERT_REQUIRED
            self.assertEqual(ctx.verify_mode, ssl.CERT_REQUIRED)
            self.assertEqual(ctx.post_handshake_auth, True)

            ctx.post_handshake_auth = False
            self.assertEqual(ctx.verify_mode, ssl.CERT_REQUIRED)
            self.assertEqual(ctx.post_handshake_auth, False)

            ctx.verify_mode = ssl.CERT_OPTIONAL
            ctx.post_handshake_auth = True
            self.assertEqual(ctx.verify_mode, ssl.CERT_OPTIONAL)
            self.assertEqual(ctx.post_handshake_auth, True)

    def test_pha_required(self):
        client_context, server_context, hostname = testing_context()
        server_context.post_handshake_auth = True
        server_context.verify_mode = ssl.CERT_REQUIRED
        client_context.post_handshake_auth = True
        client_context.load_cert_chain(SIGNED_CERTFILE)

        server = ThreadedEchoServer(context=server_context, chatty=False)
        with server:
            with client_context.wrap_socket(socket.socket(),
                                            server_hostname=hostname) as s:
                s.connect((HOST, server.port))
                s.write(b'HASCERT')
                self.assertEqual(s.recv(1024), b'FALSE\n')
                s.write(b'PHA')
                self.assertEqual(s.recv(1024), b'OK\n')
                s.write(b'HASCERT')
                self.assertEqual(s.recv(1024), b'TRUE\n')
                # PHA method just returns true when cert is already available
                s.write(b'PHA')
                self.assertEqual(s.recv(1024), b'OK\n')
                s.write(b'GETCERT')
                cert_text = s.recv(4096).decode('us-ascii')
                self.assertIn('Python Software Foundation CA', cert_text)

    def test_pha_required_nocert(self):
        client_context, server_context, hostname = testing_context()
        server_context.post_handshake_auth = True
        server_context.verify_mode = ssl.CERT_REQUIRED
        client_context.post_handshake_auth = True

        # Ignore expected SSLError in ConnectionHandler of ThreadedEchoServer
        # (it is only raised sometimes on Windows)
        with support.catch_threading_exception() as cm:
            server = ThreadedEchoServer(context=server_context, chatty=False)
            with server:
                with client_context.wrap_socket(socket.socket(),
                                                server_hostname=hostname) as s:
                    s.connect((HOST, server.port))
                    s.write(b'PHA')
                    # receive CertificateRequest
                    self.assertEqual(s.recv(1024), b'OK\n')
                    # send empty Certificate + Finish
                    s.write(b'HASCERT')
                    # receive alert
                    with self.assertRaisesRegex(
                            ssl.SSLError,
                            'tlsv13 alert certificate required'):
                        s.recv(1024)

    def test_pha_optional(self):
        if support.verbose:
            sys.stdout.write("\n")

        client_context, server_context, hostname = testing_context()
        server_context.post_handshake_auth = True
        server_context.verify_mode = ssl.CERT_REQUIRED
        client_context.post_handshake_auth = True
        client_context.load_cert_chain(SIGNED_CERTFILE)

        # check CERT_OPTIONAL
        server_context.verify_mode = ssl.CERT_OPTIONAL
        server = ThreadedEchoServer(context=server_context, chatty=False)
        with server:
            with client_context.wrap_socket(socket.socket(),
                                            server_hostname=hostname) as s:
                s.connect((HOST, server.port))
                s.write(b'HASCERT')
                self.assertEqual(s.recv(1024), b'FALSE\n')
                s.write(b'PHA')
                self.assertEqual(s.recv(1024), b'OK\n')
                s.write(b'HASCERT')
                self.assertEqual(s.recv(1024), b'TRUE\n')

    def test_pha_optional_nocert(self):
        if support.verbose:
            sys.stdout.write("\n")

        client_context, server_context, hostname = testing_context()
        server_context.post_handshake_auth = True
        server_context.verify_mode = ssl.CERT_OPTIONAL
        client_context.post_handshake_auth = True

        server = ThreadedEchoServer(context=server_context, chatty=False)
        with server:
            with client_context.wrap_socket(socket.socket(),
                                            server_hostname=hostname) as s:
                s.connect((HOST, server.port))
                s.write(b'HASCERT')
                self.assertEqual(s.recv(1024), b'FALSE\n')
                s.write(b'PHA')
                self.assertEqual(s.recv(1024), b'OK\n')
                # optional doesn't fail when client does not have a cert
                s.write(b'HASCERT')
                self.assertEqual(s.recv(1024), b'FALSE\n')

    def test_pha_no_pha_client(self):
        client_context, server_context, hostname = testing_context()
        server_context.post_handshake_auth = True
        server_context.verify_mode = ssl.CERT_REQUIRED
        client_context.load_cert_chain(SIGNED_CERTFILE)

        server = ThreadedEchoServer(context=server_context, chatty=False)
        with server:
            with client_context.wrap_socket(socket.socket(),
                                            server_hostname=hostname) as s:
                s.connect((HOST, server.port))
                with self.assertRaisesRegex(ssl.SSLError, 'not server'):
                    s.verify_client_post_handshake()
                s.write(b'PHA')
                self.assertIn(b'extension not received', s.recv(1024))

    def test_pha_no_pha_server(self):
        # server doesn't have PHA enabled, cert is requested in handshake
        client_context, server_context, hostname = testing_context()
        server_context.verify_mode = ssl.CERT_REQUIRED
        client_context.post_handshake_auth = True
        client_context.load_cert_chain(SIGNED_CERTFILE)

        server = ThreadedEchoServer(context=server_context, chatty=False)
        with server:
            with client_context.wrap_socket(socket.socket(),
                                            server_hostname=hostname) as s:
                s.connect((HOST, server.port))
                s.write(b'HASCERT')
                self.assertEqual(s.recv(1024), b'TRUE\n')
                # PHA doesn't fail if there is already a cert
                s.write(b'PHA')
                self.assertEqual(s.recv(1024), b'OK\n')
                s.write(b'HASCERT')
                self.assertEqual(s.recv(1024), b'TRUE\n')

    def test_pha_not_tls13(self):
        # TLS 1.2
        client_context, server_context, hostname = testing_context()
        server_context.verify_mode = ssl.CERT_REQUIRED
        client_context.maximum_version = ssl.TLSVersion.TLSv1_2
        client_context.post_handshake_auth = True
        client_context.load_cert_chain(SIGNED_CERTFILE)

        server = ThreadedEchoServer(context=server_context, chatty=False)
        with server:
            with client_context.wrap_socket(socket.socket(),
                                            server_hostname=hostname) as s:
                s.connect((HOST, server.port))
                # PHA fails for TLS != 1.3
                s.write(b'PHA')
                self.assertIn(b'WRONG_SSL_VERSION', s.recv(1024))

    def test_bpo37428_pha_cert_none(self):
        # verify that post_handshake_auth does not implicitly enable cert
        # validation.
        hostname = SIGNED_CERTFILE_HOSTNAME
        client_context = ssl.SSLContext(ssl.PROTOCOL_TLS_CLIENT)
        client_context.post_handshake_auth = True
        client_context.load_cert_chain(SIGNED_CERTFILE)
        # no cert validation and CA on client side
        client_context.check_hostname = False
        client_context.verify_mode = ssl.CERT_NONE

        server_context = ssl.SSLContext(ssl.PROTOCOL_TLS_SERVER)
        server_context.load_cert_chain(SIGNED_CERTFILE)
        server_context.load_verify_locations(SIGNING_CA)
        server_context.post_handshake_auth = True
        server_context.verify_mode = ssl.CERT_REQUIRED

        server = ThreadedEchoServer(context=server_context, chatty=False)
        with server:
            with client_context.wrap_socket(socket.socket(),
                                            server_hostname=hostname) as s:
                s.connect((HOST, server.port))
                s.write(b'HASCERT')
                self.assertEqual(s.recv(1024), b'FALSE\n')
                s.write(b'PHA')
                self.assertEqual(s.recv(1024), b'OK\n')
                s.write(b'HASCERT')
                self.assertEqual(s.recv(1024), b'TRUE\n')
                # server cert has not been validated
                self.assertEqual(s.getpeercert(), {})


HAS_KEYLOG = hasattr(ssl.SSLContext, 'keylog_filename')
requires_keylog = unittest.skipUnless(
    HAS_KEYLOG, 'test requires OpenSSL 1.1.1 with keylog callback')

class TestSSLDebug(unittest.TestCase):

    def keylog_lines(self, fname=support.TESTFN):
        with open(fname) as f:
            return len(list(f))

    @requires_keylog
    @unittest.skipIf(Py_DEBUG_WIN32, "Avoid mixing debug/release CRT on Windows")
    def test_keylog_defaults(self):
        self.addCleanup(support.unlink, support.TESTFN)
        ctx = ssl.SSLContext(ssl.PROTOCOL_TLS_CLIENT)
        self.assertEqual(ctx.keylog_filename, None)

        self.assertFalse(os.path.isfile(support.TESTFN))
        ctx.keylog_filename = support.TESTFN
        self.assertEqual(ctx.keylog_filename, support.TESTFN)
        self.assertTrue(os.path.isfile(support.TESTFN))
        self.assertEqual(self.keylog_lines(), 1)

        ctx.keylog_filename = None
        self.assertEqual(ctx.keylog_filename, None)

        with self.assertRaises((IsADirectoryError, PermissionError)):
            # Windows raises PermissionError
            ctx.keylog_filename = os.path.dirname(
                os.path.abspath(support.TESTFN))

        with self.assertRaises(TypeError):
            ctx.keylog_filename = 1

    @requires_keylog
    @unittest.skipIf(Py_DEBUG_WIN32, "Avoid mixing debug/release CRT on Windows")
    def test_keylog_filename(self):
        self.addCleanup(support.unlink, support.TESTFN)
        client_context, server_context, hostname = testing_context()

        client_context.keylog_filename = support.TESTFN
        server = ThreadedEchoServer(context=server_context, chatty=False)
        with server:
            with client_context.wrap_socket(socket.socket(),
                                            server_hostname=hostname) as s:
                s.connect((HOST, server.port))
        # header, 5 lines for TLS 1.3
        self.assertEqual(self.keylog_lines(), 6)

        client_context.keylog_filename = None
        server_context.keylog_filename = support.TESTFN
        server = ThreadedEchoServer(context=server_context, chatty=False)
        with server:
            with client_context.wrap_socket(socket.socket(),
                                            server_hostname=hostname) as s:
                s.connect((HOST, server.port))
        self.assertGreaterEqual(self.keylog_lines(), 11)

        client_context.keylog_filename = support.TESTFN
        server_context.keylog_filename = support.TESTFN
        server = ThreadedEchoServer(context=server_context, chatty=False)
        with server:
            with client_context.wrap_socket(socket.socket(),
                                            server_hostname=hostname) as s:
                s.connect((HOST, server.port))
        self.assertGreaterEqual(self.keylog_lines(), 21)

        client_context.keylog_filename = None
        server_context.keylog_filename = None

    @requires_keylog
    @unittest.skipIf(sys.flags.ignore_environment,
                     "test is not compatible with ignore_environment")
    @unittest.skipIf(Py_DEBUG_WIN32, "Avoid mixing debug/release CRT on Windows")
    def test_keylog_env(self):
        self.addCleanup(support.unlink, support.TESTFN)
        with unittest.mock.patch.dict(os.environ):
            os.environ['SSLKEYLOGFILE'] = support.TESTFN
            self.assertEqual(os.environ['SSLKEYLOGFILE'], support.TESTFN)

            ctx = ssl.SSLContext(ssl.PROTOCOL_TLS_CLIENT)
            self.assertEqual(ctx.keylog_filename, None)

            ctx = ssl.create_default_context()
            self.assertEqual(ctx.keylog_filename, support.TESTFN)

            ctx = ssl._create_stdlib_context()
            self.assertEqual(ctx.keylog_filename, support.TESTFN)

    @support.impl_detail("not supported private debugging interface", graalvm=False)
    def test_msg_callback(self):
        client_context, server_context, hostname = testing_context()

        def msg_cb(conn, direction, version, content_type, msg_type, data):
            pass

        self.assertIs(client_context._msg_callback, None)
        client_context._msg_callback = msg_cb
        self.assertIs(client_context._msg_callback, msg_cb)
        with self.assertRaises(TypeError):
            client_context._msg_callback = object()

    @support.impl_detail("not supported private debugging interface", graalvm=False)
    def test_msg_callback_tls12(self):
        client_context, server_context, hostname = testing_context()
        client_context.options |= ssl.OP_NO_TLSv1_3

        msg = []

        def msg_cb(conn, direction, version, content_type, msg_type, data):
            self.assertIsInstance(conn, ssl.SSLSocket)
            self.assertIsInstance(data, bytes)
            self.assertIn(direction, {'read', 'write'})
            msg.append((direction, version, content_type, msg_type))

        client_context._msg_callback = msg_cb

        server = ThreadedEchoServer(context=server_context, chatty=False)
        with server:
            with client_context.wrap_socket(socket.socket(),
                                            server_hostname=hostname) as s:
                s.connect((HOST, server.port))

        self.assertIn(
            ("read", TLSVersion.TLSv1_2, _TLSContentType.HANDSHAKE,
             _TLSMessageType.SERVER_KEY_EXCHANGE),
            msg
        )
        self.assertIn(
            ("write", TLSVersion.TLSv1_2, _TLSContentType.CHANGE_CIPHER_SPEC,
             _TLSMessageType.CHANGE_CIPHER_SPEC),
            msg
        )


def test_main(verbose=False):
    if support.verbose:
        plats = {
            'Mac': platform.mac_ver,
            'Windows': platform.win32_ver,
        }
        for name, func in plats.items():
            plat = func()
            if plat and plat[0]:
                plat = '%s %r' % (name, plat)
                break
        else:
            plat = repr(platform.platform())
        print("test_ssl: testing with %r %r" %
            (ssl.OPENSSL_VERSION, ssl.OPENSSL_VERSION_INFO))
        print("          under %s" % plat)
        print("          HAS_SNI = %r" % ssl.HAS_SNI)
        print("          OP_ALL = 0x%8x" % ssl.OP_ALL)
        try:
            print("          OP_NO_TLSv1_1 = 0x%8x" % ssl.OP_NO_TLSv1_1)
        except AttributeError:
            pass

    for filename in [
        CERTFILE, BYTES_CERTFILE,
        ONLYCERT, ONLYKEY, BYTES_ONLYCERT, BYTES_ONLYKEY,
        SIGNED_CERTFILE, SIGNED_CERTFILE2, SIGNING_CA,
        BADCERT, BADKEY, EMPTYCERT]:
        if not os.path.exists(filename):
            raise support.TestFailed("Can't read certificate file %r" % filename)

    tests = [
        ContextTests, BasicSocketTests, SSLErrorTests, MemoryBIOTests,
        SSLObjectTests, SimpleBackgroundTests, ThreadedTests,
        TestPostHandshakeAuth, TestSSLDebug
    ]

    if support.is_resource_enabled('network'):
        tests.append(NetworkedTests)

    thread_info = support.threading_setup()
    try:
        support.run_unittest(*tests)
    finally:
        support.threading_cleanup(*thread_info)

if __name__ == "__main__":
    test_main()<|MERGE_RESOLUTION|>--- conflicted
+++ resolved
@@ -3987,11 +3987,8 @@
                                    sni_name=hostname)
         self.assertIs(stats['compression'], None)
 
-<<<<<<< HEAD
+    @support.impl_detail("not supported", graalvm=False)
     @unittest.skipIf(Py_DEBUG_WIN32, "Avoid mixing debug/release CRT on Windows")
-=======
-    @support.impl_detail("not supported", graalvm=False)
->>>>>>> 667533a5
     def test_dh_params(self):
         # Check we can get a connection with ephemeral Diffie-Hellman
         client_context, server_context, hostname = testing_context()
