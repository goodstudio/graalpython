--- conflicted
+++ resolved
@@ -24,13 +24,7 @@
     import asyncore
 
 
-<<<<<<< HEAD
-# GR-28433
-HAS_UNIX_SOCKETS = hasattr(socket, 'AF_UNIX') and sys.implementation.name != 'graalpy'
-=======
-TIMEOUT = 3
 HAS_UNIX_SOCKETS = hasattr(socket, 'AF_UNIX')
->>>>>>> 93a60d2d
 
 
 class dummysocket:
