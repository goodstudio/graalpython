"""Tests for events.py."""

import collections.abc
import concurrent.futures
import functools
import io
import os
import platform
import re
import signal
import socket
try:
    import ssl
except ImportError:
    ssl = None
import subprocess
import sys
import threading
import time
import errno
import unittest
from unittest import mock
import weakref

if sys.platform not in ('win32', 'vxworks'):
    import tty

import asyncio
from asyncio import coroutines
from asyncio import events
from asyncio import proactor_events
from asyncio import selector_events
from test.test_asyncio import utils as test_utils
from test import support
from test.support import socket_helper
from test.support import threading_helper
from test.support import ALWAYS_EQ, LARGEST, SMALLEST


def tearDownModule():
    asyncio.set_event_loop_policy(None)


def broken_unix_getsockname():
    """Return True if the platform is Mac OS 10.4 or older."""
    if sys.platform.startswith("aix"):
        return True
    elif sys.platform != 'darwin':
        return False
    version = platform.mac_ver()[0]
    version = tuple(map(int, version.split('.')))
    return version < (10, 5)


def _test_get_event_loop_new_process__sub_proc():
    async def doit():
        return 'hello'

    loop = asyncio.new_event_loop()
    asyncio.set_event_loop(loop)
    return loop.run_until_complete(doit())


class CoroLike:
    def send(self, v):
        pass

    def throw(self, *exc):
        pass

    def close(self):
        pass

    def __await__(self):
        pass


class MyBaseProto(asyncio.Protocol):
    connected = None
    done = None

    def __init__(self, loop=None):
        self.transport = None
        self.state = 'INITIAL'
        self.nbytes = 0
        if loop is not None:
            self.connected = loop.create_future()
            self.done = loop.create_future()

    def _assert_state(self, *expected):
        if self.state not in expected:
            raise AssertionError(f'state: {self.state!r}, expected: {expected!r}')

    def connection_made(self, transport):
        self.transport = transport
        self._assert_state('INITIAL')
        self.state = 'CONNECTED'
        if self.connected:
            self.connected.set_result(None)

    def data_received(self, data):
        self._assert_state('CONNECTED')
        self.nbytes += len(data)

    def eof_received(self):
        self._assert_state('CONNECTED')
        self.state = 'EOF'

    def connection_lost(self, exc):
        self._assert_state('CONNECTED', 'EOF')
        self.state = 'CLOSED'
        if self.done:
            self.done.set_result(None)


class MyProto(MyBaseProto):
    def connection_made(self, transport):
        super().connection_made(transport)
        transport.write(b'GET / HTTP/1.0\r\nHost: example.com\r\n\r\n')


class MyDatagramProto(asyncio.DatagramProtocol):
    done = None

    def __init__(self, loop=None):
        self.state = 'INITIAL'
        self.nbytes = 0
        if loop is not None:
            self.done = loop.create_future()

    def _assert_state(self, expected):
        if self.state != expected:
            raise AssertionError(f'state: {self.state!r}, expected: {expected!r}')

    def connection_made(self, transport):
        self.transport = transport
        self._assert_state('INITIAL')
        self.state = 'INITIALIZED'

    def datagram_received(self, data, addr):
        self._assert_state('INITIALIZED')
        self.nbytes += len(data)

    def error_received(self, exc):
        self._assert_state('INITIALIZED')

    def connection_lost(self, exc):
        self._assert_state('INITIALIZED')
        self.state = 'CLOSED'
        if self.done:
            self.done.set_result(None)


class MyReadPipeProto(asyncio.Protocol):
    done = None

    def __init__(self, loop=None):
        self.state = ['INITIAL']
        self.nbytes = 0
        self.transport = None
        if loop is not None:
            self.done = loop.create_future()

    def _assert_state(self, expected):
        if self.state != expected:
            raise AssertionError(f'state: {self.state!r}, expected: {expected!r}')

    def connection_made(self, transport):
        self.transport = transport
        self._assert_state(['INITIAL'])
        self.state.append('CONNECTED')

    def data_received(self, data):
        self._assert_state(['INITIAL', 'CONNECTED'])
        self.nbytes += len(data)

    def eof_received(self):
        self._assert_state(['INITIAL', 'CONNECTED'])
        self.state.append('EOF')

    def connection_lost(self, exc):
        if 'EOF' not in self.state:
            self.state.append('EOF')  # It is okay if EOF is missed.
        self._assert_state(['INITIAL', 'CONNECTED', 'EOF'])
        self.state.append('CLOSED')
        if self.done:
            self.done.set_result(None)


class MyWritePipeProto(asyncio.BaseProtocol):
    done = None

    def __init__(self, loop=None):
        self.state = 'INITIAL'
        self.transport = None
        if loop is not None:
            self.done = loop.create_future()

    def _assert_state(self, expected):
        if self.state != expected:
            raise AssertionError(f'state: {self.state!r}, expected: {expected!r}')

    def connection_made(self, transport):
        self.transport = transport
        self._assert_state('INITIAL')
        self.state = 'CONNECTED'

    def connection_lost(self, exc):
        self._assert_state('CONNECTED')
        self.state = 'CLOSED'
        if self.done:
            self.done.set_result(None)


class MySubprocessProtocol(asyncio.SubprocessProtocol):

    def __init__(self, loop):
        self.state = 'INITIAL'
        self.transport = None
        self.connected = loop.create_future()
        self.completed = loop.create_future()
        self.disconnects = {fd: loop.create_future() for fd in range(3)}
        self.data = {1: b'', 2: b''}
        self.returncode = None
        self.got_data = {1: asyncio.Event(),
                         2: asyncio.Event()}

    def _assert_state(self, expected):
        if self.state != expected:
            raise AssertionError(f'state: {self.state!r}, expected: {expected!r}')

    def connection_made(self, transport):
        self.transport = transport
        self._assert_state('INITIAL')
        self.state = 'CONNECTED'
        self.connected.set_result(None)

    def connection_lost(self, exc):
        self._assert_state('CONNECTED')
        self.state = 'CLOSED'
        self.completed.set_result(None)

    def pipe_data_received(self, fd, data):
        self._assert_state('CONNECTED')
        self.data[fd] += data
        self.got_data[fd].set()

    def pipe_connection_lost(self, fd, exc):
        self._assert_state('CONNECTED')
        if exc:
            self.disconnects[fd].set_exception(exc)
        else:
            self.disconnects[fd].set_result(exc)

    def process_exited(self):
        self._assert_state('CONNECTED')
        self.returncode = self.transport.get_returncode()


class EventLoopTestsMixin:

    def setUp(self):
        super().setUp()
        self.loop = self.create_event_loop()
        self.set_event_loop(self.loop)

    def tearDown(self):
        # just in case if we have transport close callbacks
        if not self.loop.is_closed():
            test_utils.run_briefly(self.loop)

        self.doCleanups()
        support.gc_collect()
        super().tearDown()

    def test_run_until_complete_nesting(self):
        async def coro1():
            await asyncio.sleep(0)

        async def coro2():
            self.assertTrue(self.loop.is_running())
            self.loop.run_until_complete(coro1())

        with self.assertWarnsRegex(
            RuntimeWarning,
            r"coroutine \S+ was never awaited"
        ):
            self.assertRaises(
                RuntimeError, self.loop.run_until_complete, coro2())

    # Note: because of the default Windows timing granularity of
    # 15.6 msec, we use fairly long sleep times here (~100 msec).

    def test_run_until_complete(self):
        t0 = self.loop.time()
        self.loop.run_until_complete(asyncio.sleep(0.1))
        t1 = self.loop.time()
        self.assertTrue(0.08 <= t1-t0 <= 0.8, t1-t0)

    def test_run_until_complete_stopped(self):

        async def cb():
            self.loop.stop()
            await asyncio.sleep(0.1)
        task = cb()
        self.assertRaises(RuntimeError,
                          self.loop.run_until_complete, task)

    def test_call_later(self):
        results = []

        def callback(arg):
            results.append(arg)
            self.loop.stop()

        self.loop.call_later(0.1, callback, 'hello world')
        self.loop.run_forever()
        self.assertEqual(results, ['hello world'])

    def test_call_soon(self):
        results = []

        def callback(arg1, arg2):
            results.append((arg1, arg2))
            self.loop.stop()

        self.loop.call_soon(callback, 'hello', 'world')
        self.loop.run_forever()
        self.assertEqual(results, [('hello', 'world')])

    def test_call_soon_threadsafe(self):
        results = []
        lock = threading.Lock()

        def callback(arg):
            results.append(arg)
            if len(results) >= 2:
                self.loop.stop()

        def run_in_thread():
            self.loop.call_soon_threadsafe(callback, 'hello')
            lock.release()

        lock.acquire()
        t = threading.Thread(target=run_in_thread)
        t.start()

        with lock:
            self.loop.call_soon(callback, 'world')
            self.loop.run_forever()
        t.join()
        self.assertEqual(results, ['hello', 'world'])

    def test_call_soon_threadsafe_same_thread(self):
        results = []

        def callback(arg):
            results.append(arg)
            if len(results) >= 2:
                self.loop.stop()

        self.loop.call_soon_threadsafe(callback, 'hello')
        self.loop.call_soon(callback, 'world')
        self.loop.run_forever()
        self.assertEqual(results, ['hello', 'world'])

    def test_run_in_executor(self):
        def run(arg):
            return (arg, threading.get_ident())
        f2 = self.loop.run_in_executor(None, run, 'yo')
        res, thread_id = self.loop.run_until_complete(f2)
        self.assertEqual(res, 'yo')
        self.assertNotEqual(thread_id, threading.get_ident())

    def test_run_in_executor_cancel(self):
        called = False

        def patched_call_soon(*args):
            nonlocal called
            called = True

        def run():
            time.sleep(0.05)

        f2 = self.loop.run_in_executor(None, run)
        f2.cancel()
        self.loop.run_until_complete(
                self.loop.shutdown_default_executor())
        self.loop.close()
        self.loop.call_soon = patched_call_soon
        self.loop.call_soon_threadsafe = patched_call_soon
        time.sleep(0.4)
        self.assertFalse(called)

    def test_reader_callback(self):
        r, w = socket.socketpair()
        r.setblocking(False)
        bytes_read = bytearray()

        def reader():
            try:
                data = r.recv(1024)
            except BlockingIOError:
                # Spurious readiness notifications are possible
                # at least on Linux -- see man select.
                return
            if data:
                bytes_read.extend(data)
            else:
                self.assertTrue(self.loop.remove_reader(r.fileno()))
                r.close()

        self.loop.add_reader(r.fileno(), reader)
        self.loop.call_soon(w.send, b'abc')
        test_utils.run_until(self.loop, lambda: len(bytes_read) >= 3)
        self.loop.call_soon(w.send, b'def')
        test_utils.run_until(self.loop, lambda: len(bytes_read) >= 6)
        self.loop.call_soon(w.close)
        self.loop.call_soon(self.loop.stop)
        self.loop.run_forever()
        self.assertEqual(bytes_read, b'abcdef')

    def test_writer_callback(self):
        r, w = socket.socketpair()
        w.setblocking(False)

        def writer(data):
            w.send(data)
            self.loop.stop()

        data = b'x' * 1024
        self.loop.add_writer(w.fileno(), writer, data)
        self.loop.run_forever()

        self.assertTrue(self.loop.remove_writer(w.fileno()))
        self.assertFalse(self.loop.remove_writer(w.fileno()))

        w.close()
        read = r.recv(len(data) * 2)
        r.close()
        self.assertEqual(read, data)

    @unittest.skipUnless(hasattr(signal, 'SIGKILL'), 'No SIGKILL')
    def test_add_signal_handler(self):
        caught = 0

        def my_handler():
            nonlocal caught
            caught += 1

        # Check error behavior first.
        self.assertRaises(
            TypeError, self.loop.add_signal_handler, 'boom', my_handler)
        self.assertRaises(
            TypeError, self.loop.remove_signal_handler, 'boom')
        self.assertRaises(
            ValueError, self.loop.add_signal_handler, signal.NSIG+1,
            my_handler)
        self.assertRaises(
            ValueError, self.loop.remove_signal_handler, signal.NSIG+1)
        self.assertRaises(
            ValueError, self.loop.add_signal_handler, 0, my_handler)
        self.assertRaises(
            ValueError, self.loop.remove_signal_handler, 0)
        self.assertRaises(
            ValueError, self.loop.add_signal_handler, -1, my_handler)
        self.assertRaises(
            ValueError, self.loop.remove_signal_handler, -1)
        self.assertRaises(
            RuntimeError, self.loop.add_signal_handler, signal.SIGKILL,
            my_handler)
        # Removing SIGKILL doesn't raise, since we don't call signal().
        self.assertFalse(self.loop.remove_signal_handler(signal.SIGKILL))
        # Now set a handler and handle it.
        self.loop.add_signal_handler(signal.SIGINT, my_handler)

        os.kill(os.getpid(), signal.SIGINT)
        test_utils.run_until(self.loop, lambda: caught)

        # Removing it should restore the default handler.
        self.assertTrue(self.loop.remove_signal_handler(signal.SIGINT))
        self.assertEqual(signal.getsignal(signal.SIGINT),
                         signal.default_int_handler)
        # Removing again returns False.
        self.assertFalse(self.loop.remove_signal_handler(signal.SIGINT))

    @unittest.skipUnless(hasattr(signal, 'SIGALRM'), 'No SIGALRM')
    @unittest.skipUnless(hasattr(signal, 'setitimer'),
                         'need signal.setitimer()')
    def test_signal_handling_while_selecting(self):
        # Test with a signal actually arriving during a select() call.
        caught = 0

        def my_handler():
            nonlocal caught
            caught += 1
            self.loop.stop()

        self.loop.add_signal_handler(signal.SIGALRM, my_handler)

        signal.setitimer(signal.ITIMER_REAL, 0.01, 0)  # Send SIGALRM once.
        self.loop.call_later(60, self.loop.stop)
        self.loop.run_forever()
        self.assertEqual(caught, 1)

    @unittest.skipUnless(hasattr(signal, 'SIGALRM'), 'No SIGALRM')
    @unittest.skipUnless(hasattr(signal, 'setitimer'),
                         'need signal.setitimer()')
    def test_signal_handling_args(self):
        some_args = (42,)
        caught = 0

        def my_handler(*args):
            nonlocal caught
            caught += 1
            self.assertEqual(args, some_args)
            self.loop.stop()

        self.loop.add_signal_handler(signal.SIGALRM, my_handler, *some_args)

        signal.setitimer(signal.ITIMER_REAL, 0.1, 0)  # Send SIGALRM once.
        self.loop.call_later(60, self.loop.stop)
        self.loop.run_forever()
        self.assertEqual(caught, 1)

    def _basetest_create_connection(self, connection_fut, check_sockname=True):
        tr, pr = self.loop.run_until_complete(connection_fut)
        self.assertIsInstance(tr, asyncio.Transport)
        self.assertIsInstance(pr, asyncio.Protocol)
        self.assertIs(pr.transport, tr)
        if check_sockname:
            self.assertIsNotNone(tr.get_extra_info('sockname'))
        self.loop.run_until_complete(pr.done)
        self.assertGreater(pr.nbytes, 0)
        tr.close()

    def test_create_connection(self):
        with test_utils.run_test_server() as httpd:
            conn_fut = self.loop.create_connection(
                lambda: MyProto(loop=self.loop), *httpd.address)
            self._basetest_create_connection(conn_fut)

<<<<<<< HEAD
    @socket_helper.skip_unless_bind_unix_socket
=======
    @unittest.skipIf(sys.implementation.name == 'graalpy', 'GR-40979')
    @support.skip_unless_bind_unix_socket
>>>>>>> 93a60d2d
    def test_create_unix_connection(self):
        # Issue #20682: On Mac OS X Tiger, getsockname() returns a
        # zero-length address for UNIX socket.
        check_sockname = not broken_unix_getsockname()

        with test_utils.run_test_unix_server() as httpd:
            conn_fut = self.loop.create_unix_connection(
                lambda: MyProto(loop=self.loop), httpd.address)
            self._basetest_create_connection(conn_fut, check_sockname)

    def check_ssl_extra_info(self, client, check_sockname=True,
                             peername=None, peercert={}):
        if check_sockname:
            self.assertIsNotNone(client.get_extra_info('sockname'))
        if peername:
            self.assertEqual(peername,
                             client.get_extra_info('peername'))
        else:
            self.assertIsNotNone(client.get_extra_info('peername'))
        self.assertEqual(peercert,
                         client.get_extra_info('peercert'))

        # test SSL cipher
        cipher = client.get_extra_info('cipher')
        self.assertIsInstance(cipher, tuple)
        self.assertEqual(len(cipher), 3, cipher)
        self.assertIsInstance(cipher[0], str)
        self.assertIsInstance(cipher[1], str)
        self.assertIsInstance(cipher[2], int)

        # test SSL object
        sslobj = client.get_extra_info('ssl_object')
        self.assertIsNotNone(sslobj)
        self.assertEqual(sslobj.compression(),
                         client.get_extra_info('compression'))
        self.assertEqual(sslobj.cipher(),
                         client.get_extra_info('cipher'))
        self.assertEqual(sslobj.getpeercert(),
                         client.get_extra_info('peercert'))
        self.assertEqual(sslobj.compression(),
                         client.get_extra_info('compression'))

    def _basetest_create_ssl_connection(self, connection_fut,
                                        check_sockname=True,
                                        peername=None):
        tr, pr = self.loop.run_until_complete(connection_fut)
        self.assertIsInstance(tr, asyncio.Transport)
        self.assertIsInstance(pr, asyncio.Protocol)
        self.assertTrue('ssl' in tr.__class__.__name__.lower())
        self.check_ssl_extra_info(tr, check_sockname, peername)
        self.loop.run_until_complete(pr.done)
        self.assertGreater(pr.nbytes, 0)
        tr.close()

    def _test_create_ssl_connection(self, httpd, create_connection,
                                    check_sockname=True, peername=None):
        conn_fut = create_connection(ssl=test_utils.dummy_ssl_context())
        self._basetest_create_ssl_connection(conn_fut, check_sockname,
                                             peername)

        # ssl.Purpose was introduced in Python 3.4
        if hasattr(ssl, 'Purpose'):
            def _dummy_ssl_create_context(purpose=ssl.Purpose.SERVER_AUTH, *,
                                          cafile=None, capath=None,
                                          cadata=None):
                """
                A ssl.create_default_context() replacement that doesn't enable
                cert validation.
                """
                self.assertEqual(purpose, ssl.Purpose.SERVER_AUTH)
                return test_utils.dummy_ssl_context()

            # With ssl=True, ssl.create_default_context() should be called
            with mock.patch('ssl.create_default_context',
                            side_effect=_dummy_ssl_create_context) as m:
                conn_fut = create_connection(ssl=True)
                self._basetest_create_ssl_connection(conn_fut, check_sockname,
                                                     peername)
                self.assertEqual(m.call_count, 1)

        # With the real ssl.create_default_context(), certificate
        # validation will fail
        with self.assertRaises(ssl.SSLError) as cm:
            conn_fut = create_connection(ssl=True)
            # Ignore the "SSL handshake failed" log in debug mode
            with test_utils.disable_logger():
                self._basetest_create_ssl_connection(conn_fut, check_sockname,
                                                     peername)

        self.assertEqual(cm.exception.reason, 'CERTIFICATE_VERIFY_FAILED')

    @unittest.skipIf(ssl is None, 'No ssl module')
    def test_create_ssl_connection(self):
        with test_utils.run_test_server(use_ssl=True) as httpd:
            create_connection = functools.partial(
                self.loop.create_connection,
                lambda: MyProto(loop=self.loop),
                *httpd.address)
            self._test_create_ssl_connection(httpd, create_connection,
                                             peername=httpd.address)

<<<<<<< HEAD
    @socket_helper.skip_unless_bind_unix_socket
=======
    @unittest.skipIf(sys.implementation.name == 'graalpy', 'GR-40979')
    @support.skip_unless_bind_unix_socket
>>>>>>> 93a60d2d
    @unittest.skipIf(ssl is None, 'No ssl module')
    def test_create_ssl_unix_connection(self):
        # Issue #20682: On Mac OS X Tiger, getsockname() returns a
        # zero-length address for UNIX socket.
        check_sockname = not broken_unix_getsockname()

        with test_utils.run_test_unix_server(use_ssl=True) as httpd:
            create_connection = functools.partial(
                self.loop.create_unix_connection,
                lambda: MyProto(loop=self.loop), httpd.address,
                server_hostname='127.0.0.1')

            self._test_create_ssl_connection(httpd, create_connection,
                                             check_sockname,
                                             peername=httpd.address)

    def test_create_connection_local_addr(self):
        with test_utils.run_test_server() as httpd:
            port = socket_helper.find_unused_port()
            f = self.loop.create_connection(
                lambda: MyProto(loop=self.loop),
                *httpd.address, local_addr=(httpd.address[0], port))
            tr, pr = self.loop.run_until_complete(f)
            expected = pr.transport.get_extra_info('sockname')[1]
            self.assertEqual(port, expected)
            tr.close()

    def test_create_connection_local_addr_in_use(self):
        with test_utils.run_test_server() as httpd:
            f = self.loop.create_connection(
                lambda: MyProto(loop=self.loop),
                *httpd.address, local_addr=httpd.address)
            with self.assertRaises(OSError) as cm:
                self.loop.run_until_complete(f)
            self.assertEqual(cm.exception.errno, errno.EADDRINUSE)
            self.assertIn(str(httpd.address), cm.exception.strerror)

    def test_connect_accepted_socket(self, server_ssl=None, client_ssl=None):
        loop = self.loop

        class MyProto(MyBaseProto):

            def connection_lost(self, exc):
                super().connection_lost(exc)
                loop.call_soon(loop.stop)

            def data_received(self, data):
                super().data_received(data)
                self.transport.write(expected_response)

        lsock = socket.create_server(('127.0.0.1', 0), backlog=1)
        addr = lsock.getsockname()

        message = b'test data'
        response = None
        expected_response = b'roger'

        def client():
            nonlocal response
            try:
                csock = socket.socket()
                if client_ssl is not None:
                    csock = client_ssl.wrap_socket(csock)
                csock.connect(addr)
                csock.sendall(message)
                response = csock.recv(99)
                csock.close()
            except Exception as exc:
                print(
                    "Failure in client thread in test_connect_accepted_socket",
                    exc)

        thread = threading.Thread(target=client, daemon=True)
        thread.start()

        conn, _ = lsock.accept()
        proto = MyProto(loop=loop)
        proto.loop = loop
        loop.run_until_complete(
            loop.connect_accepted_socket(
                (lambda: proto), conn, ssl=server_ssl))
        loop.run_forever()
        proto.transport.close()
        lsock.close()

        threading_helper.join_thread(thread)
        self.assertFalse(thread.is_alive())
        self.assertEqual(proto.state, 'CLOSED')
        self.assertEqual(proto.nbytes, len(message))
        self.assertEqual(response, expected_response)

    @unittest.skipIf(ssl is None, 'No ssl module')
    def test_ssl_connect_accepted_socket(self):
        if (sys.platform == 'win32' and
            sys.version_info < (3, 5) and
            isinstance(self.loop, proactor_events.BaseProactorEventLoop)
            ):
            raise unittest.SkipTest(
                'SSL not supported with proactor event loops before Python 3.5'
                )

        server_context = test_utils.simple_server_sslcontext()
        client_context = test_utils.simple_client_sslcontext()

        self.test_connect_accepted_socket(server_context, client_context)

    def test_connect_accepted_socket_ssl_timeout_for_plain_socket(self):
        sock = socket.socket()
        self.addCleanup(sock.close)
        coro = self.loop.connect_accepted_socket(
            MyProto, sock, ssl_handshake_timeout=support.LOOPBACK_TIMEOUT)
        with self.assertRaisesRegex(
                ValueError,
                'ssl_handshake_timeout is only meaningful with ssl'):
            self.loop.run_until_complete(coro)

    @mock.patch('asyncio.base_events.socket')
    def create_server_multiple_hosts(self, family, hosts, mock_sock):
        async def getaddrinfo(host, port, *args, **kw):
            if family == socket.AF_INET:
                return [(family, socket.SOCK_STREAM, 6, '', (host, port))]
            else:
                return [(family, socket.SOCK_STREAM, 6, '', (host, port, 0, 0))]

        def getaddrinfo_task(*args, **kwds):
            return self.loop.create_task(getaddrinfo(*args, **kwds))

        unique_hosts = set(hosts)

        if family == socket.AF_INET:
            mock_sock.socket().getsockbyname.side_effect = [
                (host, 80) for host in unique_hosts]
        else:
            mock_sock.socket().getsockbyname.side_effect = [
                (host, 80, 0, 0) for host in unique_hosts]
        self.loop.getaddrinfo = getaddrinfo_task
        self.loop._start_serving = mock.Mock()
        self.loop._stop_serving = mock.Mock()
        f = self.loop.create_server(lambda: MyProto(self.loop), hosts, 80)
        server = self.loop.run_until_complete(f)
        self.addCleanup(server.close)
        server_hosts = {sock.getsockbyname()[0] for sock in server.sockets}
        self.assertEqual(server_hosts, unique_hosts)

    def test_create_server_multiple_hosts_ipv4(self):
        self.create_server_multiple_hosts(socket.AF_INET,
                                          ['1.2.3.4', '5.6.7.8', '1.2.3.4'])

    def test_create_server_multiple_hosts_ipv6(self):
        self.create_server_multiple_hosts(socket.AF_INET6,
                                          ['::1', '::2', '::1'])

    def test_create_server(self):
        proto = MyProto(self.loop)
        f = self.loop.create_server(lambda: proto, '0.0.0.0', 0)
        server = self.loop.run_until_complete(f)
        self.assertEqual(len(server.sockets), 1)
        sock = server.sockets[0]
        host, port = sock.getsockname()
        self.assertEqual(host, '0.0.0.0')
        client = socket.socket()
        client.connect(('127.0.0.1', port))
        client.sendall(b'xxx')

        self.loop.run_until_complete(proto.connected)
        self.assertEqual('CONNECTED', proto.state)

        test_utils.run_until(self.loop, lambda: proto.nbytes > 0)
        self.assertEqual(3, proto.nbytes)

        # extra info is available
        self.assertIsNotNone(proto.transport.get_extra_info('sockname'))
        self.assertEqual('127.0.0.1',
                         proto.transport.get_extra_info('peername')[0])

        # close connection
        proto.transport.close()
        self.loop.run_until_complete(proto.done)

        self.assertEqual('CLOSED', proto.state)

        # the client socket must be closed after to avoid ECONNRESET upon
        # recv()/send() on the serving socket
        client.close()

        # close server
        server.close()

    @unittest.skipUnless(hasattr(socket, 'SO_REUSEPORT'), 'No SO_REUSEPORT')
    def test_create_server_reuse_port(self):
        proto = MyProto(self.loop)
        f = self.loop.create_server(
            lambda: proto, '0.0.0.0', 0)
        server = self.loop.run_until_complete(f)
        self.assertEqual(len(server.sockets), 1)
        sock = server.sockets[0]
        self.assertFalse(
            sock.getsockopt(
                socket.SOL_SOCKET, socket.SO_REUSEPORT))
        server.close()

        test_utils.run_briefly(self.loop)

        proto = MyProto(self.loop)
        f = self.loop.create_server(
            lambda: proto, '0.0.0.0', 0, reuse_port=True)
        server = self.loop.run_until_complete(f)
        self.assertEqual(len(server.sockets), 1)
        sock = server.sockets[0]
        self.assertTrue(
            sock.getsockopt(
                socket.SOL_SOCKET, socket.SO_REUSEPORT))
        server.close()

    def _make_unix_server(self, factory, **kwargs):
        path = test_utils.gen_unix_socket_path()
        self.addCleanup(lambda: os.path.exists(path) and os.unlink(path))

        f = self.loop.create_unix_server(factory, path, **kwargs)
        server = self.loop.run_until_complete(f)

        return server, path

<<<<<<< HEAD
    @socket_helper.skip_unless_bind_unix_socket
=======
    @unittest.skipIf(sys.implementation.name == 'graalpy', 'GR-40979')
    @support.skip_unless_bind_unix_socket
>>>>>>> 93a60d2d
    def test_create_unix_server(self):
        proto = MyProto(loop=self.loop)
        server, path = self._make_unix_server(lambda: proto)
        self.assertEqual(len(server.sockets), 1)

        client = socket.socket(socket.AF_UNIX)
        client.connect(path)
        client.sendall(b'xxx')

        self.loop.run_until_complete(proto.connected)
        self.assertEqual('CONNECTED', proto.state)
        test_utils.run_until(self.loop, lambda: proto.nbytes > 0)
        self.assertEqual(3, proto.nbytes)

        # close connection
        proto.transport.close()
        self.loop.run_until_complete(proto.done)

        self.assertEqual('CLOSED', proto.state)

        # the client socket must be closed after to avoid ECONNRESET upon
        # recv()/send() on the serving socket
        client.close()

        # close server
        server.close()

    @unittest.skipIf(sys.implementation.name == 'graalpy', 'GR-40979')
    @unittest.skipUnless(hasattr(socket, 'AF_UNIX'), 'No UNIX Sockets')
    def test_create_unix_server_path_socket_error(self):
        proto = MyProto(loop=self.loop)
        sock = socket.socket()
        with sock:
            f = self.loop.create_unix_server(lambda: proto, '/test', sock=sock)
            with self.assertRaisesRegex(ValueError,
                                        'path and sock can not be specified '
                                        'at the same time'):
                self.loop.run_until_complete(f)

    def _create_ssl_context(self, certfile, keyfile=None):
        sslcontext = ssl.SSLContext(ssl.PROTOCOL_TLS_SERVER)
        sslcontext.options |= ssl.OP_NO_SSLv2
        sslcontext.load_cert_chain(certfile, keyfile)
        return sslcontext

    def _make_ssl_server(self, factory, certfile, keyfile=None):
        sslcontext = self._create_ssl_context(certfile, keyfile)

        f = self.loop.create_server(factory, '127.0.0.1', 0, ssl=sslcontext)
        server = self.loop.run_until_complete(f)

        sock = server.sockets[0]
        host, port = sock.getsockname()
        self.assertEqual(host, '127.0.0.1')
        return server, host, port

    def _make_ssl_unix_server(self, factory, certfile, keyfile=None):
        sslcontext = self._create_ssl_context(certfile, keyfile)
        return self._make_unix_server(factory, ssl=sslcontext)

    @unittest.skipIf(ssl is None, 'No ssl module')
    def test_create_server_ssl(self):
        proto = MyProto(loop=self.loop)
        server, host, port = self._make_ssl_server(
            lambda: proto, test_utils.ONLYCERT, test_utils.ONLYKEY)

        f_c = self.loop.create_connection(MyBaseProto, host, port,
                                          ssl=test_utils.dummy_ssl_context())
        client, pr = self.loop.run_until_complete(f_c)

        client.write(b'xxx')
        self.loop.run_until_complete(proto.connected)
        self.assertEqual('CONNECTED', proto.state)

        test_utils.run_until(self.loop, lambda: proto.nbytes > 0)
        self.assertEqual(3, proto.nbytes)

        # extra info is available
        self.check_ssl_extra_info(client, peername=(host, port))

        # close connection
        proto.transport.close()
        self.loop.run_until_complete(proto.done)
        self.assertEqual('CLOSED', proto.state)

        # the client socket must be closed after to avoid ECONNRESET upon
        # recv()/send() on the serving socket
        client.close()

        # stop serving
        server.close()

<<<<<<< HEAD
    @socket_helper.skip_unless_bind_unix_socket
=======
    @unittest.skipIf(sys.implementation.name == 'graalpy', 'GR-40979')
    @support.skip_unless_bind_unix_socket
>>>>>>> 93a60d2d
    @unittest.skipIf(ssl is None, 'No ssl module')
    def test_create_unix_server_ssl(self):
        proto = MyProto(loop=self.loop)
        server, path = self._make_ssl_unix_server(
            lambda: proto, test_utils.ONLYCERT, test_utils.ONLYKEY)

        f_c = self.loop.create_unix_connection(
            MyBaseProto, path, ssl=test_utils.dummy_ssl_context(),
            server_hostname='')

        client, pr = self.loop.run_until_complete(f_c)

        client.write(b'xxx')
        self.loop.run_until_complete(proto.connected)
        self.assertEqual('CONNECTED', proto.state)
        test_utils.run_until(self.loop, lambda: proto.nbytes > 0)
        self.assertEqual(3, proto.nbytes)

        # close connection
        proto.transport.close()
        self.loop.run_until_complete(proto.done)
        self.assertEqual('CLOSED', proto.state)

        # the client socket must be closed after to avoid ECONNRESET upon
        # recv()/send() on the serving socket
        client.close()

        # stop serving
        server.close()

    @unittest.skipIf(ssl is None, 'No ssl module')
    def test_create_server_ssl_verify_failed(self):
        proto = MyProto(loop=self.loop)
        server, host, port = self._make_ssl_server(
            lambda: proto, test_utils.SIGNED_CERTFILE)

        sslcontext_client = ssl.SSLContext(ssl.PROTOCOL_TLS_CLIENT)
        sslcontext_client.options |= ssl.OP_NO_SSLv2
        sslcontext_client.verify_mode = ssl.CERT_REQUIRED
        if hasattr(sslcontext_client, 'check_hostname'):
            sslcontext_client.check_hostname = True


        # no CA loaded
        f_c = self.loop.create_connection(MyProto, host, port,
                                          ssl=sslcontext_client)
        with mock.patch.object(self.loop, 'call_exception_handler'):
            with test_utils.disable_logger():
                with self.assertRaisesRegex(ssl.SSLError,
                                            '(?i)certificate.verify.failed'):
                    self.loop.run_until_complete(f_c)

            # execute the loop to log the connection error
            test_utils.run_briefly(self.loop)

        # close connection
        self.assertIsNone(proto.transport)
        server.close()

<<<<<<< HEAD
    @socket_helper.skip_unless_bind_unix_socket
=======
    @unittest.skipIf(sys.implementation.name == 'graalpy', 'GR-40979')
    @support.skip_unless_bind_unix_socket
>>>>>>> 93a60d2d
    @unittest.skipIf(ssl is None, 'No ssl module')
    def test_create_unix_server_ssl_verify_failed(self):
        proto = MyProto(loop=self.loop)
        server, path = self._make_ssl_unix_server(
            lambda: proto, test_utils.SIGNED_CERTFILE)

        sslcontext_client = ssl.SSLContext(ssl.PROTOCOL_TLS_CLIENT)
        sslcontext_client.options |= ssl.OP_NO_SSLv2
        sslcontext_client.verify_mode = ssl.CERT_REQUIRED
        if hasattr(sslcontext_client, 'check_hostname'):
            sslcontext_client.check_hostname = True

        # no CA loaded
        f_c = self.loop.create_unix_connection(MyProto, path,
                                               ssl=sslcontext_client,
                                               server_hostname='invalid')
        with mock.patch.object(self.loop, 'call_exception_handler'):
            with test_utils.disable_logger():
                with self.assertRaisesRegex(ssl.SSLError,
                                            '(?i)certificate.verify.failed'):
                    self.loop.run_until_complete(f_c)

            # execute the loop to log the connection error
            test_utils.run_briefly(self.loop)

        # close connection
        self.assertIsNone(proto.transport)
        server.close()

    @unittest.skipIf(ssl is None, 'No ssl module')
    def test_create_server_ssl_match_failed(self):
        proto = MyProto(loop=self.loop)
        server, host, port = self._make_ssl_server(
            lambda: proto, test_utils.SIGNED_CERTFILE)

        sslcontext_client = ssl.SSLContext(ssl.PROTOCOL_TLS_CLIENT)
        sslcontext_client.options |= ssl.OP_NO_SSLv2
        sslcontext_client.verify_mode = ssl.CERT_REQUIRED
        sslcontext_client.load_verify_locations(
            cafile=test_utils.SIGNING_CA)
        if hasattr(sslcontext_client, 'check_hostname'):
            sslcontext_client.check_hostname = True

        # incorrect server_hostname
        f_c = self.loop.create_connection(MyProto, host, port,
                                          ssl=sslcontext_client)
        with mock.patch.object(self.loop, 'call_exception_handler'):
            with test_utils.disable_logger():
                with self.assertRaisesRegex(
                        ssl.CertificateError,
                        "IP address mismatch, certificate is not valid for "
                        "'127.0.0.1'"):
                    self.loop.run_until_complete(f_c)

        # close connection
        # transport is None because TLS ALERT aborted the handshake
        self.assertIsNone(proto.transport)
        server.close()

<<<<<<< HEAD
    @socket_helper.skip_unless_bind_unix_socket
=======
    @unittest.skipIf(sys.implementation.name == 'graalpy', 'GR-40979')
    @support.skip_unless_bind_unix_socket
>>>>>>> 93a60d2d
    @unittest.skipIf(ssl is None, 'No ssl module')
    def test_create_unix_server_ssl_verified(self):
        proto = MyProto(loop=self.loop)
        server, path = self._make_ssl_unix_server(
            lambda: proto, test_utils.SIGNED_CERTFILE)

        sslcontext_client = ssl.SSLContext(ssl.PROTOCOL_TLS_CLIENT)
        sslcontext_client.options |= ssl.OP_NO_SSLv2
        sslcontext_client.verify_mode = ssl.CERT_REQUIRED
        sslcontext_client.load_verify_locations(cafile=test_utils.SIGNING_CA)
        if hasattr(sslcontext_client, 'check_hostname'):
            sslcontext_client.check_hostname = True

        # Connection succeeds with correct CA and server hostname.
        f_c = self.loop.create_unix_connection(MyProto, path,
                                               ssl=sslcontext_client,
                                               server_hostname='localhost')
        client, pr = self.loop.run_until_complete(f_c)
        self.loop.run_until_complete(proto.connected)

        # close connection
        proto.transport.close()
        client.close()
        server.close()
        self.loop.run_until_complete(proto.done)

    @unittest.skipIf(ssl is None, 'No ssl module')
    def test_create_server_ssl_verified(self):
        proto = MyProto(loop=self.loop)
        server, host, port = self._make_ssl_server(
            lambda: proto, test_utils.SIGNED_CERTFILE)

        sslcontext_client = ssl.SSLContext(ssl.PROTOCOL_TLS_CLIENT)
        sslcontext_client.options |= ssl.OP_NO_SSLv2
        sslcontext_client.verify_mode = ssl.CERT_REQUIRED
        sslcontext_client.load_verify_locations(cafile=test_utils.SIGNING_CA)
        if hasattr(sslcontext_client, 'check_hostname'):
            sslcontext_client.check_hostname = True

        # Connection succeeds with correct CA and server hostname.
        f_c = self.loop.create_connection(MyProto, host, port,
                                          ssl=sslcontext_client,
                                          server_hostname='localhost')
        client, pr = self.loop.run_until_complete(f_c)
        self.loop.run_until_complete(proto.connected)

        # extra info is available
        self.check_ssl_extra_info(client, peername=(host, port),
                                  peercert=test_utils.PEERCERT)

        # close connection
        proto.transport.close()
        client.close()
        server.close()
        self.loop.run_until_complete(proto.done)

    def test_create_server_sock(self):
        proto = self.loop.create_future()

        class TestMyProto(MyProto):
            def connection_made(self, transport):
                super().connection_made(transport)
                proto.set_result(self)

        sock_ob = socket.create_server(('0.0.0.0', 0))

        f = self.loop.create_server(TestMyProto, sock=sock_ob)
        server = self.loop.run_until_complete(f)
        sock = server.sockets[0]
        self.assertEqual(sock.fileno(), sock_ob.fileno())

        host, port = sock.getsockname()
        self.assertEqual(host, '0.0.0.0')
        client = socket.socket()
        client.connect(('127.0.0.1', port))
        client.send(b'xxx')
        client.close()
        server.close()

    def test_create_server_addr_in_use(self):
        sock_ob = socket.create_server(('0.0.0.0', 0))

        f = self.loop.create_server(MyProto, sock=sock_ob)
        server = self.loop.run_until_complete(f)
        sock = server.sockets[0]
        host, port = sock.getsockname()

        f = self.loop.create_server(MyProto, host=host, port=port)
        with self.assertRaises(OSError) as cm:
            self.loop.run_until_complete(f)
        self.assertEqual(cm.exception.errno, errno.EADDRINUSE)

        server.close()

    @unittest.skipUnless(socket_helper.IPV6_ENABLED, 'IPv6 not supported or enabled')
    def test_create_server_dual_stack(self):
        f_proto = self.loop.create_future()

        class TestMyProto(MyProto):
            def connection_made(self, transport):
                super().connection_made(transport)
                f_proto.set_result(self)

        try_count = 0
        while True:
            try:
                port = socket_helper.find_unused_port()
                f = self.loop.create_server(TestMyProto, host=None, port=port)
                server = self.loop.run_until_complete(f)
            except OSError as ex:
                if ex.errno == errno.EADDRINUSE:
                    try_count += 1
                    self.assertGreaterEqual(5, try_count)
                    continue
                else:
                    raise
            else:
                break
        client = socket.socket()
        client.connect(('127.0.0.1', port))
        client.send(b'xxx')
        proto = self.loop.run_until_complete(f_proto)
        proto.transport.close()
        client.close()

        f_proto = self.loop.create_future()
        client = socket.socket(socket.AF_INET6)
        client.connect(('::1', port))
        client.send(b'xxx')
        proto = self.loop.run_until_complete(f_proto)
        proto.transport.close()
        client.close()

        server.close()

    def test_server_close(self):
        f = self.loop.create_server(MyProto, '0.0.0.0', 0)
        server = self.loop.run_until_complete(f)
        sock = server.sockets[0]
        host, port = sock.getsockname()

        client = socket.socket()
        client.connect(('127.0.0.1', port))
        client.send(b'xxx')
        client.close()

        server.close()

        client = socket.socket()
        self.assertRaises(
            ConnectionRefusedError, client.connect, ('127.0.0.1', port))
        client.close()

    def _test_create_datagram_endpoint(self, local_addr, family):
        class TestMyDatagramProto(MyDatagramProto):
            def __init__(inner_self):
                super().__init__(loop=self.loop)

            def datagram_received(self, data, addr):
                super().datagram_received(data, addr)
                self.transport.sendto(b'resp:'+data, addr)

        coro = self.loop.create_datagram_endpoint(
            TestMyDatagramProto, local_addr=local_addr, family=family)
        s_transport, server = self.loop.run_until_complete(coro)
        sockname = s_transport.get_extra_info('sockname')
        host, port = socket.getnameinfo(
            sockname, socket.NI_NUMERICHOST|socket.NI_NUMERICSERV)

        self.assertIsInstance(s_transport, asyncio.Transport)
        self.assertIsInstance(server, TestMyDatagramProto)
        self.assertEqual('INITIALIZED', server.state)
        self.assertIs(server.transport, s_transport)

        coro = self.loop.create_datagram_endpoint(
            lambda: MyDatagramProto(loop=self.loop),
            remote_addr=(host, port))
        transport, client = self.loop.run_until_complete(coro)

        self.assertIsInstance(transport, asyncio.Transport)
        self.assertIsInstance(client, MyDatagramProto)
        self.assertEqual('INITIALIZED', client.state)
        self.assertIs(client.transport, transport)

        transport.sendto(b'xxx')
        test_utils.run_until(self.loop, lambda: server.nbytes)
        self.assertEqual(3, server.nbytes)
        test_utils.run_until(self.loop, lambda: client.nbytes)

        # received
        self.assertEqual(8, client.nbytes)

        # extra info is available
        self.assertIsNotNone(transport.get_extra_info('sockname'))

        # close connection
        transport.close()
        self.loop.run_until_complete(client.done)
        self.assertEqual('CLOSED', client.state)
        server.transport.close()

    def test_create_datagram_endpoint(self):
        self._test_create_datagram_endpoint(('127.0.0.1', 0), socket.AF_INET)

    @unittest.skipUnless(socket_helper.IPV6_ENABLED, 'IPv6 not supported or enabled')
    def test_create_datagram_endpoint_ipv6(self):
        self._test_create_datagram_endpoint(('::1', 0), socket.AF_INET6)

    def test_create_datagram_endpoint_sock(self):
        sock = None
        local_address = ('127.0.0.1', 0)
        infos = self.loop.run_until_complete(
            self.loop.getaddrinfo(
                *local_address, type=socket.SOCK_DGRAM))
        for family, type, proto, cname, address in infos:
            try:
                sock = socket.socket(family=family, type=type, proto=proto)
                sock.setblocking(False)
                sock.bind(address)
            except:
                pass
            else:
                break
        else:
            self.fail('Can not create socket.')

        f = self.loop.create_datagram_endpoint(
            lambda: MyDatagramProto(loop=self.loop), sock=sock)
        tr, pr = self.loop.run_until_complete(f)
        self.assertIsInstance(tr, asyncio.Transport)
        self.assertIsInstance(pr, MyDatagramProto)
        tr.close()
        self.loop.run_until_complete(pr.done)

    def test_internal_fds(self):
        loop = self.create_event_loop()
        if not isinstance(loop, selector_events.BaseSelectorEventLoop):
            loop.close()
            self.skipTest('loop is not a BaseSelectorEventLoop')

        self.assertEqual(1, loop._internal_fds)
        loop.close()
        self.assertEqual(0, loop._internal_fds)
        self.assertIsNone(loop._csock)
        self.assertIsNone(loop._ssock)

    @unittest.skipUnless(sys.platform != 'win32',
                         "Don't support pipes for Windows")
    def test_read_pipe(self):
        proto = MyReadPipeProto(loop=self.loop)

        rpipe, wpipe = os.pipe()
        pipeobj = io.open(rpipe, 'rb', 1024)

        async def connect():
            t, p = await self.loop.connect_read_pipe(
                lambda: proto, pipeobj)
            self.assertIs(p, proto)
            self.assertIs(t, proto.transport)
            self.assertEqual(['INITIAL', 'CONNECTED'], proto.state)
            self.assertEqual(0, proto.nbytes)

        self.loop.run_until_complete(connect())

        os.write(wpipe, b'1')
        test_utils.run_until(self.loop, lambda: proto.nbytes >= 1)
        self.assertEqual(1, proto.nbytes)

        os.write(wpipe, b'2345')
        test_utils.run_until(self.loop, lambda: proto.nbytes >= 5)
        self.assertEqual(['INITIAL', 'CONNECTED'], proto.state)
        self.assertEqual(5, proto.nbytes)

        os.close(wpipe)
        self.loop.run_until_complete(proto.done)
        self.assertEqual(
            ['INITIAL', 'CONNECTED', 'EOF', 'CLOSED'], proto.state)
        # extra info is available
        self.assertIsNotNone(proto.transport.get_extra_info('pipe'))

    @unittest.skipUnless(sys.platform != 'win32',
                         "Don't support pipes for Windows")
    def test_unclosed_pipe_transport(self):
        # This test reproduces the issue #314 on GitHub
        loop = self.create_event_loop()
        read_proto = MyReadPipeProto(loop=loop)
        write_proto = MyWritePipeProto(loop=loop)

        rpipe, wpipe = os.pipe()
        rpipeobj = io.open(rpipe, 'rb', 1024)
        wpipeobj = io.open(wpipe, 'w', 1024, encoding="utf-8")

        async def connect():
            read_transport, _ = await loop.connect_read_pipe(
                lambda: read_proto, rpipeobj)
            write_transport, _ = await loop.connect_write_pipe(
                lambda: write_proto, wpipeobj)
            return read_transport, write_transport

        # Run and close the loop without closing the transports
        read_transport, write_transport = loop.run_until_complete(connect())
        loop.close()

        # These 'repr' calls used to raise an AttributeError
        # See Issue #314 on GitHub
        self.assertIn('open', repr(read_transport))
        self.assertIn('open', repr(write_transport))

        # Clean up (avoid ResourceWarning)
        rpipeobj.close()
        wpipeobj.close()
        read_transport._pipe = None
        write_transport._pipe = None

    @unittest.skipUnless(sys.platform != 'win32',
                         "Don't support pipes for Windows")
    @unittest.skipUnless(hasattr(os, 'openpty'), 'need os.openpty()')
    def test_read_pty_output(self):
        proto = MyReadPipeProto(loop=self.loop)

        master, slave = os.openpty()
        master_read_obj = io.open(master, 'rb', 0)

        async def connect():
            t, p = await self.loop.connect_read_pipe(lambda: proto,
                                                     master_read_obj)
            self.assertIs(p, proto)
            self.assertIs(t, proto.transport)
            self.assertEqual(['INITIAL', 'CONNECTED'], proto.state)
            self.assertEqual(0, proto.nbytes)

        self.loop.run_until_complete(connect())

        os.write(slave, b'1')
        test_utils.run_until(self.loop, lambda: proto.nbytes)
        self.assertEqual(1, proto.nbytes)

        os.write(slave, b'2345')
        test_utils.run_until(self.loop, lambda: proto.nbytes >= 5)
        self.assertEqual(['INITIAL', 'CONNECTED'], proto.state)
        self.assertEqual(5, proto.nbytes)

        os.close(slave)
        proto.transport.close()
        self.loop.run_until_complete(proto.done)
        self.assertEqual(
            ['INITIAL', 'CONNECTED', 'EOF', 'CLOSED'], proto.state)
        # extra info is available
        self.assertIsNotNone(proto.transport.get_extra_info('pipe'))

    @unittest.skipUnless(sys.platform != 'win32',
                         "Don't support pipes for Windows")
    def test_write_pipe(self):
        rpipe, wpipe = os.pipe()
        pipeobj = io.open(wpipe, 'wb', 1024)

        proto = MyWritePipeProto(loop=self.loop)
        connect = self.loop.connect_write_pipe(lambda: proto, pipeobj)
        transport, p = self.loop.run_until_complete(connect)
        self.assertIs(p, proto)
        self.assertIs(transport, proto.transport)
        self.assertEqual('CONNECTED', proto.state)

        transport.write(b'1')

        data = bytearray()
        def reader(data):
            chunk = os.read(rpipe, 1024)
            data += chunk
            return len(data)

        test_utils.run_until(self.loop, lambda: reader(data) >= 1)
        self.assertEqual(b'1', data)

        transport.write(b'2345')
        test_utils.run_until(self.loop, lambda: reader(data) >= 5)
        self.assertEqual(b'12345', data)
        self.assertEqual('CONNECTED', proto.state)

        os.close(rpipe)

        # extra info is available
        self.assertIsNotNone(proto.transport.get_extra_info('pipe'))

        # close connection
        proto.transport.close()
        self.loop.run_until_complete(proto.done)
        self.assertEqual('CLOSED', proto.state)

    @unittest.skipUnless(sys.platform != 'win32',
                         "Don't support pipes for Windows")
    def test_write_pipe_disconnect_on_close(self):
        rsock, wsock = socket.socketpair()
        rsock.setblocking(False)
        pipeobj = io.open(wsock.detach(), 'wb', 1024)

        proto = MyWritePipeProto(loop=self.loop)
        connect = self.loop.connect_write_pipe(lambda: proto, pipeobj)
        transport, p = self.loop.run_until_complete(connect)
        self.assertIs(p, proto)
        self.assertIs(transport, proto.transport)
        self.assertEqual('CONNECTED', proto.state)

        transport.write(b'1')
        data = self.loop.run_until_complete(self.loop.sock_recv(rsock, 1024))
        self.assertEqual(b'1', data)

        rsock.close()

        self.loop.run_until_complete(proto.done)
        self.assertEqual('CLOSED', proto.state)

    @unittest.skipUnless(sys.platform != 'win32',
                         "Don't support pipes for Windows")
    @unittest.skipUnless(hasattr(os, 'openpty'), 'need os.openpty()')
    # select, poll and kqueue don't support character devices (PTY) on Mac OS X
    # older than 10.6 (Snow Leopard)
    @support.requires_mac_ver(10, 6)
    def test_write_pty(self):
        master, slave = os.openpty()
        slave_write_obj = io.open(slave, 'wb', 0)

        proto = MyWritePipeProto(loop=self.loop)
        connect = self.loop.connect_write_pipe(lambda: proto, slave_write_obj)
        transport, p = self.loop.run_until_complete(connect)
        self.assertIs(p, proto)
        self.assertIs(transport, proto.transport)
        self.assertEqual('CONNECTED', proto.state)

        transport.write(b'1')

        data = bytearray()
        def reader(data):
            chunk = os.read(master, 1024)
            data += chunk
            return len(data)

        test_utils.run_until(self.loop, lambda: reader(data) >= 1,
                             timeout=support.SHORT_TIMEOUT)
        self.assertEqual(b'1', data)

        transport.write(b'2345')
        test_utils.run_until(self.loop, lambda: reader(data) >= 5,
                             timeout=support.SHORT_TIMEOUT)
        self.assertEqual(b'12345', data)
        self.assertEqual('CONNECTED', proto.state)

        os.close(master)

        # extra info is available
        self.assertIsNotNone(proto.transport.get_extra_info('pipe'))

        # close connection
        proto.transport.close()
        self.loop.run_until_complete(proto.done)
        self.assertEqual('CLOSED', proto.state)

    @unittest.skipUnless(sys.platform != 'win32',
                         "Don't support pipes for Windows")
    @unittest.skipUnless(hasattr(os, 'openpty'), 'need os.openpty()')
    # select, poll and kqueue don't support character devices (PTY) on Mac OS X
    # older than 10.6 (Snow Leopard)
    @support.requires_mac_ver(10, 6)
    def test_bidirectional_pty(self):
        master, read_slave = os.openpty()
        write_slave = os.dup(read_slave)
        tty.setraw(read_slave)

        slave_read_obj = io.open(read_slave, 'rb', 0)
        read_proto = MyReadPipeProto(loop=self.loop)
        read_connect = self.loop.connect_read_pipe(lambda: read_proto,
                                                   slave_read_obj)
        read_transport, p = self.loop.run_until_complete(read_connect)
        self.assertIs(p, read_proto)
        self.assertIs(read_transport, read_proto.transport)
        self.assertEqual(['INITIAL', 'CONNECTED'], read_proto.state)
        self.assertEqual(0, read_proto.nbytes)


        slave_write_obj = io.open(write_slave, 'wb', 0)
        write_proto = MyWritePipeProto(loop=self.loop)
        write_connect = self.loop.connect_write_pipe(lambda: write_proto,
                                                     slave_write_obj)
        write_transport, p = self.loop.run_until_complete(write_connect)
        self.assertIs(p, write_proto)
        self.assertIs(write_transport, write_proto.transport)
        self.assertEqual('CONNECTED', write_proto.state)

        data = bytearray()
        def reader(data):
            chunk = os.read(master, 1024)
            data += chunk
            return len(data)

        write_transport.write(b'1')
        test_utils.run_until(self.loop, lambda: reader(data) >= 1,
                             timeout=support.SHORT_TIMEOUT)
        self.assertEqual(b'1', data)
        self.assertEqual(['INITIAL', 'CONNECTED'], read_proto.state)
        self.assertEqual('CONNECTED', write_proto.state)

        os.write(master, b'a')
        test_utils.run_until(self.loop, lambda: read_proto.nbytes >= 1,
                             timeout=support.SHORT_TIMEOUT)
        self.assertEqual(['INITIAL', 'CONNECTED'], read_proto.state)
        self.assertEqual(1, read_proto.nbytes)
        self.assertEqual('CONNECTED', write_proto.state)

        write_transport.write(b'2345')
        test_utils.run_until(self.loop, lambda: reader(data) >= 5,
                             timeout=support.SHORT_TIMEOUT)
        self.assertEqual(b'12345', data)
        self.assertEqual(['INITIAL', 'CONNECTED'], read_proto.state)
        self.assertEqual('CONNECTED', write_proto.state)

        os.write(master, b'bcde')
        test_utils.run_until(self.loop, lambda: read_proto.nbytes >= 5,
                             timeout=support.SHORT_TIMEOUT)
        self.assertEqual(['INITIAL', 'CONNECTED'], read_proto.state)
        self.assertEqual(5, read_proto.nbytes)
        self.assertEqual('CONNECTED', write_proto.state)

        os.close(master)

        read_transport.close()
        self.loop.run_until_complete(read_proto.done)
        self.assertEqual(
            ['INITIAL', 'CONNECTED', 'EOF', 'CLOSED'], read_proto.state)

        write_transport.close()
        self.loop.run_until_complete(write_proto.done)
        self.assertEqual('CLOSED', write_proto.state)

    def test_prompt_cancellation(self):
        r, w = socket.socketpair()
        r.setblocking(False)
        f = self.loop.create_task(self.loop.sock_recv(r, 1))
        ov = getattr(f, 'ov', None)
        if ov is not None:
            self.assertTrue(ov.pending)

        async def main():
            try:
                self.loop.call_soon(f.cancel)
                await f
            except asyncio.CancelledError:
                res = 'cancelled'
            else:
                res = None
            finally:
                self.loop.stop()
            return res

        start = time.monotonic()
        t = self.loop.create_task(main())
        self.loop.run_forever()
        elapsed = time.monotonic() - start

        self.assertLess(elapsed, 0.1)
        self.assertEqual(t.result(), 'cancelled')
        self.assertRaises(asyncio.CancelledError, f.result)
        if ov is not None:
            self.assertFalse(ov.pending)
        self.loop._stop_serving(r)

        r.close()
        w.close()

    def test_timeout_rounding(self):
        def _run_once():
            self.loop._run_once_counter += 1
            orig_run_once()

        orig_run_once = self.loop._run_once
        self.loop._run_once_counter = 0
        self.loop._run_once = _run_once

        async def wait():
            loop = self.loop
            await asyncio.sleep(1e-2)
            await asyncio.sleep(1e-4)
            await asyncio.sleep(1e-6)
            await asyncio.sleep(1e-8)
            await asyncio.sleep(1e-10)

        self.loop.run_until_complete(wait())
        # The ideal number of call is 12, but on some platforms, the selector
        # may sleep at little bit less than timeout depending on the resolution
        # of the clock used by the kernel. Tolerate a few useless calls on
        # these platforms.
        self.assertLessEqual(self.loop._run_once_counter, 20,
            {'clock_resolution': self.loop._clock_resolution,
             'selector': self.loop._selector.__class__.__name__})

    def test_remove_fds_after_closing(self):
        loop = self.create_event_loop()
        callback = lambda: None
        r, w = socket.socketpair()
        self.addCleanup(r.close)
        self.addCleanup(w.close)
        loop.add_reader(r, callback)
        loop.add_writer(w, callback)
        loop.close()
        self.assertFalse(loop.remove_reader(r))
        self.assertFalse(loop.remove_writer(w))

    def test_add_fds_after_closing(self):
        loop = self.create_event_loop()
        callback = lambda: None
        r, w = socket.socketpair()
        self.addCleanup(r.close)
        self.addCleanup(w.close)
        loop.close()
        with self.assertRaises(RuntimeError):
            loop.add_reader(r, callback)
        with self.assertRaises(RuntimeError):
            loop.add_writer(w, callback)

    def test_close_running_event_loop(self):
        async def close_loop(loop):
            self.loop.close()

        coro = close_loop(self.loop)
        with self.assertRaises(RuntimeError):
            self.loop.run_until_complete(coro)

    def test_close(self):
        self.loop.close()

        async def test():
            pass

        func = lambda: False
        coro = test()
        self.addCleanup(coro.close)

        # operation blocked when the loop is closed
        with self.assertRaises(RuntimeError):
            self.loop.run_forever()
        with self.assertRaises(RuntimeError):
            fut = self.loop.create_future()
            self.loop.run_until_complete(fut)
        with self.assertRaises(RuntimeError):
            self.loop.call_soon(func)
        with self.assertRaises(RuntimeError):
            self.loop.call_soon_threadsafe(func)
        with self.assertRaises(RuntimeError):
            self.loop.call_later(1.0, func)
        with self.assertRaises(RuntimeError):
            self.loop.call_at(self.loop.time() + .0, func)
        with self.assertRaises(RuntimeError):
            self.loop.create_task(coro)
        with self.assertRaises(RuntimeError):
            self.loop.add_signal_handler(signal.SIGTERM, func)

        # run_in_executor test is tricky: the method is a coroutine,
        # but run_until_complete cannot be called on closed loop.
        # Thus iterate once explicitly.
        with self.assertRaises(RuntimeError):
            it = self.loop.run_in_executor(None, func).__await__()
            next(it)


class SubprocessTestsMixin:

    def check_terminated(self, returncode):
        if sys.platform == 'win32':
            self.assertIsInstance(returncode, int)
            # expect 1 but sometimes get 0
        else:
            self.assertEqual(-signal.SIGTERM, returncode)

    def check_killed(self, returncode):
        if sys.platform == 'win32':
            self.assertIsInstance(returncode, int)
            # expect 1 but sometimes get 0
        else:
            self.assertEqual(-signal.SIGKILL, returncode)

    def test_subprocess_exec(self):
        prog = os.path.join(os.path.dirname(__file__), 'echo.py')

        connect = self.loop.subprocess_exec(
                        functools.partial(MySubprocessProtocol, self.loop),
                        sys.executable, prog)

        transp, proto = self.loop.run_until_complete(connect)
        self.assertIsInstance(proto, MySubprocessProtocol)
        self.loop.run_until_complete(proto.connected)
        self.assertEqual('CONNECTED', proto.state)

        stdin = transp.get_pipe_transport(0)
        stdin.write(b'Python The Winner')
        self.loop.run_until_complete(proto.got_data[1].wait())
        with test_utils.disable_logger():
            transp.close()
        self.loop.run_until_complete(proto.completed)
        self.check_killed(proto.returncode)
        self.assertEqual(b'Python The Winner', proto.data[1])

    def test_subprocess_interactive(self):
        prog = os.path.join(os.path.dirname(__file__), 'echo.py')

        connect = self.loop.subprocess_exec(
                        functools.partial(MySubprocessProtocol, self.loop),
                        sys.executable, prog)

        transp, proto = self.loop.run_until_complete(connect)
        self.assertIsInstance(proto, MySubprocessProtocol)
        self.loop.run_until_complete(proto.connected)
        self.assertEqual('CONNECTED', proto.state)

        stdin = transp.get_pipe_transport(0)
        stdin.write(b'Python ')
        self.loop.run_until_complete(proto.got_data[1].wait())
        proto.got_data[1].clear()
        self.assertEqual(b'Python ', proto.data[1])

        stdin.write(b'The Winner')
        self.loop.run_until_complete(proto.got_data[1].wait())
        self.assertEqual(b'Python The Winner', proto.data[1])

        with test_utils.disable_logger():
            transp.close()
        self.loop.run_until_complete(proto.completed)
        self.check_killed(proto.returncode)

    def test_subprocess_shell(self):
        connect = self.loop.subprocess_shell(
                        functools.partial(MySubprocessProtocol, self.loop),
                        'echo Python')
        transp, proto = self.loop.run_until_complete(connect)
        self.assertIsInstance(proto, MySubprocessProtocol)
        self.loop.run_until_complete(proto.connected)

        transp.get_pipe_transport(0).close()
        self.loop.run_until_complete(proto.completed)
        self.assertEqual(0, proto.returncode)
        self.assertTrue(all(f.done() for f in proto.disconnects.values()))
        self.assertEqual(proto.data[1].rstrip(b'\r\n'), b'Python')
        self.assertEqual(proto.data[2], b'')
        transp.close()

    def test_subprocess_exitcode(self):
        connect = self.loop.subprocess_shell(
                        functools.partial(MySubprocessProtocol, self.loop),
                        'exit 7', stdin=None, stdout=None, stderr=None)

        transp, proto = self.loop.run_until_complete(connect)
        self.assertIsInstance(proto, MySubprocessProtocol)
        self.loop.run_until_complete(proto.completed)
        self.assertEqual(7, proto.returncode)
        transp.close()

    def test_subprocess_close_after_finish(self):
        connect = self.loop.subprocess_shell(
                        functools.partial(MySubprocessProtocol, self.loop),
                        'exit 7', stdin=None, stdout=None, stderr=None)

        transp, proto = self.loop.run_until_complete(connect)
        self.assertIsInstance(proto, MySubprocessProtocol)
        self.assertIsNone(transp.get_pipe_transport(0))
        self.assertIsNone(transp.get_pipe_transport(1))
        self.assertIsNone(transp.get_pipe_transport(2))
        self.loop.run_until_complete(proto.completed)
        self.assertEqual(7, proto.returncode)
        self.assertIsNone(transp.close())

    def test_subprocess_kill(self):
        prog = os.path.join(os.path.dirname(__file__), 'echo.py')

        connect = self.loop.subprocess_exec(
                        functools.partial(MySubprocessProtocol, self.loop),
                        sys.executable, prog)

        transp, proto = self.loop.run_until_complete(connect)
        self.assertIsInstance(proto, MySubprocessProtocol)
        self.loop.run_until_complete(proto.connected)

        transp.kill()
        self.loop.run_until_complete(proto.completed)
        self.check_killed(proto.returncode)
        transp.close()

    def test_subprocess_terminate(self):
        prog = os.path.join(os.path.dirname(__file__), 'echo.py')

        connect = self.loop.subprocess_exec(
                        functools.partial(MySubprocessProtocol, self.loop),
                        sys.executable, prog)

        transp, proto = self.loop.run_until_complete(connect)
        self.assertIsInstance(proto, MySubprocessProtocol)
        self.loop.run_until_complete(proto.connected)

        transp.terminate()
        self.loop.run_until_complete(proto.completed)
        self.check_terminated(proto.returncode)
        transp.close()

    @unittest.skipIf(sys.platform == 'win32', "Don't have SIGHUP")
    def test_subprocess_send_signal(self):
        # bpo-31034: Make sure that we get the default signal handler (killing
        # the process). The parent process may have decided to ignore SIGHUP,
        # and signal handlers are inherited.
        old_handler = signal.signal(signal.SIGHUP, signal.SIG_DFL)
        try:
            prog = os.path.join(os.path.dirname(__file__), 'echo.py')

            connect = self.loop.subprocess_exec(
                            functools.partial(MySubprocessProtocol, self.loop),
                            sys.executable, prog)


            transp, proto = self.loop.run_until_complete(connect)
            self.assertIsInstance(proto, MySubprocessProtocol)
            self.loop.run_until_complete(proto.connected)

            transp.send_signal(signal.SIGHUP)
            self.loop.run_until_complete(proto.completed)
            self.assertEqual(-signal.SIGHUP, proto.returncode)
            transp.close()
        finally:
            signal.signal(signal.SIGHUP, old_handler)

    def test_subprocess_stderr(self):
        prog = os.path.join(os.path.dirname(__file__), 'echo2.py')

        connect = self.loop.subprocess_exec(
                        functools.partial(MySubprocessProtocol, self.loop),
                        sys.executable, prog)

        transp, proto = self.loop.run_until_complete(connect)
        self.assertIsInstance(proto, MySubprocessProtocol)
        self.loop.run_until_complete(proto.connected)

        stdin = transp.get_pipe_transport(0)
        stdin.write(b'test')

        self.loop.run_until_complete(proto.completed)

        transp.close()
        self.assertEqual(b'OUT:test', proto.data[1])
        self.assertTrue(proto.data[2].startswith(b'ERR:test'), proto.data[2])
        self.assertEqual(0, proto.returncode)

    def test_subprocess_stderr_redirect_to_stdout(self):
        prog = os.path.join(os.path.dirname(__file__), 'echo2.py')

        connect = self.loop.subprocess_exec(
                        functools.partial(MySubprocessProtocol, self.loop),
                        sys.executable, prog, stderr=subprocess.STDOUT)


        transp, proto = self.loop.run_until_complete(connect)
        self.assertIsInstance(proto, MySubprocessProtocol)
        self.loop.run_until_complete(proto.connected)

        stdin = transp.get_pipe_transport(0)
        self.assertIsNotNone(transp.get_pipe_transport(1))
        self.assertIsNone(transp.get_pipe_transport(2))

        stdin.write(b'test')
        self.loop.run_until_complete(proto.completed)
        self.assertTrue(proto.data[1].startswith(b'OUT:testERR:test'),
                        proto.data[1])
        self.assertEqual(b'', proto.data[2])

        transp.close()
        self.assertEqual(0, proto.returncode)

    def test_subprocess_close_client_stream(self):
        prog = os.path.join(os.path.dirname(__file__), 'echo3.py')

        connect = self.loop.subprocess_exec(
                        functools.partial(MySubprocessProtocol, self.loop),
                        sys.executable, prog)

        transp, proto = self.loop.run_until_complete(connect)
        self.assertIsInstance(proto, MySubprocessProtocol)
        self.loop.run_until_complete(proto.connected)

        stdin = transp.get_pipe_transport(0)
        stdout = transp.get_pipe_transport(1)
        stdin.write(b'test')
        self.loop.run_until_complete(proto.got_data[1].wait())
        self.assertEqual(b'OUT:test', proto.data[1])

        stdout.close()
        self.loop.run_until_complete(proto.disconnects[1])
        stdin.write(b'xxx')
        self.loop.run_until_complete(proto.got_data[2].wait())
        if sys.platform != 'win32':
            self.assertEqual(b'ERR:BrokenPipeError', proto.data[2])
        else:
            # After closing the read-end of a pipe, writing to the
            # write-end using os.write() fails with errno==EINVAL and
            # GetLastError()==ERROR_INVALID_NAME on Windows!?!  (Using
            # WriteFile() we get ERROR_BROKEN_PIPE as expected.)
            self.assertEqual(b'ERR:OSError', proto.data[2])
        with test_utils.disable_logger():
            transp.close()
        self.loop.run_until_complete(proto.completed)
        self.check_killed(proto.returncode)

    def test_subprocess_wait_no_same_group(self):
        # start the new process in a new session
        connect = self.loop.subprocess_shell(
                        functools.partial(MySubprocessProtocol, self.loop),
                        'exit 7', stdin=None, stdout=None, stderr=None,
                        start_new_session=True)
        transp, proto = self.loop.run_until_complete(connect)
        self.assertIsInstance(proto, MySubprocessProtocol)
        self.loop.run_until_complete(proto.completed)
        self.assertEqual(7, proto.returncode)
        transp.close()

    def test_subprocess_exec_invalid_args(self):
        async def connect(**kwds):
            await self.loop.subprocess_exec(
                asyncio.SubprocessProtocol,
                'pwd', **kwds)

        with self.assertRaises(ValueError):
            self.loop.run_until_complete(connect(universal_newlines=True))
        with self.assertRaises(ValueError):
            self.loop.run_until_complete(connect(bufsize=4096))
        with self.assertRaises(ValueError):
            self.loop.run_until_complete(connect(shell=True))

    def test_subprocess_shell_invalid_args(self):

        async def connect(cmd=None, **kwds):
            if not cmd:
                cmd = 'pwd'
            await self.loop.subprocess_shell(
                asyncio.SubprocessProtocol,
                cmd, **kwds)

        with self.assertRaises(ValueError):
            self.loop.run_until_complete(connect(['ls', '-l']))
        with self.assertRaises(ValueError):
            self.loop.run_until_complete(connect(universal_newlines=True))
        with self.assertRaises(ValueError):
            self.loop.run_until_complete(connect(bufsize=4096))
        with self.assertRaises(ValueError):
            self.loop.run_until_complete(connect(shell=False))


if sys.platform == 'win32':

    class SelectEventLoopTests(EventLoopTestsMixin,
                               test_utils.TestCase):

        def create_event_loop(self):
            return asyncio.SelectorEventLoop()

    class ProactorEventLoopTests(EventLoopTestsMixin,
                                 SubprocessTestsMixin,
                                 test_utils.TestCase):

        def create_event_loop(self):
            return asyncio.ProactorEventLoop()

        def test_reader_callback(self):
            raise unittest.SkipTest("IocpEventLoop does not have add_reader()")

        def test_reader_callback_cancel(self):
            raise unittest.SkipTest("IocpEventLoop does not have add_reader()")

        def test_writer_callback(self):
            raise unittest.SkipTest("IocpEventLoop does not have add_writer()")

        def test_writer_callback_cancel(self):
            raise unittest.SkipTest("IocpEventLoop does not have add_writer()")

        def test_remove_fds_after_closing(self):
            raise unittest.SkipTest("IocpEventLoop does not have add_reader()")
else:
    import selectors

    class UnixEventLoopTestsMixin(EventLoopTestsMixin):
        def setUp(self):
            super().setUp()
            watcher = asyncio.SafeChildWatcher()
            watcher.attach_loop(self.loop)
            asyncio.set_child_watcher(watcher)

        def tearDown(self):
            asyncio.set_child_watcher(None)
            super().tearDown()


    if hasattr(selectors, 'KqueueSelector'):
        class KqueueEventLoopTests(UnixEventLoopTestsMixin,
                                   SubprocessTestsMixin,
                                   test_utils.TestCase):

            def create_event_loop(self):
                return asyncio.SelectorEventLoop(
                    selectors.KqueueSelector())

            # kqueue doesn't support character devices (PTY) on Mac OS X older
            # than 10.9 (Maverick)
            @support.requires_mac_ver(10, 9)
            # Issue #20667: KqueueEventLoopTests.test_read_pty_output()
            # hangs on OpenBSD 5.5
            @unittest.skipIf(sys.platform.startswith('openbsd'),
                             'test hangs on OpenBSD')
            def test_read_pty_output(self):
                super().test_read_pty_output()

            # kqueue doesn't support character devices (PTY) on Mac OS X older
            # than 10.9 (Maverick)
            @support.requires_mac_ver(10, 9)
            def test_write_pty(self):
                super().test_write_pty()

    if hasattr(selectors, 'EpollSelector'):
        class EPollEventLoopTests(UnixEventLoopTestsMixin,
                                  SubprocessTestsMixin,
                                  test_utils.TestCase):

            def create_event_loop(self):
                return asyncio.SelectorEventLoop(selectors.EpollSelector())

    if hasattr(selectors, 'PollSelector'):
        class PollEventLoopTests(UnixEventLoopTestsMixin,
                                 SubprocessTestsMixin,
                                 test_utils.TestCase):

            def create_event_loop(self):
                return asyncio.SelectorEventLoop(selectors.PollSelector())

    # Should always exist.
    class SelectEventLoopTests(UnixEventLoopTestsMixin,
                               SubprocessTestsMixin,
                               test_utils.TestCase):

        def create_event_loop(self):
            return asyncio.SelectorEventLoop(selectors.SelectSelector())


def noop(*args, **kwargs):
    pass


class HandleTests(test_utils.TestCase):

    def setUp(self):
        super().setUp()
        self.loop = mock.Mock()
        self.loop.get_debug.return_value = True

    def test_handle(self):
        def callback(*args):
            return args

        args = ()
        h = asyncio.Handle(callback, args, self.loop)
        self.assertIs(h._callback, callback)
        self.assertIs(h._args, args)
        self.assertFalse(h.cancelled())

        h.cancel()
        self.assertTrue(h.cancelled())

    def test_callback_with_exception(self):
        def callback():
            raise ValueError()

        self.loop = mock.Mock()
        self.loop.call_exception_handler = mock.Mock()

        h = asyncio.Handle(callback, (), self.loop)
        h._run()

        self.loop.call_exception_handler.assert_called_with({
            'message': test_utils.MockPattern('Exception in callback.*'),
            'exception': mock.ANY,
            'handle': h,
            'source_traceback': h._source_traceback,
        })

    def test_handle_weakref(self):
        wd = weakref.WeakValueDictionary()
        h = asyncio.Handle(lambda: None, (), self.loop)
        wd['h'] = h  # Would fail without __weakref__ slot.

    def test_handle_repr(self):
        self.loop.get_debug.return_value = False

        # simple function
        h = asyncio.Handle(noop, (1, 2), self.loop)
        filename, lineno = test_utils.get_function_source(noop)
        self.assertEqual(repr(h),
                        '<Handle noop(1, 2) at %s:%s>'
                        % (filename, lineno))

        # cancelled handle
        h.cancel()
        self.assertEqual(repr(h),
                        '<Handle cancelled>')

        # decorated function
        with self.assertWarns(DeprecationWarning):
            cb = asyncio.coroutine(noop)
        h = asyncio.Handle(cb, (), self.loop)
        self.assertEqual(repr(h),
                        '<Handle noop() at %s:%s>'
                        % (filename, lineno))

        # partial function
        cb = functools.partial(noop, 1, 2)
        h = asyncio.Handle(cb, (3,), self.loop)
        regex = (r'^<Handle noop\(1, 2\)\(3\) at %s:%s>$'
                 % (re.escape(filename), lineno))
        self.assertRegex(repr(h), regex)

        # partial function with keyword args
        cb = functools.partial(noop, x=1)
        h = asyncio.Handle(cb, (2, 3), self.loop)
        regex = (r'^<Handle noop\(x=1\)\(2, 3\) at %s:%s>$'
                 % (re.escape(filename), lineno))
        self.assertRegex(repr(h), regex)

        # partial method
        if sys.version_info >= (3, 4):
            method = HandleTests.test_handle_repr
            cb = functools.partialmethod(method)
            filename, lineno = test_utils.get_function_source(method)
            h = asyncio.Handle(cb, (), self.loop)

            cb_regex = r'<function HandleTests.test_handle_repr .*>'
            cb_regex = (r'functools.partialmethod\(%s, , \)\(\)' % cb_regex)
            regex = (r'^<Handle %s at %s:%s>$'
                     % (cb_regex, re.escape(filename), lineno))
            self.assertRegex(repr(h), regex)

    def test_handle_repr_debug(self):
        self.loop.get_debug.return_value = True

        # simple function
        create_filename = __file__
        create_lineno = sys._getframe().f_lineno + 1
        h = asyncio.Handle(noop, (1, 2), self.loop)
        filename, lineno = test_utils.get_function_source(noop)
        self.assertEqual(repr(h),
                        '<Handle noop(1, 2) at %s:%s created at %s:%s>'
                        % (filename, lineno, create_filename, create_lineno))

        # cancelled handle
        h.cancel()
        self.assertEqual(
            repr(h),
            '<Handle cancelled noop(1, 2) at %s:%s created at %s:%s>'
            % (filename, lineno, create_filename, create_lineno))

        # double cancellation won't overwrite _repr
        h.cancel()
        self.assertEqual(
            repr(h),
            '<Handle cancelled noop(1, 2) at %s:%s created at %s:%s>'
            % (filename, lineno, create_filename, create_lineno))

    def test_handle_source_traceback(self):
        loop = asyncio.get_event_loop_policy().new_event_loop()
        loop.set_debug(True)
        self.set_event_loop(loop)

        def check_source_traceback(h):
            lineno = sys._getframe(1).f_lineno - 1
            self.assertIsInstance(h._source_traceback, list)
            self.assertEqual(h._source_traceback[-1][:3],
                             (__file__,
                              lineno,
                              'test_handle_source_traceback'))

        # call_soon
        h = loop.call_soon(noop)
        check_source_traceback(h)

        # call_soon_threadsafe
        h = loop.call_soon_threadsafe(noop)
        check_source_traceback(h)

        # call_later
        h = loop.call_later(0, noop)
        check_source_traceback(h)

        # call_at
        h = loop.call_later(0, noop)
        check_source_traceback(h)

    @unittest.skipUnless(hasattr(collections.abc, 'Coroutine'),
                         'No collections.abc.Coroutine')
    def test_coroutine_like_object_debug_formatting(self):
        # Test that asyncio can format coroutines that are instances of
        # collections.abc.Coroutine, but lack cr_core or gi_code attributes
        # (such as ones compiled with Cython).

        coro = CoroLike()
        coro.__name__ = 'AAA'
        self.assertTrue(asyncio.iscoroutine(coro))
        self.assertEqual(coroutines._format_coroutine(coro), 'AAA()')

        coro.__qualname__ = 'BBB'
        self.assertEqual(coroutines._format_coroutine(coro), 'BBB()')

        coro.cr_running = True
        self.assertEqual(coroutines._format_coroutine(coro), 'BBB() running')

        coro.__name__ = coro.__qualname__ = None
        self.assertEqual(coroutines._format_coroutine(coro),
                         '<CoroLike without __name__>() running')

        coro = CoroLike()
        coro.__qualname__ = 'CoroLike'
        # Some coroutines might not have '__name__', such as
        # built-in async_gen.asend().
        self.assertEqual(coroutines._format_coroutine(coro), 'CoroLike()')

        coro = CoroLike()
        coro.__qualname__ = 'AAA'
        coro.cr_code = None
        self.assertEqual(coroutines._format_coroutine(coro), 'AAA()')


class TimerTests(unittest.TestCase):

    def setUp(self):
        super().setUp()
        self.loop = mock.Mock()

    def test_hash(self):
        when = time.monotonic()
        h = asyncio.TimerHandle(when, lambda: False, (),
                                mock.Mock())
        self.assertEqual(hash(h), hash(when))

    def test_when(self):
        when = time.monotonic()
        h = asyncio.TimerHandle(when, lambda: False, (),
                                mock.Mock())
        self.assertEqual(when, h.when())

    def test_timer(self):
        def callback(*args):
            return args

        args = (1, 2, 3)
        when = time.monotonic()
        h = asyncio.TimerHandle(when, callback, args, mock.Mock())
        self.assertIs(h._callback, callback)
        self.assertIs(h._args, args)
        self.assertFalse(h.cancelled())

        # cancel
        h.cancel()
        self.assertTrue(h.cancelled())
        self.assertIsNone(h._callback)
        self.assertIsNone(h._args)

        # when cannot be None
        self.assertRaises(AssertionError,
                          asyncio.TimerHandle, None, callback, args,
                          self.loop)

    def test_timer_repr(self):
        self.loop.get_debug.return_value = False

        # simple function
        h = asyncio.TimerHandle(123, noop, (), self.loop)
        src = test_utils.get_function_source(noop)
        self.assertEqual(repr(h),
                        '<TimerHandle when=123 noop() at %s:%s>' % src)

        # cancelled handle
        h.cancel()
        self.assertEqual(repr(h),
                        '<TimerHandle cancelled when=123>')

    def test_timer_repr_debug(self):
        self.loop.get_debug.return_value = True

        # simple function
        create_filename = __file__
        create_lineno = sys._getframe().f_lineno + 1
        h = asyncio.TimerHandle(123, noop, (), self.loop)
        filename, lineno = test_utils.get_function_source(noop)
        self.assertEqual(repr(h),
                        '<TimerHandle when=123 noop() '
                        'at %s:%s created at %s:%s>'
                        % (filename, lineno, create_filename, create_lineno))

        # cancelled handle
        h.cancel()
        self.assertEqual(repr(h),
                        '<TimerHandle cancelled when=123 noop() '
                        'at %s:%s created at %s:%s>'
                        % (filename, lineno, create_filename, create_lineno))


    def test_timer_comparison(self):
        def callback(*args):
            return args

        when = time.monotonic()

        h1 = asyncio.TimerHandle(when, callback, (), self.loop)
        h2 = asyncio.TimerHandle(when, callback, (), self.loop)
        # TODO: Use assertLess etc.
        self.assertFalse(h1 < h2)
        self.assertFalse(h2 < h1)
        self.assertTrue(h1 <= h2)
        self.assertTrue(h2 <= h1)
        self.assertFalse(h1 > h2)
        self.assertFalse(h2 > h1)
        self.assertTrue(h1 >= h2)
        self.assertTrue(h2 >= h1)
        self.assertTrue(h1 == h2)
        self.assertFalse(h1 != h2)

        h2.cancel()
        self.assertFalse(h1 == h2)

        h1 = asyncio.TimerHandle(when, callback, (), self.loop)
        h2 = asyncio.TimerHandle(when + 10.0, callback, (), self.loop)
        self.assertTrue(h1 < h2)
        self.assertFalse(h2 < h1)
        self.assertTrue(h1 <= h2)
        self.assertFalse(h2 <= h1)
        self.assertFalse(h1 > h2)
        self.assertTrue(h2 > h1)
        self.assertFalse(h1 >= h2)
        self.assertTrue(h2 >= h1)
        self.assertFalse(h1 == h2)
        self.assertTrue(h1 != h2)

        h3 = asyncio.Handle(callback, (), self.loop)
        self.assertIs(NotImplemented, h1.__eq__(h3))
        self.assertIs(NotImplemented, h1.__ne__(h3))

        with self.assertRaises(TypeError):
            h1 < ()
        with self.assertRaises(TypeError):
            h1 > ()
        with self.assertRaises(TypeError):
            h1 <= ()
        with self.assertRaises(TypeError):
            h1 >= ()
        self.assertFalse(h1 == ())
        self.assertTrue(h1 != ())

        self.assertTrue(h1 == ALWAYS_EQ)
        self.assertFalse(h1 != ALWAYS_EQ)
        self.assertTrue(h1 < LARGEST)
        self.assertFalse(h1 > LARGEST)
        self.assertTrue(h1 <= LARGEST)
        self.assertFalse(h1 >= LARGEST)
        self.assertFalse(h1 < SMALLEST)
        self.assertTrue(h1 > SMALLEST)
        self.assertFalse(h1 <= SMALLEST)
        self.assertTrue(h1 >= SMALLEST)


class AbstractEventLoopTests(unittest.TestCase):

    def test_not_implemented(self):
        f = mock.Mock()
        loop = asyncio.AbstractEventLoop()
        self.assertRaises(
            NotImplementedError, loop.run_forever)
        self.assertRaises(
            NotImplementedError, loop.run_until_complete, None)
        self.assertRaises(
            NotImplementedError, loop.stop)
        self.assertRaises(
            NotImplementedError, loop.is_running)
        self.assertRaises(
            NotImplementedError, loop.is_closed)
        self.assertRaises(
            NotImplementedError, loop.close)
        self.assertRaises(
            NotImplementedError, loop.create_task, None)
        self.assertRaises(
            NotImplementedError, loop.call_later, None, None)
        self.assertRaises(
            NotImplementedError, loop.call_at, f, f)
        self.assertRaises(
            NotImplementedError, loop.call_soon, None)
        self.assertRaises(
            NotImplementedError, loop.time)
        self.assertRaises(
            NotImplementedError, loop.call_soon_threadsafe, None)
        self.assertRaises(
            NotImplementedError, loop.set_default_executor, f)
        self.assertRaises(
            NotImplementedError, loop.add_reader, 1, f)
        self.assertRaises(
            NotImplementedError, loop.remove_reader, 1)
        self.assertRaises(
            NotImplementedError, loop.add_writer, 1, f)
        self.assertRaises(
            NotImplementedError, loop.remove_writer, 1)
        self.assertRaises(
            NotImplementedError, loop.add_signal_handler, 1, f)
        self.assertRaises(
            NotImplementedError, loop.remove_signal_handler, 1)
        self.assertRaises(
            NotImplementedError, loop.remove_signal_handler, 1)
        self.assertRaises(
            NotImplementedError, loop.set_exception_handler, f)
        self.assertRaises(
            NotImplementedError, loop.default_exception_handler, f)
        self.assertRaises(
            NotImplementedError, loop.call_exception_handler, f)
        self.assertRaises(
            NotImplementedError, loop.get_debug)
        self.assertRaises(
            NotImplementedError, loop.set_debug, f)

    def test_not_implemented_async(self):

        async def inner():
            f = mock.Mock()
            loop = asyncio.AbstractEventLoop()

            with self.assertRaises(NotImplementedError):
                await loop.run_in_executor(f, f)
            with self.assertRaises(NotImplementedError):
                await loop.getaddrinfo('localhost', 8080)
            with self.assertRaises(NotImplementedError):
                await loop.getnameinfo(('localhost', 8080))
            with self.assertRaises(NotImplementedError):
                await loop.create_connection(f)
            with self.assertRaises(NotImplementedError):
                await loop.create_server(f)
            with self.assertRaises(NotImplementedError):
                await loop.create_datagram_endpoint(f)
            with self.assertRaises(NotImplementedError):
                await loop.sock_recv(f, 10)
            with self.assertRaises(NotImplementedError):
                await loop.sock_recv_into(f, 10)
            with self.assertRaises(NotImplementedError):
                await loop.sock_sendall(f, 10)
            with self.assertRaises(NotImplementedError):
                await loop.sock_connect(f, f)
            with self.assertRaises(NotImplementedError):
                await loop.sock_accept(f)
            with self.assertRaises(NotImplementedError):
                await loop.sock_sendfile(f, f)
            with self.assertRaises(NotImplementedError):
                await loop.sendfile(f, f)
            with self.assertRaises(NotImplementedError):
                await loop.connect_read_pipe(f, mock.sentinel.pipe)
            with self.assertRaises(NotImplementedError):
                await loop.connect_write_pipe(f, mock.sentinel.pipe)
            with self.assertRaises(NotImplementedError):
                await loop.subprocess_shell(f, mock.sentinel)
            with self.assertRaises(NotImplementedError):
                await loop.subprocess_exec(f)

        loop = asyncio.new_event_loop()
        loop.run_until_complete(inner())
        loop.close()


class PolicyTests(unittest.TestCase):

    def test_event_loop_policy(self):
        policy = asyncio.AbstractEventLoopPolicy()
        self.assertRaises(NotImplementedError, policy.get_event_loop)
        self.assertRaises(NotImplementedError, policy.set_event_loop, object())
        self.assertRaises(NotImplementedError, policy.new_event_loop)
        self.assertRaises(NotImplementedError, policy.get_child_watcher)
        self.assertRaises(NotImplementedError, policy.set_child_watcher,
                          object())

    def test_get_event_loop(self):
        policy = asyncio.DefaultEventLoopPolicy()
        self.assertIsNone(policy._local._loop)

        loop = policy.get_event_loop()
        self.assertIsInstance(loop, asyncio.AbstractEventLoop)

        self.assertIs(policy._local._loop, loop)
        self.assertIs(loop, policy.get_event_loop())
        loop.close()

    def test_get_event_loop_calls_set_event_loop(self):
        policy = asyncio.DefaultEventLoopPolicy()

        with mock.patch.object(
                policy, "set_event_loop",
                wraps=policy.set_event_loop) as m_set_event_loop:

            loop = policy.get_event_loop()

            # policy._local._loop must be set through .set_event_loop()
            # (the unix DefaultEventLoopPolicy needs this call to attach
            # the child watcher correctly)
            m_set_event_loop.assert_called_with(loop)

        loop.close()

    def test_get_event_loop_after_set_none(self):
        policy = asyncio.DefaultEventLoopPolicy()
        policy.set_event_loop(None)
        self.assertRaises(RuntimeError, policy.get_event_loop)

    @mock.patch('asyncio.events.threading.current_thread')
    def test_get_event_loop_thread(self, m_current_thread):

        def f():
            policy = asyncio.DefaultEventLoopPolicy()
            self.assertRaises(RuntimeError, policy.get_event_loop)

        th = threading.Thread(target=f)
        th.start()
        th.join()

    def test_new_event_loop(self):
        policy = asyncio.DefaultEventLoopPolicy()

        loop = policy.new_event_loop()
        self.assertIsInstance(loop, asyncio.AbstractEventLoop)
        loop.close()

    def test_set_event_loop(self):
        policy = asyncio.DefaultEventLoopPolicy()
        old_loop = policy.get_event_loop()

        self.assertRaises(AssertionError, policy.set_event_loop, object())

        loop = policy.new_event_loop()
        policy.set_event_loop(loop)
        self.assertIs(loop, policy.get_event_loop())
        self.assertIsNot(old_loop, policy.get_event_loop())
        loop.close()
        old_loop.close()

    def test_get_event_loop_policy(self):
        policy = asyncio.get_event_loop_policy()
        self.assertIsInstance(policy, asyncio.AbstractEventLoopPolicy)
        self.assertIs(policy, asyncio.get_event_loop_policy())

    def test_set_event_loop_policy(self):
        self.assertRaises(
            AssertionError, asyncio.set_event_loop_policy, object())

        old_policy = asyncio.get_event_loop_policy()

        policy = asyncio.DefaultEventLoopPolicy()
        asyncio.set_event_loop_policy(policy)
        self.assertIs(policy, asyncio.get_event_loop_policy())
        self.assertIsNot(policy, old_policy)


class GetEventLoopTestsMixin:

    _get_running_loop_impl = None
    _set_running_loop_impl = None
    get_running_loop_impl = None
    get_event_loop_impl = None

    def setUp(self):
        self._get_running_loop_saved = events._get_running_loop
        self._set_running_loop_saved = events._set_running_loop
        self.get_running_loop_saved = events.get_running_loop
        self.get_event_loop_saved = events.get_event_loop

        events._get_running_loop = type(self)._get_running_loop_impl
        events._set_running_loop = type(self)._set_running_loop_impl
        events.get_running_loop = type(self).get_running_loop_impl
        events.get_event_loop = type(self).get_event_loop_impl

        asyncio._get_running_loop = type(self)._get_running_loop_impl
        asyncio._set_running_loop = type(self)._set_running_loop_impl
        asyncio.get_running_loop = type(self).get_running_loop_impl
        asyncio.get_event_loop = type(self).get_event_loop_impl

        super().setUp()

        self.loop = asyncio.new_event_loop()
        asyncio.set_event_loop(self.loop)

        if sys.platform != 'win32':
            watcher = asyncio.SafeChildWatcher()
            watcher.attach_loop(self.loop)
            asyncio.set_child_watcher(watcher)

    def tearDown(self):
        try:
            if sys.platform != 'win32':
                asyncio.set_child_watcher(None)

            super().tearDown()
        finally:
            self.loop.close()
            asyncio.set_event_loop(None)

            events._get_running_loop = self._get_running_loop_saved
            events._set_running_loop = self._set_running_loop_saved
            events.get_running_loop = self.get_running_loop_saved
            events.get_event_loop = self.get_event_loop_saved

            asyncio._get_running_loop = self._get_running_loop_saved
            asyncio._set_running_loop = self._set_running_loop_saved
            asyncio.get_running_loop = self.get_running_loop_saved
            asyncio.get_event_loop = self.get_event_loop_saved

    if sys.platform != 'win32':

        def test_get_event_loop_new_process(self):
            # bpo-32126: The multiprocessing module used by
            # ProcessPoolExecutor is not functional when the
            # multiprocessing.synchronize module cannot be imported.
            support.skip_if_broken_multiprocessing_synchronize()

            async def main():
                pool = concurrent.futures.ProcessPoolExecutor()
                result = await self.loop.run_in_executor(
                    pool, _test_get_event_loop_new_process__sub_proc)
                pool.shutdown()
                return result

            self.assertEqual(
                self.loop.run_until_complete(main()),
                'hello')

    def test_get_event_loop_returns_running_loop(self):
        class TestError(Exception):
            pass

        class Policy(asyncio.DefaultEventLoopPolicy):
            def get_event_loop(self):
                raise TestError

        old_policy = asyncio.get_event_loop_policy()
        try:
            asyncio.set_event_loop_policy(Policy())
            loop = asyncio.new_event_loop()

            with self.assertWarns(DeprecationWarning) as cm:
                with self.assertRaises(TestError):
                    asyncio.get_event_loop()
            self.assertEqual(cm.warnings[0].filename, __file__)
            asyncio.set_event_loop(None)
            with self.assertWarns(DeprecationWarning) as cm:
                with self.assertRaises(TestError):
                    asyncio.get_event_loop()
            self.assertEqual(cm.warnings[0].filename, __file__)

            with self.assertRaisesRegex(RuntimeError, 'no running'):
                asyncio.get_running_loop()
            self.assertIs(asyncio._get_running_loop(), None)

            async def func():
                self.assertIs(asyncio.get_event_loop(), loop)
                self.assertIs(asyncio.get_running_loop(), loop)
                self.assertIs(asyncio._get_running_loop(), loop)

            loop.run_until_complete(func())

            asyncio.set_event_loop(loop)
            with self.assertWarns(DeprecationWarning) as cm:
                with self.assertRaises(TestError):
                    asyncio.get_event_loop()
            self.assertEqual(cm.warnings[0].filename, __file__)

            asyncio.set_event_loop(None)
            with self.assertWarns(DeprecationWarning) as cm:
                with self.assertRaises(TestError):
                    asyncio.get_event_loop()
            self.assertEqual(cm.warnings[0].filename, __file__)

        finally:
            asyncio.set_event_loop_policy(old_policy)
            if loop is not None:
                loop.close()

        with self.assertRaisesRegex(RuntimeError, 'no running'):
            asyncio.get_running_loop()

        self.assertIs(asyncio._get_running_loop(), None)

    def test_get_event_loop_returns_running_loop2(self):
        old_policy = asyncio.get_event_loop_policy()
        try:
            asyncio.set_event_loop_policy(asyncio.DefaultEventLoopPolicy())
            loop = asyncio.new_event_loop()
            self.addCleanup(loop.close)

            with self.assertWarns(DeprecationWarning) as cm:
                loop2 = asyncio.get_event_loop()
            self.addCleanup(loop2.close)
            self.assertEqual(cm.warnings[0].filename, __file__)
            asyncio.set_event_loop(None)
            with self.assertWarns(DeprecationWarning) as cm:
                with self.assertRaisesRegex(RuntimeError, 'no current'):
                    asyncio.get_event_loop()
            self.assertEqual(cm.warnings[0].filename, __file__)

            with self.assertRaisesRegex(RuntimeError, 'no running'):
                asyncio.get_running_loop()
            self.assertIs(asyncio._get_running_loop(), None)

            async def func():
                self.assertIs(asyncio.get_event_loop(), loop)
                self.assertIs(asyncio.get_running_loop(), loop)
                self.assertIs(asyncio._get_running_loop(), loop)

            loop.run_until_complete(func())

            asyncio.set_event_loop(loop)
            with self.assertWarns(DeprecationWarning) as cm:
                self.assertIs(asyncio.get_event_loop(), loop)
            self.assertEqual(cm.warnings[0].filename, __file__)

            asyncio.set_event_loop(None)
            with self.assertWarns(DeprecationWarning) as cm:
                with self.assertRaisesRegex(RuntimeError, 'no current'):
                    asyncio.get_event_loop()
            self.assertEqual(cm.warnings[0].filename, __file__)

        finally:
            asyncio.set_event_loop_policy(old_policy)
            if loop is not None:
                loop.close()

        with self.assertRaisesRegex(RuntimeError, 'no running'):
            asyncio.get_running_loop()

        self.assertIs(asyncio._get_running_loop(), None)


class TestPyGetEventLoop(GetEventLoopTestsMixin, unittest.TestCase):

    _get_running_loop_impl = events._py__get_running_loop
    _set_running_loop_impl = events._py__set_running_loop
    get_running_loop_impl = events._py_get_running_loop
    get_event_loop_impl = events._py_get_event_loop


try:
    import _asyncio  # NoQA
except ImportError:
    pass
else:

    class TestCGetEventLoop(GetEventLoopTestsMixin, unittest.TestCase):

        _get_running_loop_impl = events._c__get_running_loop
        _set_running_loop_impl = events._c__set_running_loop
        get_running_loop_impl = events._c_get_running_loop
        get_event_loop_impl = events._c_get_event_loop


class TestServer(unittest.TestCase):

    def test_get_loop(self):
        loop = asyncio.new_event_loop()
        self.addCleanup(loop.close)
        proto = MyProto(loop)
        server = loop.run_until_complete(loop.create_server(lambda: proto, '0.0.0.0', 0))
        self.assertEqual(server.get_loop(), loop)
        server.close()
        loop.run_until_complete(server.wait_closed())


class TestAbstractServer(unittest.TestCase):

    def test_close(self):
        with self.assertRaises(NotImplementedError):
            events.AbstractServer().close()

    def test_wait_closed(self):
        loop = asyncio.new_event_loop()
        self.addCleanup(loop.close)

        with self.assertRaises(NotImplementedError):
            loop.run_until_complete(events.AbstractServer().wait_closed())

    def test_get_loop(self):
        with self.assertRaises(NotImplementedError):
            events.AbstractServer().get_loop()


if __name__ == '__main__':
    unittest.main()<|MERGE_RESOLUTION|>--- conflicted
+++ resolved
@@ -540,12 +540,8 @@
                 lambda: MyProto(loop=self.loop), *httpd.address)
             self._basetest_create_connection(conn_fut)
 
-<<<<<<< HEAD
+    @unittest.skipIf(sys.implementation.name == 'graalpy', 'GR-40979')
     @socket_helper.skip_unless_bind_unix_socket
-=======
-    @unittest.skipIf(sys.implementation.name == 'graalpy', 'GR-40979')
-    @support.skip_unless_bind_unix_socket
->>>>>>> 93a60d2d
     def test_create_unix_connection(self):
         # Issue #20682: On Mac OS X Tiger, getsockname() returns a
         # zero-length address for UNIX socket.
@@ -647,12 +643,8 @@
             self._test_create_ssl_connection(httpd, create_connection,
                                              peername=httpd.address)
 
-<<<<<<< HEAD
+    @unittest.skipIf(sys.implementation.name == 'graalpy', 'GR-40979')
     @socket_helper.skip_unless_bind_unix_socket
-=======
-    @unittest.skipIf(sys.implementation.name == 'graalpy', 'GR-40979')
-    @support.skip_unless_bind_unix_socket
->>>>>>> 93a60d2d
     @unittest.skipIf(ssl is None, 'No ssl module')
     def test_create_ssl_unix_connection(self):
         # Issue #20682: On Mac OS X Tiger, getsockname() returns a
@@ -876,12 +868,8 @@
 
         return server, path
 
-<<<<<<< HEAD
+    @unittest.skipIf(sys.implementation.name == 'graalpy', 'GR-40979')
     @socket_helper.skip_unless_bind_unix_socket
-=======
-    @unittest.skipIf(sys.implementation.name == 'graalpy', 'GR-40979')
-    @support.skip_unless_bind_unix_socket
->>>>>>> 93a60d2d
     def test_create_unix_server(self):
         proto = MyProto(loop=self.loop)
         server, path = self._make_unix_server(lambda: proto)
@@ -974,12 +962,8 @@
         # stop serving
         server.close()
 
-<<<<<<< HEAD
+    @unittest.skipIf(sys.implementation.name == 'graalpy', 'GR-40979')
     @socket_helper.skip_unless_bind_unix_socket
-=======
-    @unittest.skipIf(sys.implementation.name == 'graalpy', 'GR-40979')
-    @support.skip_unless_bind_unix_socket
->>>>>>> 93a60d2d
     @unittest.skipIf(ssl is None, 'No ssl module')
     def test_create_unix_server_ssl(self):
         proto = MyProto(loop=self.loop)
@@ -1039,12 +1023,8 @@
         self.assertIsNone(proto.transport)
         server.close()
 
-<<<<<<< HEAD
+    @unittest.skipIf(sys.implementation.name == 'graalpy', 'GR-40979')
     @socket_helper.skip_unless_bind_unix_socket
-=======
-    @unittest.skipIf(sys.implementation.name == 'graalpy', 'GR-40979')
-    @support.skip_unless_bind_unix_socket
->>>>>>> 93a60d2d
     @unittest.skipIf(ssl is None, 'No ssl module')
     def test_create_unix_server_ssl_verify_failed(self):
         proto = MyProto(loop=self.loop)
@@ -1104,12 +1084,8 @@
         self.assertIsNone(proto.transport)
         server.close()
 
-<<<<<<< HEAD
+    @unittest.skipIf(sys.implementation.name == 'graalpy', 'GR-40979')
     @socket_helper.skip_unless_bind_unix_socket
-=======
-    @unittest.skipIf(sys.implementation.name == 'graalpy', 'GR-40979')
-    @support.skip_unless_bind_unix_socket
->>>>>>> 93a60d2d
     @unittest.skipIf(ssl is None, 'No ssl module')
     def test_create_unix_server_ssl_verified(self):
         proto = MyProto(loop=self.loop)
