import unittest
import unittest.mock
from test.support import (verbose, refcount_test, run_unittest,
                          cpython_only, start_threads,
                          temp_dir, TESTFN, unlink,
                          import_module)
from test.support.script_helper import assert_python_ok, make_script

import gc
import sys
import sysconfig
import textwrap
import threading
import time
import weakref
from test import support

try:
    from _testcapi import with_tp_del
except ImportError:
    def with_tp_del(cls):
        class C(object):
            def __new__(cls, *args, **kwargs):
                raise TypeError('requires _testcapi.with_tp_del')
        return C

try:
    from _testcapi import ContainerNoGC
except ImportError:
    ContainerNoGC = None

### Support code
###############################################################################

# Bug 1055820 has several tests of longstanding bugs involving weakrefs and
# cyclic gc.

# An instance of C1055820 has a self-loop, so becomes cyclic trash when
# unreachable.
class C1055820(object):
    def __init__(self, i):
        self.i = i
        self.loop = self

class GC_Detector(object):
    # Create an instance I.  Then gc hasn't happened again so long as
    # I.gc_happened is false.

    def __init__(self):
        self.gc_happened = False

        def it_happened(ignored):
            self.gc_happened = True

        # Create a piece of cyclic trash that triggers it_happened when
        # gc collects it.
        self.wr = weakref.ref(C1055820(666), it_happened)

@with_tp_del
class Uncollectable(object):
    """Create a reference cycle with multiple __del__ methods.

    An object in a reference cycle will never have zero references,
    and so must be garbage collected.  If one or more objects in the
    cycle have __del__ methods, the gc refuses to guess an order,
    and leaves the cycle uncollected."""
    def __init__(self, partner=None):
        if partner is None:
            self.partner = Uncollectable(partner=self)
        else:
            self.partner = partner
    def __tp_del__(self):
        pass

if sysconfig.get_config_vars().get('PY_CFLAGS', ''):
    BUILD_WITH_NDEBUG = ('-DNDEBUG' in sysconfig.get_config_vars()['PY_CFLAGS'])
else:
    # Usually, sys.gettotalrefcount() is only present if Python has been
    # compiled in debug mode. If it's missing, expect that Python has
    # been released in release mode: with NDEBUG defined.
    BUILD_WITH_NDEBUG = (not hasattr(sys, 'gettotalrefcount'))

### Tests
###############################################################################

class GCTests(unittest.TestCase):
    def test_list(self):
        l = []
        l.append(l)
        gc.collect()
        del l
        self.assertEqual(gc.collect(), 1)

    def test_dict(self):
        d = {}
        d[1] = d
        gc.collect()
        del d
        self.assertEqual(gc.collect(), 1)

    def test_tuple(self):
        # since tuples are immutable we close the loop with a list
        l = []
        t = (l,)
        l.append(t)
        gc.collect()
        del t
        del l
        self.assertEqual(gc.collect(), 2)

    def test_class(self):
        class A:
            pass
        A.a = A
        gc.collect()
        del A
        self.assertNotEqual(gc.collect(), 0)

    def test_newstyleclass(self):
        class A(object):
            pass
        gc.collect()
        del A
        self.assertNotEqual(gc.collect(), 0)

    def test_instance(self):
        class A:
            pass
        a = A()
        a.a = a
        gc.collect()
        del a
        self.assertNotEqual(gc.collect(), 0)

    def test_newinstance(self):
        class A(object):
            pass
        a = A()
        a.a = a
        gc.collect()
        del a
        self.assertNotEqual(gc.collect(), 0)
        class B(list):
            pass
        class C(B, A):
            pass
        a = C()
        a.a = a
        gc.collect()
        del a
        self.assertNotEqual(gc.collect(), 0)
        del B, C
        self.assertNotEqual(gc.collect(), 0)
        A.a = A()
        del A
        self.assertNotEqual(gc.collect(), 0)
        self.assertEqual(gc.collect(), 0)

    def test_method(self):
        # Tricky: self.__init__ is a bound method, it references the instance.
        class A:
            def __init__(self):
                self.init = self.__init__
        a = A()
        gc.collect()
        del a
        self.assertNotEqual(gc.collect(), 0)

    @cpython_only
    def test_legacy_finalizer(self):
        # A() is uncollectable if it is part of a cycle, make sure it shows up
        # in gc.garbage.
        @with_tp_del
        class A:
            def __tp_del__(self): pass
        class B:
            pass
        a = A()
        a.a = a
        id_a = id(a)
        b = B()
        b.b = b
        gc.collect()
        del a
        del b
        self.assertNotEqual(gc.collect(), 0)
        for obj in gc.garbage:
            if id(obj) == id_a:
                del obj.a
                break
        else:
            self.fail("didn't find obj in garbage (finalizer)")
        gc.garbage.remove(obj)

    @cpython_only
    def test_legacy_finalizer_newclass(self):
        # A() is uncollectable if it is part of a cycle, make sure it shows up
        # in gc.garbage.
        @with_tp_del
        class A(object):
            def __tp_del__(self): pass
        class B(object):
            pass
        a = A()
        a.a = a
        id_a = id(a)
        b = B()
        b.b = b
        gc.collect()
        del a
        del b
        self.assertNotEqual(gc.collect(), 0)
        for obj in gc.garbage:
            if id(obj) == id_a:
                del obj.a
                break
        else:
            self.fail("didn't find obj in garbage (finalizer)")
        gc.garbage.remove(obj)

    def test_function(self):
        # Tricky: f -> d -> f, code should call d.clear() after the exec to
        # break the cycle.
        d = {}
        exec("def f(): pass\n", d)
        gc.collect()
        del d
        self.assertEqual(gc.collect(), 2)

    @refcount_test
    def test_frame(self):
        def f():
            frame = sys._getframe()
        gc.collect()
        f()
        self.assertEqual(gc.collect(), 1)

    def test_saveall(self):
        # Verify that cyclic garbage like lists show up in gc.garbage if the
        # SAVEALL option is enabled.

        # First make sure we don't save away other stuff that just happens to
        # be waiting for collection.
        gc.collect()
        # if this fails, someone else created immortal trash
        self.assertEqual(gc.garbage, [])

        L = []
        L.append(L)
        id_L = id(L)

        debug = gc.get_debug()
        gc.set_debug(debug | gc.DEBUG_SAVEALL)
        del L
        gc.collect()
        gc.set_debug(debug)

        self.assertEqual(len(gc.garbage), 1)
        obj = gc.garbage.pop()
        self.assertEqual(id(obj), id_L)

    def test_del(self):
        # __del__ methods can trigger collection, make this to happen
        thresholds = gc.get_threshold()
        gc.enable()
        gc.set_threshold(1)

        class A:
            def __del__(self):
                dir(self)
        a = A()
        del a

        gc.disable()
        gc.set_threshold(*thresholds)

    def test_del_newclass(self):
        # __del__ methods can trigger collection, make this to happen
        thresholds = gc.get_threshold()
        gc.enable()
        gc.set_threshold(1)

        class A(object):
            def __del__(self):
                dir(self)
        a = A()
        del a

        gc.disable()
        gc.set_threshold(*thresholds)

    # The following two tests are fragile:
    # They precisely count the number of allocations,
    # which is highly implementation-dependent.
    # For example, disposed tuples are not freed, but reused.
    # To minimize variations, though, we first store the get_count() results
    # and check them at the end.
    @refcount_test
    def test_get_count(self):
        gc.collect()
        a, b, c = gc.get_count()
        x = []
        d, e, f = gc.get_count()
        self.assertEqual((b, c), (0, 0))
        self.assertEqual((e, f), (0, 0))
        # This is less fragile than asserting that a equals 0.
        self.assertLess(a, 5)
        # Between the two calls to get_count(), at least one object was
        # created (the list).
        self.assertGreater(d, a)

    @refcount_test
    def test_collect_generations(self):
        gc.collect()
        # This object will "trickle" into generation N + 1 after
        # each call to collect(N)
        x = []
        gc.collect(0)
        # x is now in gen 1
        a, b, c = gc.get_count()
        gc.collect(1)
        # x is now in gen 2
        d, e, f = gc.get_count()
        gc.collect(2)
        # x is now in gen 3
        g, h, i = gc.get_count()
        # We don't check a, d, g since their exact values depends on
        # internal implementation details of the interpreter.
        self.assertEqual((b, c), (1, 0))
        self.assertEqual((e, f), (0, 1))
        self.assertEqual((h, i), (0, 0))

    def test_trashcan(self):
        class Ouch:
            n = 0
            def __del__(self):
                Ouch.n = Ouch.n + 1
                if Ouch.n % 17 == 0:
                    gc.collect()

        # "trashcan" is a hack to prevent stack overflow when deallocating
        # very deeply nested tuples etc.  It works in part by abusing the
        # type pointer and refcount fields, and that can yield horrible
        # problems when gc tries to traverse the structures.
        # If this test fails (as it does in 2.0, 2.1 and 2.2), it will
        # most likely die via segfault.

        # Note:  In 2.3 the possibility for compiling without cyclic gc was
        # removed, and that in turn allows the trashcan mechanism to work
        # via much simpler means (e.g., it never abuses the type pointer or
        # refcount fields anymore).  Since it's much less likely to cause a
        # problem now, the various constants in this expensive (we force a lot
        # of full collections) test are cut back from the 2.2 version.
        gc.enable()
        N = 150
        for count in range(2):
            t = []
            for i in range(N):
                t = [t, Ouch()]
            u = []
            for i in range(N):
                u = [u, Ouch()]
            v = {}
            for i in range(N):
                v = {1: v, 2: Ouch()}
        gc.disable()

    def test_trashcan_threads(self):
        # Issue #13992: trashcan mechanism should be thread-safe
        NESTING = 60
        N_THREADS = 2

        def sleeper_gen():
            """A generator that releases the GIL when closed or dealloc'ed."""
            try:
                yield
            finally:
                time.sleep(0.000001)

        class C(list):
            # Appending to a list is atomic, which avoids the use of a lock.
            inits = []
            dels = []
            def __init__(self, alist):
                self[:] = alist
                C.inits.append(None)
            def __del__(self):
                # This __del__ is called by subtype_dealloc().
                C.dels.append(None)
                # `g` will release the GIL when garbage-collected.  This
                # helps assert subtype_dealloc's behaviour when threads
                # switch in the middle of it.
                g = sleeper_gen()
                next(g)
                # Now that __del__ is finished, subtype_dealloc will proceed
                # to call list_dealloc, which also uses the trashcan mechanism.

        def make_nested():
            """Create a sufficiently nested container object so that the
            trashcan mechanism is invoked when deallocating it."""
            x = C([])
            for i in range(NESTING):
                x = [C([x])]
            del x

        def run_thread():
            """Exercise make_nested() in a loop."""
            while not exit:
                make_nested()

        old_switchinterval = sys.getswitchinterval()
        sys.setswitchinterval(1e-5)
        try:
            exit = []
            threads = []
            for i in range(N_THREADS):
                t = threading.Thread(target=run_thread)
                threads.append(t)
            with start_threads(threads, lambda: exit.append(1)):
                time.sleep(1.0)
        finally:
            sys.setswitchinterval(old_switchinterval)
        gc.collect()
        self.assertEqual(len(C.inits), len(C.dels))

    def test_boom(self):
        class Boom:
            def __getattr__(self, someattribute):
                del self.attr
                raise AttributeError

        a = Boom()
        b = Boom()
        a.attr = b
        b.attr = a

        gc.collect()
        garbagelen = len(gc.garbage)
        del a, b
        # a<->b are in a trash cycle now.  Collection will invoke
        # Boom.__getattr__ (to see whether a and b have __del__ methods), and
        # __getattr__ deletes the internal "attr" attributes as a side effect.
        # That causes the trash cycle to get reclaimed via refcounts falling to
        # 0, thus mutating the trash graph as a side effect of merely asking
        # whether __del__ exists.  This used to (before 2.3b1) crash Python.
        # Now __getattr__ isn't called.
        self.assertEqual(gc.collect(), 4)
        self.assertEqual(len(gc.garbage), garbagelen)

    def test_boom2(self):
        class Boom2:
            def __init__(self):
                self.x = 0

            def __getattr__(self, someattribute):
                self.x += 1
                if self.x > 1:
                    del self.attr
                raise AttributeError

        a = Boom2()
        b = Boom2()
        a.attr = b
        b.attr = a

        gc.collect()
        garbagelen = len(gc.garbage)
        del a, b
        # Much like test_boom(), except that __getattr__ doesn't break the
        # cycle until the second time gc checks for __del__.  As of 2.3b1,
        # there isn't a second time, so this simply cleans up the trash cycle.
        # We expect a, b, a.__dict__ and b.__dict__ (4 objects) to get
        # reclaimed this way.
        self.assertEqual(gc.collect(), 4)
        self.assertEqual(len(gc.garbage), garbagelen)

    def test_boom_new(self):
        # boom__new and boom2_new are exactly like boom and boom2, except use
        # new-style classes.

        class Boom_New(object):
            def __getattr__(self, someattribute):
                del self.attr
                raise AttributeError

        a = Boom_New()
        b = Boom_New()
        a.attr = b
        b.attr = a

        gc.collect()
        garbagelen = len(gc.garbage)
        del a, b
        self.assertEqual(gc.collect(), 4)
        self.assertEqual(len(gc.garbage), garbagelen)

    def test_boom2_new(self):
        class Boom2_New(object):
            def __init__(self):
                self.x = 0

            def __getattr__(self, someattribute):
                self.x += 1
                if self.x > 1:
                    del self.attr
                raise AttributeError

        a = Boom2_New()
        b = Boom2_New()
        a.attr = b
        b.attr = a

        gc.collect()
        garbagelen = len(gc.garbage)
        del a, b
        self.assertEqual(gc.collect(), 4)
        self.assertEqual(len(gc.garbage), garbagelen)

    def test_get_referents(self):
        alist = [1, 3, 5]
        got = gc.get_referents(alist)
        got.sort()
        self.assertEqual(got, alist)

        atuple = tuple(alist)
        got = gc.get_referents(atuple)
        got.sort()
        self.assertEqual(got, alist)

        adict = {1: 3, 5: 7}
        expected = [1, 3, 5, 7]
        got = gc.get_referents(adict)
        got.sort()
        self.assertEqual(got, expected)

        got = gc.get_referents([1, 2], {3: 4}, (0, 0, 0))
        got.sort()
        self.assertEqual(got, [0, 0] + list(range(5)))

        self.assertEqual(gc.get_referents(1, 'a', 4j), [])

    def test_is_tracked(self):
        # Atomic built-in types are not tracked, user-defined objects and
        # mutable containers are.
        # NOTE: types with special optimizations (e.g. tuple) have tests
        # in their own test files instead.
        self.assertFalse(gc.is_tracked(None))
        self.assertFalse(gc.is_tracked(1))
        self.assertFalse(gc.is_tracked(1.0))
        self.assertFalse(gc.is_tracked(1.0 + 5.0j))
        self.assertFalse(gc.is_tracked(True))
        self.assertFalse(gc.is_tracked(False))
        self.assertFalse(gc.is_tracked(b"a"))
        self.assertFalse(gc.is_tracked("a"))
        self.assertFalse(gc.is_tracked(bytearray(b"a")))
        self.assertFalse(gc.is_tracked(type))
        self.assertFalse(gc.is_tracked(int))
        self.assertFalse(gc.is_tracked(object))
        self.assertFalse(gc.is_tracked(object()))

        class UserClass:
            pass

        class UserInt(int):
            pass

        # Base class is object; no extra fields.
        class UserClassSlots:
            __slots__ = ()

        # Base class is fixed size larger than object; no extra fields.
        class UserFloatSlots(float):
            __slots__ = ()

        # Base class is variable size; no extra fields.
        class UserIntSlots(int):
            __slots__ = ()

        self.assertTrue(gc.is_tracked(gc))
        self.assertTrue(gc.is_tracked(UserClass))
        self.assertTrue(gc.is_tracked(UserClass()))
        self.assertTrue(gc.is_tracked(UserInt()))
        self.assertTrue(gc.is_tracked([]))
        self.assertTrue(gc.is_tracked(set()))
        self.assertFalse(gc.is_tracked(UserClassSlots()))
        self.assertFalse(gc.is_tracked(UserFloatSlots()))
        self.assertFalse(gc.is_tracked(UserIntSlots()))

<<<<<<< HEAD
    def test_is_finalized(self):
        # Objects not tracked by the always gc return false
        self.assertFalse(gc.is_finalized(3))

        storage = []
        class Lazarus:
            def __del__(self):
                storage.append(self)

        lazarus = Lazarus()
        self.assertFalse(gc.is_finalized(lazarus))

        del lazarus
        gc.collect()

        lazarus = storage.pop()
        self.assertTrue(gc.is_finalized(lazarus))

=======
    @support.impl_detail("finalization", graalvm=False)
>>>>>>> 667533a5
    def test_bug1055820b(self):
        # Corresponds to temp2b.py in the bug report.

        ouch = []
        def callback(ignored):
            ouch[:] = [wr() for wr in WRs]

        Cs = [C1055820(i) for i in range(2)]
        WRs = [weakref.ref(c, callback) for c in Cs]
        c = None

        gc.collect()
        self.assertEqual(len(ouch), 0)
        # Make the two instances trash, and collect again.  The bug was that
        # the callback materialized a strong reference to an instance, but gc
        # cleared the instance's dict anyway.
        Cs = None
        gc.collect()
        self.assertEqual(len(ouch), 2)  # else the callbacks didn't run
        for x in ouch:
            # If the callback resurrected one of these guys, the instance
            # would be damaged, with an empty __dict__.
            self.assertEqual(x, None)

    def test_bug21435(self):
        # This is a poor test - its only virtue is that it happened to
        # segfault on Tim's Windows box before the patch for 21435 was
        # applied.  That's a nasty bug relying on specific pieces of cyclic
        # trash appearing in exactly the right order in finalize_garbage()'s
        # input list.
        # But there's no reliable way to force that order from Python code,
        # so over time chances are good this test won't really be testing much
        # of anything anymore.  Still, if it blows up, there's _some_
        # problem ;-)
        gc.collect()

        class A:
            pass

        class B:
            def __init__(self, x):
                self.x = x

            def __del__(self):
                self.attr = None

        def do_work():
            a = A()
            b = B(A())

            a.attr = b
            b.attr = a

        do_work()
        gc.collect() # this blows up (bad C pointer) when it fails

    @cpython_only
    def test_garbage_at_shutdown(self):
        import subprocess
        code = """if 1:
            import gc
            import _testcapi
            @_testcapi.with_tp_del
            class X:
                def __init__(self, name):
                    self.name = name
                def __repr__(self):
                    return "<X %%r>" %% self.name
                def __tp_del__(self):
                    pass

            x = X('first')
            x.x = x
            x.y = X('second')
            del x
            gc.set_debug(%s)
        """
        def run_command(code):
            p = subprocess.Popen([sys.executable, "-Wd", "-c", code],
                stdout=subprocess.PIPE,
                stderr=subprocess.PIPE)
            stdout, stderr = p.communicate()
            p.stdout.close()
            p.stderr.close()
            self.assertEqual(p.returncode, 0)
            self.assertEqual(stdout, b"")
            return stderr

        stderr = run_command(code % "0")
        self.assertIn(b"ResourceWarning: gc: 2 uncollectable objects at "
                      b"shutdown; use", stderr)
        self.assertNotIn(b"<X 'first'>", stderr)
        # With DEBUG_UNCOLLECTABLE, the garbage list gets printed
        stderr = run_command(code % "gc.DEBUG_UNCOLLECTABLE")
        self.assertIn(b"ResourceWarning: gc: 2 uncollectable objects at "
                      b"shutdown", stderr)
        self.assertTrue(
            (b"[<X 'first'>, <X 'second'>]" in stderr) or
            (b"[<X 'second'>, <X 'first'>]" in stderr), stderr)
        # With DEBUG_SAVEALL, no additional message should get printed
        # (because gc.garbage also contains normally reclaimable cyclic
        # references, and its elements get printed at runtime anyway).
        stderr = run_command(code % "gc.DEBUG_SAVEALL")
        self.assertNotIn(b"uncollectable objects at shutdown", stderr)

    def test_gc_main_module_at_shutdown(self):
        # Create a reference cycle through the __main__ module and check
        # it gets collected at interpreter shutdown.
        code = """if 1:
            class C:
                def __del__(self):
                    print('__del__ called')
            l = [C()]
            l.append(l)
            """
        rc, out, err = assert_python_ok('-c', code)
        self.assertEqual(out.strip(), b'__del__ called')

    def test_gc_ordinary_module_at_shutdown(self):
        # Same as above, but with a non-__main__ module.
        with temp_dir() as script_dir:
            module = """if 1:
                class C:
                    def __del__(self):
                        print('__del__ called')
                l = [C()]
                l.append(l)
                """
            code = """if 1:
                import sys
                sys.path.insert(0, %r)
                import gctest
                """ % (script_dir,)
            make_script(script_dir, 'gctest', module)
            rc, out, err = assert_python_ok('-c', code)
            self.assertEqual(out.strip(), b'__del__ called')

    def test_global_del_SystemExit(self):
        code = """if 1:
            class ClassWithDel:
                def __del__(self):
                    print('__del__ called')
            a = ClassWithDel()
            a.link = a
            raise SystemExit(0)"""
        self.addCleanup(unlink, TESTFN)
        with open(TESTFN, 'w') as script:
            script.write(code)
        rc, out, err = assert_python_ok(TESTFN)
        self.assertEqual(out.strip(), b'__del__ called')

    def test_get_stats(self):
        stats = gc.get_stats()
        self.assertEqual(len(stats), 3)
        for st in stats:
            self.assertIsInstance(st, dict)
            self.assertEqual(set(st),
                             {"collected", "collections", "uncollectable"})
            self.assertGreaterEqual(st["collected"], 0)
            self.assertGreaterEqual(st["collections"], 0)
            self.assertGreaterEqual(st["uncollectable"], 0)
        # Check that collection counts are incremented correctly
        if gc.isenabled():
            self.addCleanup(gc.enable)
            gc.disable()
        old = gc.get_stats()
        gc.collect(0)
        new = gc.get_stats()
        self.assertEqual(new[0]["collections"], old[0]["collections"] + 1)
        self.assertEqual(new[1]["collections"], old[1]["collections"])
        self.assertEqual(new[2]["collections"], old[2]["collections"])
        gc.collect(2)
        new = gc.get_stats()
        self.assertEqual(new[0]["collections"], old[0]["collections"] + 1)
        self.assertEqual(new[1]["collections"], old[1]["collections"])
        self.assertEqual(new[2]["collections"], old[2]["collections"] + 1)

    def test_freeze(self):
        gc.freeze()
        self.assertGreater(gc.get_freeze_count(), 0)
        gc.unfreeze()
        self.assertEqual(gc.get_freeze_count(), 0)

    def test_get_objects(self):
        gc.collect()
        l = []
        l.append(l)
        self.assertTrue(
                any(l is element for element in gc.get_objects(generation=0))
        )
        self.assertFalse(
                any(l is element for element in  gc.get_objects(generation=1))
        )
        self.assertFalse(
                any(l is element for element in gc.get_objects(generation=2))
        )
        gc.collect(generation=0)
        self.assertFalse(
                any(l is element for element in gc.get_objects(generation=0))
        )
        self.assertTrue(
                any(l is element for element in  gc.get_objects(generation=1))
        )
        self.assertFalse(
                any(l is element for element in gc.get_objects(generation=2))
        )
        gc.collect(generation=1)
        self.assertFalse(
                any(l is element for element in gc.get_objects(generation=0))
        )
        self.assertFalse(
                any(l is element for element in  gc.get_objects(generation=1))
        )
        self.assertTrue(
                any(l is element for element in gc.get_objects(generation=2))
        )
        gc.collect(generation=2)
        self.assertFalse(
                any(l is element for element in gc.get_objects(generation=0))
        )
        self.assertFalse(
                any(l is element for element in  gc.get_objects(generation=1))
        )
        self.assertTrue(
                any(l is element for element in gc.get_objects(generation=2))
        )
        del l
        gc.collect()

    def test_get_objects_arguments(self):
        gc.collect()
        self.assertEqual(len(gc.get_objects()),
                         len(gc.get_objects(generation=None)))

        self.assertRaises(ValueError, gc.get_objects, 1000)
        self.assertRaises(ValueError, gc.get_objects, -1000)
        self.assertRaises(TypeError, gc.get_objects, "1")
        self.assertRaises(TypeError, gc.get_objects, 1.234)

    def test_resurrection_only_happens_once_per_object(self):
        class A:  # simple self-loop
            def __init__(self):
                self.me = self

        class Lazarus(A):
            resurrected = 0
            resurrected_instances = []

            def __del__(self):
                Lazarus.resurrected += 1
                Lazarus.resurrected_instances.append(self)

        gc.collect()
        gc.disable()

        # We start with 0 resurrections
        laz = Lazarus()
        self.assertEqual(Lazarus.resurrected, 0)

        # Deleting the instance and triggering a collection
        # resurrects the object
        del laz
        gc.collect()
        self.assertEqual(Lazarus.resurrected, 1)
        self.assertEqual(len(Lazarus.resurrected_instances), 1)

        # Clearing the references and forcing a collection
        # should not resurrect the object again.
        Lazarus.resurrected_instances.clear()
        self.assertEqual(Lazarus.resurrected, 1)
        gc.collect()
        self.assertEqual(Lazarus.resurrected, 1)

        gc.enable()

    def test_resurrection_is_transitive(self):
        class Cargo:
            def __init__(self):
                self.me = self

        class Lazarus:
            resurrected_instances = []

            def __del__(self):
                Lazarus.resurrected_instances.append(self)

        gc.collect()
        gc.disable()

        laz = Lazarus()
        cargo = Cargo()
        cargo_id = id(cargo)

        # Create a cycle between cargo and laz
        laz.cargo = cargo
        cargo.laz = laz

        # Drop the references, force a collection and check that
        # everything was resurrected.
        del laz, cargo
        gc.collect()
        self.assertEqual(len(Lazarus.resurrected_instances), 1)
        instance = Lazarus.resurrected_instances.pop()
        self.assertTrue(hasattr(instance, "cargo"))
        self.assertEqual(id(instance.cargo), cargo_id)

        gc.collect()
        gc.enable()

    def test_resurrection_does_not_block_cleanup_of_other_objects(self):

        # When a finalizer resurrects objects, stats were reporting them as
        # having been collected.  This affected both collect()'s return
        # value and the dicts returned by get_stats().
        N = 100

        class A:  # simple self-loop
            def __init__(self):
                self.me = self

        class Z(A):  # resurrecting __del__
            def __del__(self):
                zs.append(self)

        zs = []

        def getstats():
            d = gc.get_stats()[-1]
            return d['collected'], d['uncollectable']

        gc.collect()
        gc.disable()

        # No problems if just collecting A() instances.
        oldc, oldnc = getstats()
        for i in range(N):
            A()
        t = gc.collect()
        c, nc = getstats()
        self.assertEqual(t, 2*N) # instance object & its dict
        self.assertEqual(c - oldc, 2*N)
        self.assertEqual(nc - oldnc, 0)

        # But Z() is not actually collected.
        oldc, oldnc = c, nc
        Z()
        # Nothing is collected - Z() is merely resurrected.
        t = gc.collect()
        c, nc = getstats()
        self.assertEqual(t, 0)
        self.assertEqual(c - oldc, 0)
        self.assertEqual(nc - oldnc, 0)

        # Z() should not prevent anything else from being collected.
        oldc, oldnc = c, nc
        for i in range(N):
            A()
        Z()
        t = gc.collect()
        c, nc = getstats()
        self.assertEqual(t, 2*N)
        self.assertEqual(c - oldc, 2*N)
        self.assertEqual(nc - oldnc, 0)

        # The A() trash should have been reclaimed already but the
        # 2 copies of Z are still in zs (and the associated dicts).
        oldc, oldnc = c, nc
        zs.clear()
        t = gc.collect()
        c, nc = getstats()
        self.assertEqual(t, 4)
        self.assertEqual(c - oldc, 4)
        self.assertEqual(nc - oldnc, 0)

        gc.enable()

    @unittest.skipIf(ContainerNoGC is None,
                     'requires ContainerNoGC extension type')
    def test_trash_weakref_clear(self):
        # Test that trash weakrefs are properly cleared (bpo-38006).
        #
        # Structure we are creating:
        #
        #   Z <- Y <- A--+--> WZ -> C
        #             ^  |
        #             +--+
        # where:
        #   WZ is a weakref to Z with callback C
        #   Y doesn't implement tp_traverse
        #   A contains a reference to itself, Y and WZ
        #
        # A, Y, Z, WZ are all trash.  The GC doesn't know that Z is trash
        # because Y does not implement tp_traverse.  To show the bug, WZ needs
        # to live long enough so that Z is deallocated before it.  Then, if
        # gcmodule is buggy, when Z is being deallocated, C will run.
        #
        # To ensure WZ lives long enough, we put it in a second reference
        # cycle.  That trick only works due to the ordering of the GC prev/next
        # linked lists.  So, this test is a bit fragile.
        #
        # The bug reported in bpo-38006 is caused because the GC did not
        # clear WZ before starting the process of calling tp_clear on the
        # trash.  Normally, handle_weakrefs() would find the weakref via Z and
        # clear it.  However, since the GC cannot find Z, WR is not cleared and
        # it can execute during delete_garbage().  That can lead to disaster
        # since the callback might tinker with objects that have already had
        # tp_clear called on them (leaving them in possibly invalid states).

        callback = unittest.mock.Mock()

        class A:
            __slots__ = ['a', 'y', 'wz']

        class Z:
            pass

        # setup required object graph, as described above
        a = A()
        a.a = a
        a.y = ContainerNoGC(Z())
        a.wz = weakref.ref(a.y.value, callback)
        # create second cycle to keep WZ alive longer
        wr_cycle = [a.wz]
        wr_cycle.append(wr_cycle)
        # ensure trash unrelated to this test is gone
        gc.collect()
        gc.disable()
        # release references and create trash
        del a, wr_cycle
        gc.collect()
        # if called, it means there is a bug in the GC.  The weakref should be
        # cleared before Z dies.
        callback.assert_not_called()
        gc.enable()


class GCCallbackTests(unittest.TestCase):
    def setUp(self):
        # Save gc state and disable it.
        self.enabled = gc.isenabled()
        gc.disable()
        self.debug = gc.get_debug()
        gc.set_debug(0)
        gc.callbacks.append(self.cb1)
        gc.callbacks.append(self.cb2)
        self.othergarbage = []

    def tearDown(self):
        # Restore gc state
        del self.visit
        gc.callbacks.remove(self.cb1)
        gc.callbacks.remove(self.cb2)
        gc.set_debug(self.debug)
        if self.enabled:
            gc.enable()
        # destroy any uncollectables
        gc.collect()
        for obj in gc.garbage:
            if isinstance(obj, Uncollectable):
                obj.partner = None
        del gc.garbage[:]
        del self.othergarbage
        gc.collect()

    def preclean(self):
        # Remove all fluff from the system.  Invoke this function
        # manually rather than through self.setUp() for maximum
        # safety.
        self.visit = []
        gc.collect()
        garbage, gc.garbage[:] = gc.garbage[:], []
        self.othergarbage.append(garbage)
        self.visit = []

    def cb1(self, phase, info):
        self.visit.append((1, phase, dict(info)))

    def cb2(self, phase, info):
        self.visit.append((2, phase, dict(info)))
        if phase == "stop" and hasattr(self, "cleanup"):
            # Clean Uncollectable from garbage
            uc = [e for e in gc.garbage if isinstance(e, Uncollectable)]
            gc.garbage[:] = [e for e in gc.garbage
                             if not isinstance(e, Uncollectable)]
            for e in uc:
                e.partner = None

    def test_collect(self):
        self.preclean()
        gc.collect()
        # Algorithmically verify the contents of self.visit
        # because it is long and tortuous.

        # Count the number of visits to each callback
        n = [v[0] for v in self.visit]
        n1 = [i for i in n if i == 1]
        n2 = [i for i in n if i == 2]
        self.assertEqual(n1, [1]*2)
        self.assertEqual(n2, [2]*2)

        # Count that we got the right number of start and stop callbacks.
        n = [v[1] for v in self.visit]
        n1 = [i for i in n if i == "start"]
        n2 = [i for i in n if i == "stop"]
        self.assertEqual(n1, ["start"]*2)
        self.assertEqual(n2, ["stop"]*2)

        # Check that we got the right info dict for all callbacks
        for v in self.visit:
            info = v[2]
            self.assertTrue("generation" in info)
            self.assertTrue("collected" in info)
            self.assertTrue("uncollectable" in info)

    def test_collect_generation(self):
        self.preclean()
        gc.collect(2)
        for v in self.visit:
            info = v[2]
            self.assertEqual(info["generation"], 2)

    @cpython_only
    def test_collect_garbage(self):
        self.preclean()
        # Each of these cause four objects to be garbage: Two
        # Uncollectables and their instance dicts.
        Uncollectable()
        Uncollectable()
        C1055820(666)
        gc.collect()
        for v in self.visit:
            if v[1] != "stop":
                continue
            info = v[2]
            self.assertEqual(info["collected"], 2)
            self.assertEqual(info["uncollectable"], 8)

        # We should now have the Uncollectables in gc.garbage
        self.assertEqual(len(gc.garbage), 4)
        for e in gc.garbage:
            self.assertIsInstance(e, Uncollectable)

        # Now, let our callback handle the Uncollectable instances
        self.cleanup=True
        self.visit = []
        gc.garbage[:] = []
        gc.collect()
        for v in self.visit:
            if v[1] != "stop":
                continue
            info = v[2]
            self.assertEqual(info["collected"], 0)
            self.assertEqual(info["uncollectable"], 4)

        # Uncollectables should be gone
        self.assertEqual(len(gc.garbage), 0)


    @unittest.skipIf(BUILD_WITH_NDEBUG,
                     'built with -NDEBUG')
    def test_refcount_errors(self):
        self.preclean()
        # Verify the "handling" of objects with broken refcounts

        # Skip the test if ctypes is not available
        import_module("ctypes")

        import subprocess
        code = textwrap.dedent('''
            from test.support import gc_collect, SuppressCrashReport

            a = [1, 2, 3]
            b = [a]

            # Avoid coredump when Py_FatalError() calls abort()
            SuppressCrashReport().__enter__()

            # Simulate the refcount of "a" being too low (compared to the
            # references held on it by live data), but keeping it above zero
            # (to avoid deallocating it):
            import ctypes
            ctypes.pythonapi.Py_DecRef(ctypes.py_object(a))

            # The garbage collector should now have a fatal error
            # when it reaches the broken object
            gc_collect()
        ''')
        p = subprocess.Popen([sys.executable, "-c", code],
                             stdout=subprocess.PIPE,
                             stderr=subprocess.PIPE)
        stdout, stderr = p.communicate()
        p.stdout.close()
        p.stderr.close()
        # Verify that stderr has a useful error message:
        self.assertRegex(stderr,
            br'gcmodule\.c:[0-9]+: gc_decref: Assertion "gc_get_refs\(g\) > 0" failed.')
        self.assertRegex(stderr,
            br'refcount is too small')
        # "address : 0x7fb5062efc18"
        # "address : 7FB5062EFC18"
        address_regex = br'[0-9a-fA-Fx]+'
        self.assertRegex(stderr,
            br'object address  : ' + address_regex)
        self.assertRegex(stderr,
            br'object refcount : 1')
        self.assertRegex(stderr,
            br'object type     : ' + address_regex)
        self.assertRegex(stderr,
            br'object type name: list')
        self.assertRegex(stderr,
            br'object repr     : \[1, 2, 3\]')


class GCTogglingTests(unittest.TestCase):
    def setUp(self):
        gc.enable()

    def tearDown(self):
        gc.disable()

    def test_bug1055820c(self):
        # Corresponds to temp2c.py in the bug report.  This is pretty
        # elaborate.

        c0 = C1055820(0)
        # Move c0 into generation 2.
        gc.collect()

        c1 = C1055820(1)
        c1.keep_c0_alive = c0
        del c0.loop # now only c1 keeps c0 alive

        c2 = C1055820(2)
        c2wr = weakref.ref(c2) # no callback!

        ouch = []
        def callback(ignored):
            ouch[:] = [c2wr()]

        # The callback gets associated with a wr on an object in generation 2.
        c0wr = weakref.ref(c0, callback)

        c0 = c1 = c2 = None

        # What we've set up:  c0, c1, and c2 are all trash now.  c0 is in
        # generation 2.  The only thing keeping it alive is that c1 points to
        # it. c1 and c2 are in generation 0, and are in self-loops.  There's a
        # global weakref to c2 (c2wr), but that weakref has no callback.
        # There's also a global weakref to c0 (c0wr), and that does have a
        # callback, and that callback references c2 via c2wr().
        #
        #               c0 has a wr with callback, which references c2wr
        #               ^
        #               |
        #               |     Generation 2 above dots
        #. . . . . . . .|. . . . . . . . . . . . . . . . . . . . . . . .
        #               |     Generation 0 below dots
        #               |
        #               |
        #            ^->c1   ^->c2 has a wr but no callback
        #            |  |    |  |
        #            <--v    <--v
        #
        # So this is the nightmare:  when generation 0 gets collected, we see
        # that c2 has a callback-free weakref, and c1 doesn't even have a
        # weakref.  Collecting generation 0 doesn't see c0 at all, and c0 is
        # the only object that has a weakref with a callback.  gc clears c1
        # and c2.  Clearing c1 has the side effect of dropping the refcount on
        # c0 to 0, so c0 goes away (despite that it's in an older generation)
        # and c0's wr callback triggers.  That in turn materializes a reference
        # to c2 via c2wr(), but c2 gets cleared anyway by gc.

        # We want to let gc happen "naturally", to preserve the distinction
        # between generations.
        junk = []
        i = 0
        detector = GC_Detector()
        while not detector.gc_happened:
            i += 1
            if i > 10000:
                self.fail("gc didn't happen after 10000 iterations")
            self.assertEqual(len(ouch), 0)
            junk.append([])  # this will eventually trigger gc

        self.assertEqual(len(ouch), 1)  # else the callback wasn't invoked
        for x in ouch:
            # If the callback resurrected c2, the instance would be damaged,
            # with an empty __dict__.
            self.assertEqual(x, None)

    def test_bug1055820d(self):
        # Corresponds to temp2d.py in the bug report.  This is very much like
        # test_bug1055820c, but uses a __del__ method instead of a weakref
        # callback to sneak in a resurrection of cyclic trash.

        ouch = []
        class D(C1055820):
            def __del__(self):
                ouch[:] = [c2wr()]

        d0 = D(0)
        # Move all the above into generation 2.
        gc.collect()

        c1 = C1055820(1)
        c1.keep_d0_alive = d0
        del d0.loop # now only c1 keeps d0 alive

        c2 = C1055820(2)
        c2wr = weakref.ref(c2) # no callback!

        d0 = c1 = c2 = None

        # What we've set up:  d0, c1, and c2 are all trash now.  d0 is in
        # generation 2.  The only thing keeping it alive is that c1 points to
        # it.  c1 and c2 are in generation 0, and are in self-loops.  There's
        # a global weakref to c2 (c2wr), but that weakref has no callback.
        # There are no other weakrefs.
        #
        #               d0 has a __del__ method that references c2wr
        #               ^
        #               |
        #               |     Generation 2 above dots
        #. . . . . . . .|. . . . . . . . . . . . . . . . . . . . . . . .
        #               |     Generation 0 below dots
        #               |
        #               |
        #            ^->c1   ^->c2 has a wr but no callback
        #            |  |    |  |
        #            <--v    <--v
        #
        # So this is the nightmare:  when generation 0 gets collected, we see
        # that c2 has a callback-free weakref, and c1 doesn't even have a
        # weakref.  Collecting generation 0 doesn't see d0 at all.  gc clears
        # c1 and c2.  Clearing c1 has the side effect of dropping the refcount
        # on d0 to 0, so d0 goes away (despite that it's in an older
        # generation) and d0's __del__ triggers.  That in turn materializes
        # a reference to c2 via c2wr(), but c2 gets cleared anyway by gc.

        # We want to let gc happen "naturally", to preserve the distinction
        # between generations.
        detector = GC_Detector()
        junk = []
        i = 0
        while not detector.gc_happened:
            i += 1
            if i > 10000:
                self.fail("gc didn't happen after 10000 iterations")
            self.assertEqual(len(ouch), 0)
            junk.append([])  # this will eventually trigger gc

        self.assertEqual(len(ouch), 1)  # else __del__ wasn't invoked
        for x in ouch:
            # If __del__ resurrected c2, the instance would be damaged, with an
            # empty __dict__.
            self.assertEqual(x, None)

def test_main():
    enabled = gc.isenabled()
    gc.disable()
    assert not gc.isenabled()
    debug = gc.get_debug()
    gc.set_debug(debug & ~gc.DEBUG_LEAK) # this test is supposed to leak

    try:
        gc.collect() # Delete 2nd generation garbage
        run_unittest(GCTests, GCTogglingTests, GCCallbackTests)
    finally:
        gc.set_debug(debug)
        # test gc.enable() even if GC is disabled by default
        if verbose:
            print("restoring automatic collection")
        # make sure to always test gc.enable()
        gc.enable()
        assert gc.isenabled()
        if not enabled:
            gc.disable()

if __name__ == "__main__":
    test_main()<|MERGE_RESOLUTION|>--- conflicted
+++ resolved
@@ -586,7 +586,7 @@
         self.assertFalse(gc.is_tracked(UserFloatSlots()))
         self.assertFalse(gc.is_tracked(UserIntSlots()))
 
-<<<<<<< HEAD
+    @support.impl_detail("finalization", graalvm=False)
     def test_is_finalized(self):
         # Objects not tracked by the always gc return false
         self.assertFalse(gc.is_finalized(3))
@@ -605,9 +605,7 @@
         lazarus = storage.pop()
         self.assertTrue(gc.is_finalized(lazarus))
 
-=======
     @support.impl_detail("finalization", graalvm=False)
->>>>>>> 667533a5
     def test_bug1055820b(self):
         # Corresponds to temp2b.py in the bug report.
 
