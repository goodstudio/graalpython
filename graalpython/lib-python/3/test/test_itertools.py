--- conflicted
+++ resolved
@@ -1030,15 +1030,9 @@
         self.assertEqual(list(pairwise('')), [])
         self.assertEqual(list(pairwise('a')), [])
         self.assertEqual(list(pairwise('ab')),
-<<<<<<< HEAD
                               [('a', 'b')]),
         self.assertEqual(list(pairwise('abcde')),
                               [('a', 'b'), ('b', 'c'), ('c', 'd'), ('d', 'e')])
-=======
-                         [('a', 'b')]),
-        self.assertEqual(list(pairwise('abcde')),
-                         [('a', 'b'), ('b', 'c'), ('c', 'd'), ('d', 'e')])
->>>>>>> dc6d0cb3
         self.assertEqual(list(pairwise(range(10_000))),
                          list(zip(range(10_000), range(1, 10_000))))
 
@@ -1049,11 +1043,7 @@
         with self.assertRaises(TypeError):
             pairwise(iterable='abc')                        # keyword arguments
         with self.assertRaises(TypeError):
-<<<<<<< HEAD
             pairwise(None)                                  # non-iterable argument
-=======
-            pairwise(None)
->>>>>>> dc6d0cb3
 
     def test_product(self):
         for args, result in [
@@ -2076,6 +2066,17 @@
             self.assertRaises(TypeError, islice, X(s), 10)
             self.assertRaises(TypeError, islice, N(s), 10)
             self.assertRaises(ZeroDivisionError, list, islice(E(s), 10))
+
+    def test_pairwise(self):
+        for s in ("123", "", range(1000), ('do', 1.2), range(2000,2200,5)):
+            for g in (G, I, Ig, S, L, R):
+                seq = list(g(s))
+                expected = list(zip(seq, seq[1:]))
+                actual = list(pairwise(g(s)))
+                self.assertEqual(actual, expected)
+            self.assertRaises(TypeError, pairwise, X(s))
+            self.assertRaises(TypeError, pairwise, N(s))
+            self.assertRaises(ZeroDivisionError, list, pairwise(E(s)))
 
     def test_pairwise(self):
         for s in ("123", "", range(1000), ('do', 1.2), range(2000,2200,5)):
