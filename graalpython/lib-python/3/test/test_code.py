--- conflicted
+++ resolved
@@ -135,11 +135,7 @@
 except ImportError:
     ctypes = None
 from test.support import (run_doctest, run_unittest, cpython_only,
-<<<<<<< HEAD
-                          check_impl_detail, impl_detail)
-=======
-                          check_impl_detail, gc_collect)
->>>>>>> 02d0a87a
+                          check_impl_detail, gc_collect, impl_detail)
 
 
 def consts(t):
