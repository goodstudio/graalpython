--- conflicted
+++ resolved
@@ -28,44 +28,6 @@
 
 from .testresult import get_test_runner
 
-<<<<<<< HEAD
-=======
-try:
-    import multiprocessing.process
-except ImportError:
-    multiprocessing = None
-
-try:
-    import zlib
-except ImportError:
-    zlib = None
-
-try:
-    import gzip
-except ImportError:
-    gzip = None
-
-try:
-    import bz2
-except ImportError:
-    bz2 = None
-
-try:
-    import lzma
-except ImportError:
-    lzma = None
-
-try:
-    import resource
-except ImportError:
-    resource = None
-
-try:
-    import _hashlib
-except ImportError:
-    _hashlib = None
-
->>>>>>> 667533a5
 __all__ = [
     # globals
     "PIPE_MAX_SIZE", "verbose", "max_memuse", "use_resources", "failfast",
@@ -112,7 +74,6 @@
     "LOOPBACK_TIMEOUT", "INTERNET_TIMEOUT", "SHORT_TIMEOUT", "LONG_TIMEOUT",
     ]
 
-<<<<<<< HEAD
 
 # Timeout in seconds for tests using a network server listening on the network
 # local loopback interface like 127.0.0.1.
@@ -154,17 +115,6 @@
 LONG_TIMEOUT = 5 * 60.0
 
 
-=======
-def skipIfBCI(test):
-    # TODO GR-39439: the error messages changed between 3.8 and 3.10
-    if isBCI():
-        test.skipTest("due to changed error messages between 3.8 and 3.10")
-
-def isBCI():
-    # TODO GR-39439: the error messages changed between 3.8 and 3.10
-    return sys.implementation.name == 'graalpy' and __graalpython__.uses_bytecode_interpreter
-        
->>>>>>> 667533a5
 class Error(Exception):
     """Base class for regression test exceptions."""
 
@@ -2108,11 +2058,7 @@
 
 
 @contextlib.contextmanager
-<<<<<<< HEAD
-def wait_threads_exit(timeout=None):
-=======
 def wait_threads_exit(timeout=30.0):
->>>>>>> 667533a5
     """
     bpo-31234: Context manager to wait until all threads created in the with
     statement exit.
@@ -2148,11 +2094,7 @@
             gc_collect()
 
 
-<<<<<<< HEAD
-def join_thread(thread, timeout=None):
-=======
 def join_thread(thread, timeout=3.0):
->>>>>>> 667533a5
     """Join a thread. Raise an AssertionError if the thread is still alive
     after timeout seconds.
     """
@@ -2502,32 +2444,6 @@
     msg = "Not run for (non-extended) PGO task"
     return test if ok else unittest.skip(msg)(test)
 
-<<<<<<< HEAD
-=======
-_bind_nix_socket_error = None
-def skip_unless_bind_unix_socket(test):
-    """Decorator for tests requiring a functional bind() for unix sockets."""
-    # GR-28433
-    if (not hasattr(socket, 'AF_UNIX')) or sys.implementation.name == 'graalpy':
-        return unittest.skip('No UNIX Sockets')(test)
-    global _bind_nix_socket_error
-    if _bind_nix_socket_error is None:
-        path = TESTFN + "can_bind_unix_socket"
-        with socket.socket(socket.AF_UNIX) as sock:
-            try:
-                sock.bind(path)
-                _bind_nix_socket_error = False
-            except OSError as e:
-                _bind_nix_socket_error = e
-            finally:
-                unlink(path)
-    if _bind_nix_socket_error:
-        msg = 'Requires a functional unix bind(): %s' % _bind_nix_socket_error
-        return unittest.skip(msg)(test)
-    else:
-        return test
-
->>>>>>> 667533a5
 
 def fs_is_case_insensitive(directory):
     """Detects if the file system for the specified directory is case-insensitive."""
@@ -2681,29 +2597,19 @@
                     self.old_modes[report_type] = old_mode, old_file
 
         else:
-<<<<<<< HEAD
             try:
                 import resource
                 self.resource = resource
             except ImportError:
                 self.resource = None
-            if self.resource is not None:
-                try:
-                    self.old_value = self.resource.getrlimit(self.resource.RLIMIT_CORE)
-                    self.resource.setrlimit(self.resource.RLIMIT_CORE,
-                                            (0, self.old_value[1]))
-                except (ValueError, OSError):
+            # Graalpython does not support getrlimit/setrlimit yet
+            # if self.resource is not None:
+            #     try:
+            #         self.old_value = self.resource.getrlimit(self.resource.RLIMIT_CORE)
+            #         self.resource.setrlimit(self.resource.RLIMIT_CORE,
+            #                                 (0, self.old_value[1]))
+            #     except (ValueError, OSError):
                     pass
-=======
-            # Graalpython does not support getrlimit/setrlimit yet
-            # if resource is not None:
-            #     try:
-            #         self.old_value = resource.getrlimit(resource.RLIMIT_CORE)
-            #         resource.setrlimit(resource.RLIMIT_CORE,
-            #                            (0, self.old_value[1]))
-            #     except (ValueError, OSError):
-            #         pass
->>>>>>> 667533a5
 
             if sys.platform == 'darwin':
                 # Check if the 'Crash Reporter' on OSX was configured
@@ -2739,21 +2645,12 @@
                     msvcrt.CrtSetReportMode(report_type, old_mode)
                     msvcrt.CrtSetReportFile(report_type, old_file)
         else:
-<<<<<<< HEAD
-            if self.resource is not None:
-                try:
-                    self.resource.setrlimit(self.resource.RLIMIT_CORE, self.old_value)
-                except (ValueError, OSError):
+            # Graalpython does not support getrlimit/setrlimit yet
+            # if self.resource is not None:
+            #     try:
+            #         self.resource.setrlimit(self.resource.RLIMIT_CORE, self.old_value)
+            #     except (ValueError, OSError):
                     pass
-=======
-            # Graalpython does not support getrlimit/setrlimit yet
-            # if resource is not None:
-            #     try:
-            #         resource.setrlimit(resource.RLIMIT_CORE, self.old_value)
-            #     except (ValueError, OSError):
-            #         pass
-            pass
->>>>>>> 667533a5
 
 
 def patch(test_instance, object_to_patch, attr_name, new_value):
