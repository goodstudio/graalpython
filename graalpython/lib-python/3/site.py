"""Append module search paths for third-party packages to sys.path.

****************************************************************
* This module is automatically imported during initialization. *
****************************************************************

This will append site-specific paths to the module search path.  On
Unix (including Mac OSX), it starts with sys.prefix and
sys.exec_prefix (if different) and appends
lib/python<version>/site-packages.
On other platforms (such as Windows), it tries each of the
prefixes directly, as well as with lib/site-packages appended.  The
resulting directories, if they exist, are appended to sys.path, and
also inspected for path configuration files.

If a file named "pyvenv.cfg" exists one directory above sys.executable,
sys.prefix and sys.exec_prefix are set to that directory and
it is also checked for site-packages (sys.base_prefix and
sys.base_exec_prefix will always be the "real" prefixes of the Python
installation). If "pyvenv.cfg" (a bootstrap configuration file) contains
the key "include-system-site-packages" set to anything other than "false"
(case-insensitive), the system-level prefixes will still also be
searched for site-packages; otherwise they won't.

All of the resulting site-specific directories, if they exist, are
appended to sys.path, and also inspected for path configuration
files.

A path configuration file is a file whose name has the form
<package>.pth; its contents are additional directories (one per line)
to be added to sys.path.  Non-existing directories (or
non-directories) are never added to sys.path; no directory is added to
sys.path more than once.  Blank lines and lines beginning with
'#' are skipped. Lines starting with 'import' are executed.

For example, suppose sys.prefix and sys.exec_prefix are set to
/usr/local and there is a directory /usr/local/lib/python2.5/site-packages
with three subdirectories, foo, bar and spam, and two path
configuration files, foo.pth and bar.pth.  Assume foo.pth contains the
following:

  # foo package configuration
  foo
  bar
  bletch

and bar.pth contains:

  # bar package configuration
  bar

Then the following directories are added to sys.path, in this order:

  /usr/local/lib/python2.5/site-packages/bar
  /usr/local/lib/python2.5/site-packages/foo

Note that bletch is omitted because it doesn't exist; bar precedes foo
because bar.pth comes alphabetically before foo.pth; and spam is
omitted because it is not mentioned in either path configuration file.

The readline module is also automatically configured to enable
completion for systems that support it.  This can be overridden in
sitecustomize, usercustomize or PYTHONSTARTUP.  Starting Python in
isolated mode (-I) disables automatic readline configuration.

After these operations, an attempt is made to import a module
named sitecustomize, which can perform arbitrary additional
site-specific customizations.  If this import fails with an
ImportError exception, it is silently ignored.
"""

import sys
import os
import builtins
import _sitebuiltins
import io

# Prefixes for site-packages; add additional prefixes like /usr/local here
PREFIXES = [sys.prefix, sys.exec_prefix]
# Enable per user site-packages directory
# set it to False to disable the feature or True to force the feature
ENABLE_USER_SITE = None

# for distutils.commands.install
# These values are initialized by the getuserbase() and getusersitepackages()
# functions, through the main() function when Python starts.
USER_SITE = None
USER_BASE = None


def makepath(*paths):
    dir = os.path.join(*paths)
    try:
        dir = os.path.abspath(dir)
    except OSError:
        pass
    return dir, os.path.normcase(dir)


def abs_paths():
    """Set all module __file__ and __cached__ attributes to an absolute path"""
    for m in set(sys.modules.values()):
        if (getattr(getattr(m, '__loader__', None), '__module__', None) not in
                ('_frozen_importlib', '_frozen_importlib_external')):
            continue   # don't mess with a PEP 302-supplied __file__
        try:
            m.__file__ = os.path.abspath(m.__file__)
        except (AttributeError, OSError, TypeError):
            pass
        try:
            m.__cached__ = os.path.abspath(m.__cached__)
        except (AttributeError, OSError, TypeError):
            pass


def removeduppaths():
    """ Remove duplicate entries from sys.path along with making them
    absolute"""
    # This ensures that the initial path provided by the interpreter contains
    # only absolute pathnames, even if we're running from the build directory.
    L = []
    known_paths = set()
    for dir in sys.path:
        # Filter out duplicate paths (on case-insensitive file systems also
        # if they only differ in case); turn relative paths into absolute
        # paths.
        dir, dircase = makepath(dir)
        if dircase not in known_paths:
            L.append(dir)
            known_paths.add(dircase)
    sys.path[:] = L
    return known_paths


def _init_pathinfo():
    """Return a set containing all existing file system items from sys.path."""
    d = set()
    for item in sys.path:
        try:
            if os.path.exists(item):
                _, itemcase = makepath(item)
                d.add(itemcase)
        except TypeError:
            continue
    return d


def addpackage(sitedir, name, known_paths):
    """Process a .pth file within the site-packages directory:
       For each line in the file, either combine it with sitedir to a path
       and add that to known_paths, or execute it if it starts with 'import '.
    """
    if known_paths is None:
        known_paths = _init_pathinfo()
        reset = True
    else:
        reset = False
    fullname = os.path.join(sitedir, name)
    try:
        f = io.TextIOWrapper(io.open_code(fullname))
    except OSError:
        return
    with f:
        for n, line in enumerate(f):
            if line.startswith("#"):
                continue
            try:
                if line.startswith(("import ", "import\t")):
                    exec(line)
                    continue
                line = line.rstrip()
                dir, dircase = makepath(sitedir, line)
                if not dircase in known_paths and os.path.exists(dir):
                    sys.path.append(dir)
                    known_paths.add(dircase)
            except Exception:
                print("Error processing line {:d} of {}:\n".format(n+1, fullname),
                      file=sys.stderr)
                import traceback
                for record in traceback.format_exception(*sys.exc_info()):
                    for line in record.splitlines():
                        print('  '+line, file=sys.stderr)
                print("\nRemainder of file ignored", file=sys.stderr)
                break
    if reset:
        known_paths = None
    return known_paths


def addsitedir(sitedir, known_paths=None):
    """Add 'sitedir' argument to sys.path if missing and handle .pth files in
    'sitedir'"""
    if known_paths is None:
        known_paths = _init_pathinfo()
        reset = True
    else:
        reset = False
    sitedir, sitedircase = makepath(sitedir)
    if not sitedircase in known_paths:
        sys.path.append(sitedir)        # Add path component
        known_paths.add(sitedircase)
    try:
        names = os.listdir(sitedir)
    except OSError:
        return
    names = [name for name in names if name.endswith(".pth")]
    for name in sorted(names):
        addpackage(sitedir, name, known_paths)
    if reset:
        known_paths = None
    return known_paths


def check_enableusersite():
    """Check if user site directory is safe for inclusion

    The function tests for the command line flag (including environment var),
    process uid/gid equal to effective uid/gid.

    None: Disabled for security reasons
    False: Disabled by user (command line option)
    True: Safe and enabled
    """
    if sys.flags.no_user_site:
        return False

    if hasattr(os, "getuid") and hasattr(os, "geteuid"):
        # check process uid == effective uid
        if os.geteuid() != os.getuid():
            return None
    if hasattr(os, "getgid") and hasattr(os, "getegid"):
        # check process gid == effective gid
        if os.getegid() != os.getgid():
            return None

    return True


# NOTE: sysconfig and it's dependencies are relatively large but site module
# needs very limited part of them.
# To speedup startup time, we have copy of them.
#
# See https://bugs.python.org/issue29585

# Copy of sysconfig._getuserbase()
def _getuserbase():
    env_base = os.environ.get("PYTHONUSERBASE", None)
    if env_base:
        return env_base

    def joinuser(*args):
        return os.path.expanduser(os.path.join(*args))

    if os.name == "nt":
        base = os.environ.get("APPDATA") or "~"
        return joinuser(base, "Python")

    if sys.platform == "darwin" and sys._framework:
        return joinuser("~", "Library", sys._framework,
                        "%d.%d" % sys.version_info[:2])

    return joinuser("~", ".local")


# Same to sysconfig.get_path('purelib', os.name+'_user')
def _get_path(userbase):
    version = sys.version_info

    if os.name == 'nt':
        return f'{userbase}\\Python{version[0]}{version[1]}\\site-packages'

    if sys.platform == 'darwin' and sys._framework:
        return f'{userbase}/lib/python/site-packages'

    return f'{userbase}/lib/python{version[0]}.{version[1]}/site-packages'


def getuserbase():
    """Returns the `user base` directory path.

    The `user base` directory can be used to store data. If the global
    variable ``USER_BASE`` is not initialized yet, this function will also set
    it.
    """
    global USER_BASE
    if USER_BASE is None:
        USER_BASE = _getuserbase()
    return USER_BASE


def getusersitepackages():
    """Returns the user-specific site-packages directory path.

    If the global variable ``USER_SITE`` is not initialized yet, this
    function will also set it.
    """
    global USER_SITE
    userbase = getuserbase() # this will also set USER_BASE

    if USER_SITE is None:
        USER_SITE = _get_path(userbase)

    return USER_SITE

def addusersitepackages(known_paths):
    """Add a per user site-package to sys.path

    Each user has its own python directory with site-packages in the
    home directory.
    """
    # get the per user site-package path
    # this call will also make sure USER_BASE and USER_SITE are set
    user_site = getusersitepackages()

    if ENABLE_USER_SITE and os.path.isdir(user_site):
        addsitedir(user_site, known_paths)
    return known_paths

def getsitepackages(prefixes=None):
    """Returns a list containing all global site-packages directories.

    For each directory present in ``prefixes`` (or the global ``PREFIXES``),
    this function will find its `site-packages` subdirectory depending on the
    system environment, and will return a list of full paths.
    """
    sitepackages = []
    seen = set()

    if prefixes is None:
        prefixes = PREFIXES

    for prefix in prefixes:
        if not prefix or prefix in seen:
            continue
        seen.add(prefix)

        libdirs = [sys.platlibdir]
        if sys.platlibdir != "lib":
            libdirs.append("lib")

        if os.sep == '/':
<<<<<<< HEAD
            for libdir in libdirs:
                path = os.path.join(prefix, libdir,
                                    "python%d.%d" % sys.version_info[:2],
                                    "site-packages")
                sitepackages.append(path)
            # TRUFFLE: our path for system site-packages is slightly different
            sitepackages.append(os.path.join(prefix, "lib-python",
                                        "%d" % sys.version_info[0],
=======
            sitepackages.append(os.path.join(prefix, "lib",
                                        "python%d.%d" % sys.version_info[:2],
>>>>>>> 667533a5
                                        "site-packages"))
        else:
            sitepackages.append(prefix)

            for libdir in libdirs:
                path = os.path.join(prefix, libdir, "site-packages")
                sitepackages.append(path)
    return sitepackages

def addsitepackages(known_paths, prefixes=None):
    """Add site-packages to sys.path"""
    for sitedir in getsitepackages(prefixes):
        if os.path.isdir(sitedir):
            addsitedir(sitedir, known_paths)

    return known_paths

def setquit():
    """Define new builtins 'quit' and 'exit'.

    These are objects which make the interpreter exit when called.
    The repr of each object contains a hint at how it works.

    """
    if os.sep == '\\':
        eof = 'Ctrl-Z plus Return'
    else:
        eof = 'Ctrl-D (i.e. EOF)'

    builtins.quit = _sitebuiltins.Quitter('quit', eof)
    builtins.exit = _sitebuiltins.Quitter('exit', eof)


def setcopyright():
    """Set 'copyright' and 'credits' in builtins"""
    builtins.copyright = _sitebuiltins._Printer("copyright", sys.copyright)
    if sys.platform[:4] == 'java':
        builtins.credits = _sitebuiltins._Printer(
            "credits",
            "Jython is maintained by the Jython developers (www.jython.org).")
    else:
        builtins.credits = _sitebuiltins._Printer("credits", """\
    Thanks to CWI, CNRI, BeOpen.com, Zope Corporation and a cast of thousands
    for supporting Python development.  See www.python.org for more information.""")
    files, dirs = [], []
    # Not all modules are required to have a __file__ attribute.  See
    # PEP 420 for more details.
    if hasattr(os, '__file__'):
        here = os.path.dirname(os.__file__)
        files.extend(["LICENSE.txt", "LICENSE"])
        dirs.extend([os.path.join(here, os.pardir), here, os.curdir])
    builtins.license = _sitebuiltins._Printer(
        "license",
        "See https://www.python.org/psf/license/",
        files, dirs)


def sethelper():
    builtins.help = _sitebuiltins._Helper()

def enablerlcompleter():
    """Enable default readline configuration on interactive prompts, by
    registering a sys.__interactivehook__.

    If the readline module can be imported, the hook will set the Tab key
    as completion key and register ~/.python_history as history file.
    This can be overridden in the sitecustomize or usercustomize module,
    or in a PYTHONSTARTUP file.
    """
    def register_readline():
        import atexit
        try:
            import readline
            import rlcompleter
        except ImportError:
            return

        # Reading the initialization (config) file may not be enough to set a
        # completion key, so we set one first and then read the file.
        readline_doc = getattr(readline, '__doc__', '')
        if readline_doc is not None and 'libedit' in readline_doc:
            readline.parse_and_bind('bind ^I rl_complete')
        else:
            readline.parse_and_bind('tab: complete')

        try:
            readline.read_init_file()
        except OSError:
            # An OSError here could have many causes, but the most likely one
            # is that there's no .inputrc file (or .editrc file in the case of
            # Mac OS X + libedit) in the expected location.  In that case, we
            # want to ignore the exception.
            pass

        if readline.get_current_history_length() == 0:
            # If no history was loaded, default to .python_history.
            # The guard is necessary to avoid doubling history size at
            # each interpreter exit when readline was already configured
            # through a PYTHONSTARTUP hook, see:
            # http://bugs.python.org/issue5845#msg198636
            history = os.path.join(os.path.expanduser('~'),
                                   '.python_history')
            try:
                readline.read_history_file(history)
            except OSError:
                pass

            def write_history():
                try:
                    readline.write_history_file(history)
                except OSError:
                    # bpo-19891, bpo-41193: Home directory does not exist
                    # or is not writable, or the filesystem is read-only.
                    pass

            atexit.register(write_history)

    sys.__interactivehook__ = register_readline

def venv(known_paths):
    global PREFIXES, ENABLE_USER_SITE

    env = os.environ
    if sys.platform == 'darwin' and '__PYVENV_LAUNCHER__' in env:
        executable = sys._base_executable = os.environ['__PYVENV_LAUNCHER__']
    else:
        executable = sys.executable
    exe_dir, _ = os.path.split(os.path.abspath(executable))
    site_prefix = os.path.dirname(exe_dir)
    sys._home = None
    conf_basename = 'pyvenv.cfg'
    candidate_confs = [
        conffile for conffile in (
            os.path.join(exe_dir, conf_basename),
            os.path.join(site_prefix, conf_basename)
            )
        if os.path.isfile(conffile)
        ]

    if candidate_confs:
        virtual_conf = candidate_confs[0]
        system_site = "true"
        # Issue 25185: Use UTF-8, as that's what the venv module uses when
        # writing the file.
        with open(virtual_conf, encoding='utf-8') as f:
            for line in f:
                if '=' in line:
                    key, _, value = line.partition('=')
                    key = key.strip().lower()
                    value = value.strip()
                    if key == 'include-system-site-packages':
                        system_site = value.lower()
                    elif key == 'home':
                        sys._home = value

        sys.prefix = sys.exec_prefix = site_prefix

        # Doing this here ensures venv takes precedence over user-site
        addsitepackages(known_paths, [sys.prefix])

        # addsitepackages will process site_prefix again if its in PREFIXES,
        # but that's ok; known_paths will prevent anything being added twice
        if system_site == "true":
            PREFIXES.insert(0, sys.prefix)
        else:
            PREFIXES = [sys.prefix]
            ENABLE_USER_SITE = False

    return known_paths


def execsitecustomize():
    """Run custom site specific code, if available."""
    try:
        try:
            import sitecustomize
        except ImportError as exc:
            if exc.name == 'sitecustomize':
                pass
            else:
                raise
    except Exception as err:
        if sys.flags.verbose:
            sys.excepthook(*sys.exc_info())
        else:
            sys.stderr.write(
                "Error in sitecustomize; set PYTHONVERBOSE for traceback:\n"
                "%s: %s\n" %
                (err.__class__.__name__, err))


def execusercustomize():
    """Run custom user specific code, if available."""
    try:
        try:
            import usercustomize
        except ImportError as exc:
            if exc.name == 'usercustomize':
                pass
            else:
                raise
    except Exception as err:
        if sys.flags.verbose:
            sys.excepthook(*sys.exc_info())
        else:
            sys.stderr.write(
                "Error in usercustomize; set PYTHONVERBOSE for traceback:\n"
                "%s: %s\n" %
                (err.__class__.__name__, err))


def main():
    """Add standard site-specific directories to the module search path.

    This function is called automatically when this module is imported,
    unless the python interpreter was started with the -S flag.
    """
    global ENABLE_USER_SITE

    orig_path = sys.path[:]
    known_paths = removeduppaths()
    if orig_path != sys.path:
        # removeduppaths() might make sys.path absolute.
        # fix __file__ and __cached__ of already imported modules too.
        abs_paths()

    known_paths = venv(known_paths)
    if ENABLE_USER_SITE is None:
        ENABLE_USER_SITE = check_enableusersite()
    known_paths = addusersitepackages(known_paths)
    known_paths = addsitepackages(known_paths)
    setquit()
    setcopyright()
    sethelper()
    if not sys.flags.isolated:
        enablerlcompleter()
    execsitecustomize()
    if ENABLE_USER_SITE:
        execusercustomize()

# Prevent extending of sys.path when python was started with -S and
# site is imported later.
if not sys.flags.no_site:
    main()

def _script():
    help = """\
    %s [--user-base] [--user-site]

    Without arguments print some useful information
    With arguments print the value of USER_BASE and/or USER_SITE separated
    by '%s'.

    Exit codes with --user-base or --user-site:
      0 - user site directory is enabled
      1 - user site directory is disabled by user
      2 - user site directory is disabled by super user
          or for security reasons
     >2 - unknown error
    """
    args = sys.argv[1:]
    if not args:
        user_base = getuserbase()
        user_site = getusersitepackages()
        print("sys.path = [")
        for dir in sys.path:
            print("    %r," % (dir,))
        print("]")
        print("USER_BASE: %r (%s)" % (user_base,
            "exists" if os.path.isdir(user_base) else "doesn't exist"))
        print("USER_SITE: %r (%s)" % (user_site,
            "exists" if os.path.isdir(user_site) else "doesn't exist"))
        print("ENABLE_USER_SITE: %r" %  ENABLE_USER_SITE)
        sys.exit(0)

    buffer = []
    if '--user-base' in args:
        buffer.append(USER_BASE)
    if '--user-site' in args:
        buffer.append(USER_SITE)

    if buffer:
        print(os.pathsep.join(buffer))
        if ENABLE_USER_SITE:
            sys.exit(0)
        elif ENABLE_USER_SITE is False:
            sys.exit(1)
        elif ENABLE_USER_SITE is None:
            sys.exit(2)
        else:
            sys.exit(3)
    else:
        import textwrap
        print(textwrap.dedent(help % (sys.argv[0], os.pathsep)))
        sys.exit(10)

if __name__ == '__main__':
    _script()<|MERGE_RESOLUTION|>--- conflicted
+++ resolved
@@ -339,20 +339,11 @@
             libdirs.append("lib")
 
         if os.sep == '/':
-<<<<<<< HEAD
             for libdir in libdirs:
                 path = os.path.join(prefix, libdir,
                                     "python%d.%d" % sys.version_info[:2],
                                     "site-packages")
                 sitepackages.append(path)
-            # TRUFFLE: our path for system site-packages is slightly different
-            sitepackages.append(os.path.join(prefix, "lib-python",
-                                        "%d" % sys.version_info[0],
-=======
-            sitepackages.append(os.path.join(prefix, "lib",
-                                        "python%d.%d" % sys.version_info[:2],
->>>>>>> 667533a5
-                                        "site-packages"))
         else:
             sitepackages.append(prefix)
 
