--- conflicted
+++ resolved
@@ -22,22 +22,11 @@
 BASE_PREFIX = os.path.normpath(sys.base_prefix)
 BASE_EXEC_PREFIX = os.path.normpath(sys.base_exec_prefix)
 
-<<<<<<< HEAD
-if '__pypy__' in sys.builtin_module_names:
-    from distutils.sysconfig_pypy import *
-    from distutils.sysconfig_pypy import _config_vars # needed by setuptools
-    from distutils.sysconfig_pypy import _variable_rx # read_setup_file()
-elif sys.implementation.name == "graalpython":
-    from distutils.sysconfig_graalpython import *
-    from distutils.sysconfig_graalpython import _config_vars # needed by setuptools
-    from distutils.sysconfig_graalpython import _variable_rx # read_setup_file()
-=======
 # Path to the base directory of the project. On Windows the binary may
 # live in project/PCBuild/win32 or project/PCBuild/amd64.
 # set for cross builds
 if "_PYTHON_PROJECT_BASE" in os.environ:
     project_base = os.path.abspath(os.environ["_PYTHON_PROJECT_BASE"])
->>>>>>> 813b4eab
 else:
     project_base = os.path.dirname(os.path.abspath(sys.executable))
 if (os.name == 'nt' and
@@ -540,4 +529,11 @@
     if name == 'SO':
         import warnings
         warnings.warn('SO is deprecated, use EXT_SUFFIX', DeprecationWarning, 2)
-    return get_config_vars().get(name)+    return get_config_vars().get(name)
+
+
+if sys.implementation.name == "graalpython":
+    # Truffle: import our overrides
+    from distutils.sysconfig_graalpython import *
+    from distutils.sysconfig_graalpython import _config_vars # needed by setuptools
+    from distutils.sysconfig_graalpython import _variable_rx # read_setup_file()