import warnings
warnings.warn(f"module {__name__!r} is deprecated",
              DeprecationWarning,
              stacklevel=2)

<<<<<<< HEAD
"""Internal support module for sre"""

import _sre
import sre_parse
from sre_constants import *

assert _sre.MAGIC == MAGIC, "SRE module mismatch"

_LITERAL_CODES = {LITERAL, NOT_LITERAL}
_REPEATING_CODES = {REPEAT, MIN_REPEAT, MAX_REPEAT}
_SUCCESS_CODES = {SUCCESS, FAILURE}
_ASSERT_CODES = {ASSERT, ASSERT_NOT}
_UNIT_CODES = _LITERAL_CODES | {ANY, IN}

# Sets of lowercase characters which have the same uppercase.
_equivalences = (
    # LATIN SMALL LETTER I, LATIN SMALL LETTER DOTLESS I
    (0x69, 0x131), # iı
    # LATIN SMALL LETTER S, LATIN SMALL LETTER LONG S
    (0x73, 0x17f), # sſ
    # MICRO SIGN, GREEK SMALL LETTER MU
    (0xb5, 0x3bc), # µμ
    # COMBINING GREEK YPOGEGRAMMENI, GREEK SMALL LETTER IOTA, GREEK PROSGEGRAMMENI
    (0x345, 0x3b9, 0x1fbe), # \u0345ιι
    # GREEK SMALL LETTER IOTA WITH DIALYTIKA AND TONOS, GREEK SMALL LETTER IOTA WITH DIALYTIKA AND OXIA
    (0x390, 0x1fd3), # ΐΐ
    # GREEK SMALL LETTER UPSILON WITH DIALYTIKA AND TONOS, GREEK SMALL LETTER UPSILON WITH DIALYTIKA AND OXIA
    (0x3b0, 0x1fe3), # ΰΰ
    # GREEK SMALL LETTER BETA, GREEK BETA SYMBOL
    (0x3b2, 0x3d0), # βϐ
    # GREEK SMALL LETTER EPSILON, GREEK LUNATE EPSILON SYMBOL
    (0x3b5, 0x3f5), # εϵ
    # GREEK SMALL LETTER THETA, GREEK THETA SYMBOL
    (0x3b8, 0x3d1), # θϑ
    # GREEK SMALL LETTER KAPPA, GREEK KAPPA SYMBOL
    (0x3ba, 0x3f0), # κϰ
    # GREEK SMALL LETTER PI, GREEK PI SYMBOL
    (0x3c0, 0x3d6), # πϖ
    # GREEK SMALL LETTER RHO, GREEK RHO SYMBOL
    (0x3c1, 0x3f1), # ρϱ
    # GREEK SMALL LETTER FINAL SIGMA, GREEK SMALL LETTER SIGMA
    (0x3c2, 0x3c3), # ςσ
    # GREEK SMALL LETTER PHI, GREEK PHI SYMBOL
    (0x3c6, 0x3d5), # φϕ
    # CYRILLIC SMALL LETTER VE, CYRILLIC SMALL LETTER ROUNDED VE
    (0x432, 0x1c80), # вᲀ
    # CYRILLIC SMALL LETTER DE, CYRILLIC SMALL LETTER LONG-LEGGED DE
    (0x434, 0x1c81), # дᲁ
    # CYRILLIC SMALL LETTER O, CYRILLIC SMALL LETTER NARROW O
    (0x43e, 0x1c82), # оᲂ
    # CYRILLIC SMALL LETTER ES, CYRILLIC SMALL LETTER WIDE ES
    (0x441, 0x1c83), # сᲃ
    # CYRILLIC SMALL LETTER TE, CYRILLIC SMALL LETTER TALL TE, CYRILLIC SMALL LETTER THREE-LEGGED TE
    (0x442, 0x1c84, 0x1c85), # тᲄᲅ
    # CYRILLIC SMALL LETTER HARD SIGN, CYRILLIC SMALL LETTER TALL HARD SIGN
    (0x44a, 0x1c86), # ъᲆ
    # CYRILLIC SMALL LETTER YAT, CYRILLIC SMALL LETTER TALL YAT
    (0x463, 0x1c87), # ѣᲇ
    # CYRILLIC SMALL LETTER UNBLENDED UK, CYRILLIC SMALL LETTER MONOGRAPH UK
    (0x1c88, 0xa64b), # ᲈꙋ
    # LATIN SMALL LETTER S WITH DOT ABOVE, LATIN SMALL LETTER LONG S WITH DOT ABOVE
    (0x1e61, 0x1e9b), # ṡẛ
    # LATIN SMALL LIGATURE LONG S T, LATIN SMALL LIGATURE ST
    (0xfb05, 0xfb06), # ﬅﬆ
)

# Maps the lowercase code to lowercase codes which have the same uppercase.
_ignorecase_fixes = {i: tuple(j for j in t if i != j)
                     for t in _equivalences for i in t}

def _combine_flags(flags, add_flags, del_flags,
                   TYPE_FLAGS=sre_parse.TYPE_FLAGS):
    if add_flags & TYPE_FLAGS:
        flags &= ~TYPE_FLAGS
    return (flags | add_flags) & ~del_flags

def _compile(code, pattern, flags):
    # internal: compile a (sub)pattern
    emit = code.append
    _len = len
    LITERAL_CODES = _LITERAL_CODES
    REPEATING_CODES = _REPEATING_CODES
    SUCCESS_CODES = _SUCCESS_CODES
    ASSERT_CODES = _ASSERT_CODES
    iscased = None
    tolower = None
    fixes = None
    if flags & SRE_FLAG_IGNORECASE and not flags & SRE_FLAG_LOCALE:
        if flags & SRE_FLAG_UNICODE:
            iscased = _sre.unicode_iscased
            tolower = _sre.unicode_tolower
            fixes = _ignorecase_fixes
        else:
            iscased = _sre.ascii_iscased
            tolower = _sre.ascii_tolower
    for op, av in pattern:
        if op in LITERAL_CODES:
            if not flags & SRE_FLAG_IGNORECASE:
                emit(op)
                emit(av)
            elif flags & SRE_FLAG_LOCALE:
                emit(OP_LOCALE_IGNORE[op])
                emit(av)
            elif not iscased(av):
                emit(op)
                emit(av)
            else:
                lo = tolower(av)
                if not fixes:  # ascii
                    emit(OP_IGNORE[op])
                    emit(lo)
                elif lo not in fixes:
                    emit(OP_UNICODE_IGNORE[op])
                    emit(lo)
                else:
                    emit(IN_UNI_IGNORE)
                    skip = _len(code); emit(0)
                    if op is NOT_LITERAL:
                        emit(NEGATE)
                    for k in (lo,) + fixes[lo]:
                        emit(LITERAL)
                        emit(k)
                    emit(FAILURE)
                    code[skip] = _len(code) - skip
        elif op is IN:
            charset, hascased = _optimize_charset(av, iscased, tolower, fixes)
            if flags & SRE_FLAG_IGNORECASE and flags & SRE_FLAG_LOCALE:
                emit(IN_LOC_IGNORE)
            elif not hascased:
                emit(IN)
            elif not fixes:  # ascii
                emit(IN_IGNORE)
            else:
                emit(IN_UNI_IGNORE)
            skip = _len(code); emit(0)
            _compile_charset(charset, flags, code)
            code[skip] = _len(code) - skip
        elif op is ANY:
            if flags & SRE_FLAG_DOTALL:
                emit(ANY_ALL)
            else:
                emit(ANY)
        elif op in REPEATING_CODES:
            if flags & SRE_FLAG_TEMPLATE:
                raise error("internal: unsupported template operator %r" % (op,))
            if _simple(av[2]):
                if op is MAX_REPEAT:
                    emit(REPEAT_ONE)
                else:
                    emit(MIN_REPEAT_ONE)
                skip = _len(code); emit(0)
                emit(av[0])
                emit(av[1])
                _compile(code, av[2], flags)
                emit(SUCCESS)
                code[skip] = _len(code) - skip
            else:
                emit(REPEAT)
                skip = _len(code); emit(0)
                emit(av[0])
                emit(av[1])
                _compile(code, av[2], flags)
                code[skip] = _len(code) - skip
                if op is MAX_REPEAT:
                    emit(MAX_UNTIL)
                else:
                    emit(MIN_UNTIL)
        elif op is SUBPATTERN:
            group, add_flags, del_flags, p = av
            if group:
                emit(MARK)
                emit((group-1)*2)
            # _compile_info(code, p, _combine_flags(flags, add_flags, del_flags))
            _compile(code, p, _combine_flags(flags, add_flags, del_flags))
            if group:
                emit(MARK)
                emit((group-1)*2+1)
        elif op in SUCCESS_CODES:
            emit(op)
        elif op in ASSERT_CODES:
            emit(op)
            skip = _len(code); emit(0)
            if av[0] >= 0:
                emit(0) # look ahead
            else:
                lo, hi = av[1].getwidth()
                if lo != hi:
                    raise error("look-behind requires fixed-width pattern")
                emit(lo) # look behind
            _compile(code, av[1], flags)
            emit(SUCCESS)
            code[skip] = _len(code) - skip
        elif op is CALL:
            emit(op)
            skip = _len(code); emit(0)
            _compile(code, av, flags)
            emit(SUCCESS)
            code[skip] = _len(code) - skip
        elif op is AT:
            emit(op)
            if flags & SRE_FLAG_MULTILINE:
                av = AT_MULTILINE.get(av, av)
            if flags & SRE_FLAG_LOCALE:
                av = AT_LOCALE.get(av, av)
            elif flags & SRE_FLAG_UNICODE:
                av = AT_UNICODE.get(av, av)
            emit(av)
        elif op is BRANCH:
            emit(op)
            tail = []
            tailappend = tail.append
            for av in av[1]:
                skip = _len(code); emit(0)
                # _compile_info(code, av, flags)
                _compile(code, av, flags)
                emit(JUMP)
                tailappend(_len(code)); emit(0)
                code[skip] = _len(code) - skip
            emit(FAILURE) # end of branch
            for tail in tail:
                code[tail] = _len(code) - tail
        elif op is CATEGORY:
            emit(op)
            if flags & SRE_FLAG_LOCALE:
                av = CH_LOCALE[av]
            elif flags & SRE_FLAG_UNICODE:
                av = CH_UNICODE[av]
            emit(av)
        elif op is GROUPREF:
            if not flags & SRE_FLAG_IGNORECASE:
                emit(op)
            elif flags & SRE_FLAG_LOCALE:
                emit(GROUPREF_LOC_IGNORE)
            elif not fixes:  # ascii
                emit(GROUPREF_IGNORE)
            else:
                emit(GROUPREF_UNI_IGNORE)
            emit(av-1)
        elif op is GROUPREF_EXISTS:
            emit(op)
            emit(av[0]-1)
            skipyes = _len(code); emit(0)
            _compile(code, av[1], flags)
            if av[2]:
                emit(JUMP)
                skipno = _len(code); emit(0)
                code[skipyes] = _len(code) - skipyes + 1
                _compile(code, av[2], flags)
                code[skipno] = _len(code) - skipno
            else:
                code[skipyes] = _len(code) - skipyes + 1
        else:
            raise error("internal: unsupported operand type %r" % (op,))

def _compile_charset(charset, flags, code):
    # compile charset subprogram
    emit = code.append
    for op, av in charset:
        emit(op)
        if op is NEGATE:
            pass
        elif op is LITERAL:
            emit(av)
        elif op is RANGE or op is RANGE_UNI_IGNORE:
            emit(av[0])
            emit(av[1])
        elif op is CHARSET:
            code.extend(av)
        elif op is BIGCHARSET:
            code.extend(av)
        elif op is CATEGORY:
            if flags & SRE_FLAG_LOCALE:
                emit(CH_LOCALE[av])
            elif flags & SRE_FLAG_UNICODE:
                emit(CH_UNICODE[av])
            else:
                emit(av)
        else:
            raise error("internal: unsupported set operator %r" % (op,))
    emit(FAILURE)

def _optimize_charset(charset, iscased=None, fixup=None, fixes=None):
    # internal: optimize character set
    out = []
    tail = []
    charmap = bytearray(256)
    hascased = False
    for op, av in charset:
        while True:
            try:
                if op is LITERAL:
                    if fixup:
                        lo = fixup(av)
                        charmap[lo] = 1
                        if fixes and lo in fixes:
                            for k in fixes[lo]:
                                charmap[k] = 1
                        if not hascased and iscased(av):
                            hascased = True
                    else:
                        charmap[av] = 1
                elif op is RANGE:
                    r = range(av[0], av[1]+1)
                    if fixup:
                        if fixes:
                            for i in map(fixup, r):
                                charmap[i] = 1
                                if i in fixes:
                                    for k in fixes[i]:
                                        charmap[k] = 1
                        else:
                            for i in map(fixup, r):
                                charmap[i] = 1
                        if not hascased:
                            hascased = any(map(iscased, r))
                    else:
                        for i in r:
                            charmap[i] = 1
                elif op is NEGATE:
                    out.append((op, av))
                else:
                    tail.append((op, av))
            except IndexError:
                if len(charmap) == 256:
                    # character set contains non-UCS1 character codes
                    charmap += b'\0' * 0xff00
                    continue
                # Character set contains non-BMP character codes.
                # For range, all BMP characters in the range are already
                # proceeded.
                if fixup:
                    hascased = True
                    # For now, IN_UNI_IGNORE+LITERAL and
                    # IN_UNI_IGNORE+RANGE_UNI_IGNORE work for all non-BMP
                    # characters, because two characters (at least one of
                    # which is not in the BMP) match case-insensitively
                    # if and only if:
                    # 1) c1.lower() == c2.lower()
                    # 2) c1.lower() == c2 or c1.lower().upper() == c2
                    # Also, both c.lower() and c.lower().upper() are single
                    # characters for every non-BMP character.
                    if op is RANGE:
                        op = RANGE_UNI_IGNORE
                tail.append((op, av))
            break

    # compress character map
    runs = []
    q = 0
    while True:
        p = charmap.find(1, q)
        if p < 0:
            break
        if len(runs) >= 2:
            runs = None
            break
        q = charmap.find(0, p)
        if q < 0:
            runs.append((p, len(charmap)))
            break
        runs.append((p, q))
    if runs is not None:
        # use literal/range
        for p, q in runs:
            if q - p == 1:
                out.append((LITERAL, p))
            else:
                out.append((RANGE, (p, q - 1)))
        out += tail
        # if the case was changed or new representation is more compact
        if hascased or len(out) < len(charset):
            return out, hascased
        # else original character set is good enough
        return charset, hascased

    # use bitmap
    if len(charmap) == 256:
        data = _mk_bitmap(charmap)
        out.append((CHARSET, data))
        out += tail
        return out, hascased

    # To represent a big charset, first a bitmap of all characters in the
    # set is constructed. Then, this bitmap is sliced into chunks of 256
    # characters, duplicate chunks are eliminated, and each chunk is
    # given a number. In the compiled expression, the charset is
    # represented by a 32-bit word sequence, consisting of one word for
    # the number of different chunks, a sequence of 256 bytes (64 words)
    # of chunk numbers indexed by their original chunk position, and a
    # sequence of 256-bit chunks (8 words each).

    # Compression is normally good: in a typical charset, large ranges of
    # Unicode will be either completely excluded (e.g. if only cyrillic
    # letters are to be matched), or completely included (e.g. if large
    # subranges of Kanji match). These ranges will be represented by
    # chunks of all one-bits or all zero-bits.

    # Matching can be also done efficiently: the more significant byte of
    # the Unicode character is an index into the chunk number, and the
    # less significant byte is a bit index in the chunk (just like the
    # CHARSET matching).

    charmap = bytes(charmap) # should be hashable
    comps = {}
    mapping = bytearray(256)
    block = 0
    data = bytearray()
    for i in range(0, 65536, 256):
        chunk = charmap[i: i + 256]
        if chunk in comps:
            mapping[i // 256] = comps[chunk]
        else:
            mapping[i // 256] = comps[chunk] = block
            block += 1
            data += chunk
    data = _mk_bitmap(data)
    data[0:0] = [block] + _bytes_to_codes(mapping)
    out.append((BIGCHARSET, data))
    out += tail
    return out, hascased

_CODEBITS = _sre.CODESIZE * 8
MAXCODE = (1 << _CODEBITS) - 1
_BITS_TRANS = b'0' + b'1' * 255
def _mk_bitmap(bits, _CODEBITS=_CODEBITS, _int=int):
    s = bits.translate(_BITS_TRANS)[::-1]
    return [_int(s[i - _CODEBITS: i], 2)
            for i in range(len(s), 0, -_CODEBITS)]

def _bytes_to_codes(b):
    # Convert block indices to word array
    a = memoryview(b).cast('I')
    assert a.itemsize == _sre.CODESIZE
    assert len(a) * a.itemsize == len(b)
    return a.tolist()

def _simple(p):
    # check if this subpattern is a "simple" operator
    if len(p) != 1:
        return False
    op, av = p[0]
    if op is SUBPATTERN:
        return av[0] is None and _simple(av[-1])
    return op in _UNIT_CODES

def _generate_overlap_table(prefix):
    """
    Generate an overlap table for the following prefix.
    An overlap table is a table of the same size as the prefix which
    informs about the potential self-overlap for each index in the prefix:
    - if overlap[i] == 0, prefix[i:] can't overlap prefix[0:...]
    - if overlap[i] == k with 0 < k <= i, prefix[i-k+1:i+1] overlaps with
      prefix[0:k]
    """
    table = [0] * len(prefix)
    for i in range(1, len(prefix)):
        idx = table[i - 1]
        while prefix[i] != prefix[idx]:
            if idx == 0:
                table[i] = 0
                break
            idx = table[idx - 1]
        else:
            table[i] = idx + 1
    return table

def _get_iscased(flags):
    if not flags & SRE_FLAG_IGNORECASE:
        return None
    elif flags & SRE_FLAG_UNICODE:
        return _sre.unicode_iscased
    else:
        return _sre.ascii_iscased

def _get_literal_prefix(pattern, flags):
    # look for literal prefix
    prefix = []
    prefixappend = prefix.append
    prefix_skip = None
    iscased = _get_iscased(flags)
    for op, av in pattern.data:
        if op is LITERAL:
            if iscased and iscased(av):
                break
            prefixappend(av)
        elif op is SUBPATTERN:
            group, add_flags, del_flags, p = av
            flags1 = _combine_flags(flags, add_flags, del_flags)
            if flags1 & SRE_FLAG_IGNORECASE and flags1 & SRE_FLAG_LOCALE:
                break
            prefix1, prefix_skip1, got_all = _get_literal_prefix(p, flags1)
            if prefix_skip is None:
                if group is not None:
                    prefix_skip = len(prefix)
                elif prefix_skip1 is not None:
                    prefix_skip = len(prefix) + prefix_skip1
            prefix.extend(prefix1)
            if not got_all:
                break
        else:
            break
    else:
        return prefix, prefix_skip, True
    return prefix, prefix_skip, False

def _get_charset_prefix(pattern, flags):
    while True:
        if not pattern.data:
            return None
        op, av = pattern.data[0]
        if op is not SUBPATTERN:
            break
        group, add_flags, del_flags, pattern = av
        flags = _combine_flags(flags, add_flags, del_flags)
        if flags & SRE_FLAG_IGNORECASE and flags & SRE_FLAG_LOCALE:
            return None

    iscased = _get_iscased(flags)
    if op is LITERAL:
        if iscased and iscased(av):
            return None
        return [(op, av)]
    elif op is BRANCH:
        charset = []
        charsetappend = charset.append
        for p in av[1]:
            if not p:
                return None
            op, av = p[0]
            if op is LITERAL and not (iscased and iscased(av)):
                charsetappend((op, av))
            else:
                return None
        return charset
    elif op is IN:
        charset = av
        if iscased:
            for op, av in charset:
                if op is LITERAL:
                    if iscased(av):
                        return None
                elif op is RANGE:
                    if av[1] > 0xffff:
                        return None
                    if any(map(iscased, range(av[0], av[1]+1))):
                        return None
        return charset
    return None

def _compile_info(code, pattern, flags):
    # internal: compile an info block.  in the current version,
    # this contains min/max pattern width, and an optional literal
    # prefix or a character map
    lo, hi = pattern.getwidth()
    if hi > MAXCODE:
        hi = MAXCODE
    if lo == 0:
        code.extend([INFO, 4, 0, lo, hi])
        return
    # look for a literal prefix
    prefix = []
    prefix_skip = 0
    charset = [] # not used
    if not (flags & SRE_FLAG_IGNORECASE and flags & SRE_FLAG_LOCALE):
        # look for literal prefix
        prefix, prefix_skip, got_all = _get_literal_prefix(pattern, flags)
        # if no prefix, look for charset prefix
        if not prefix:
            charset = _get_charset_prefix(pattern, flags)
##     if prefix:
##         print("*** PREFIX", prefix, prefix_skip)
##     if charset:
##         print("*** CHARSET", charset)
    # add an info block
    emit = code.append
    emit(INFO)
    skip = len(code); emit(0)
    # literal flag
    mask = 0
    if prefix:
        mask = SRE_INFO_PREFIX
        if prefix_skip is None and got_all:
            mask = mask | SRE_INFO_LITERAL
    elif charset:
        mask = mask | SRE_INFO_CHARSET
    emit(mask)
    # pattern length
    if lo < MAXCODE:
        emit(lo)
    else:
        emit(MAXCODE)
        prefix = prefix[:MAXCODE]
    emit(min(hi, MAXCODE))
    # add literal prefix
    if prefix:
        emit(len(prefix)) # length
        if prefix_skip is None:
            prefix_skip =  len(prefix)
        emit(prefix_skip) # skip
        code.extend(prefix)
        # generate overlap table
        code.extend(_generate_overlap_table(prefix))
    elif charset:
        charset, hascased = _optimize_charset(charset)
        assert not hascased
        _compile_charset(charset, flags, code)
    code[skip] = len(code) - skip

def isstring(obj):
    return isinstance(obj, (str, bytes))

def _code(p, flags):

    flags = p.state.flags | flags
    code = []

    # compile info block
    _compile_info(code, p, flags)

    # compile the pattern
    _compile(code, p.data, flags)

    code.append(SUCCESS)

    return code

def _hex_code(code):
    return '[%s]' % ', '.join('%#0*x' % (_sre.CODESIZE*2+2, x) for x in code)

def dis(code):
    import sys

    labels = set()
    level = 0
    offset_width = len(str(len(code) - 1))

    def dis_(start, end):
        def print_(*args, to=None):
            if to is not None:
                labels.add(to)
                args += ('(to %d)' % (to,),)
            print('%*d%s ' % (offset_width, start, ':' if start in labels else '.'),
                  end='  '*(level-1))
            print(*args)

        def print_2(*args):
            print(end=' '*(offset_width + 2*level))
            print(*args)

        nonlocal level
        level += 1
        i = start
        while i < end:
            start = i
            op = code[i]
            i += 1
            op = OPCODES[op]
            if op in (SUCCESS, FAILURE, ANY, ANY_ALL,
                      MAX_UNTIL, MIN_UNTIL, NEGATE):
                print_(op)
            elif op in (LITERAL, NOT_LITERAL,
                        LITERAL_IGNORE, NOT_LITERAL_IGNORE,
                        LITERAL_UNI_IGNORE, NOT_LITERAL_UNI_IGNORE,
                        LITERAL_LOC_IGNORE, NOT_LITERAL_LOC_IGNORE):
                arg = code[i]
                i += 1
                print_(op, '%#02x (%r)' % (arg, chr(arg)))
            elif op is AT:
                arg = code[i]
                i += 1
                arg = str(ATCODES[arg])
                assert arg[:3] == 'AT_'
                print_(op, arg[3:])
            elif op is CATEGORY:
                arg = code[i]
                i += 1
                arg = str(CHCODES[arg])
                assert arg[:9] == 'CATEGORY_'
                print_(op, arg[9:])
            elif op in (IN, IN_IGNORE, IN_UNI_IGNORE, IN_LOC_IGNORE):
                skip = code[i]
                print_(op, skip, to=i+skip)
                dis_(i+1, i+skip)
                i += skip
            elif op in (RANGE, RANGE_UNI_IGNORE):
                lo, hi = code[i: i+2]
                i += 2
                print_(op, '%#02x %#02x (%r-%r)' % (lo, hi, chr(lo), chr(hi)))
            elif op is CHARSET:
                print_(op, _hex_code(code[i: i + 256//_CODEBITS]))
                i += 256//_CODEBITS
            elif op is BIGCHARSET:
                arg = code[i]
                i += 1
                mapping = list(b''.join(x.to_bytes(_sre.CODESIZE, sys.byteorder)
                                        for x in code[i: i + 256//_sre.CODESIZE]))
                print_(op, arg, mapping)
                i += 256//_sre.CODESIZE
                level += 1
                for j in range(arg):
                    print_2(_hex_code(code[i: i + 256//_CODEBITS]))
                    i += 256//_CODEBITS
                level -= 1
            elif op in (MARK, GROUPREF, GROUPREF_IGNORE, GROUPREF_UNI_IGNORE,
                        GROUPREF_LOC_IGNORE):
                arg = code[i]
                i += 1
                print_(op, arg)
            elif op is JUMP:
                skip = code[i]
                print_(op, skip, to=i+skip)
                i += 1
            elif op is BRANCH:
                skip = code[i]
                print_(op, skip, to=i+skip)
                while skip:
                    dis_(i+1, i+skip)
                    i += skip
                    start = i
                    skip = code[i]
                    if skip:
                        print_('branch', skip, to=i+skip)
                    else:
                        print_(FAILURE)
                i += 1
            elif op in (REPEAT, REPEAT_ONE, MIN_REPEAT_ONE):
                skip, min, max = code[i: i+3]
                if max == MAXREPEAT:
                    max = 'MAXREPEAT'
                print_(op, skip, min, max, to=i+skip)
                dis_(i+3, i+skip)
                i += skip
            elif op is GROUPREF_EXISTS:
                arg, skip = code[i: i+2]
                print_(op, arg, skip, to=i+skip)
                i += 2
            elif op in (ASSERT, ASSERT_NOT):
                skip, arg = code[i: i+2]
                print_(op, skip, arg, to=i+skip)
                dis_(i+2, i+skip)
                i += skip
            elif op is INFO:
                skip, flags, min, max = code[i: i+4]
                if max == MAXREPEAT:
                    max = 'MAXREPEAT'
                print_(op, skip, bin(flags), min, max, to=i+skip)
                start = i+4
                if flags & SRE_INFO_PREFIX:
                    prefix_len, prefix_skip = code[i+4: i+6]
                    print_2('  prefix_skip', prefix_skip)
                    start = i + 6
                    prefix = code[start: start+prefix_len]
                    print_2('  prefix',
                            '[%s]' % ', '.join('%#02x' % x for x in prefix),
                            '(%r)' % ''.join(map(chr, prefix)))
                    start += prefix_len
                    print_2('  overlap', code[start: start+prefix_len])
                    start += prefix_len
                if flags & SRE_INFO_CHARSET:
                    level += 1
                    print_2('in')
                    dis_(start, i+skip)
                    level -= 1
                i += skip
            else:
                raise ValueError(op)

        level -= 1

    dis_(0, len(code))


def compile(p, flags=0):
    # internal: convert pattern list to internal format

    if isstring(p):
        pattern = p
        p = sre_parse.parse(p, flags)
    else:
        pattern = None

    code = _code(p, flags)

    if flags & SRE_FLAG_DEBUG:
        print()
        dis(code)

    # map in either direction
    groupindex = p.state.groupdict
    indexgroup = [None] * p.state.groups
    for k, i in groupindex.items():
        indexgroup[i] = k

    return _sre.compile(
        pattern, flags | p.state.flags, code,
        p.state.groups-1,
        groupindex, tuple(indexgroup)
        )

compile = _sre.setup(compile, error, sre_parse.FLAGS)
=======
from re import _compiler as _
globals().update({k: v for k, v in vars(_).items() if k[:2] != '__'})
>>>>>>> 8f1105d6
<|MERGE_RESOLUTION|>--- conflicted
+++ resolved
@@ -3,808 +3,7 @@
               DeprecationWarning,
               stacklevel=2)
 
-<<<<<<< HEAD
-"""Internal support module for sre"""
-
-import _sre
-import sre_parse
-from sre_constants import *
-
-assert _sre.MAGIC == MAGIC, "SRE module mismatch"
-
-_LITERAL_CODES = {LITERAL, NOT_LITERAL}
-_REPEATING_CODES = {REPEAT, MIN_REPEAT, MAX_REPEAT}
-_SUCCESS_CODES = {SUCCESS, FAILURE}
-_ASSERT_CODES = {ASSERT, ASSERT_NOT}
-_UNIT_CODES = _LITERAL_CODES | {ANY, IN}
-
-# Sets of lowercase characters which have the same uppercase.
-_equivalences = (
-    # LATIN SMALL LETTER I, LATIN SMALL LETTER DOTLESS I
-    (0x69, 0x131), # iı
-    # LATIN SMALL LETTER S, LATIN SMALL LETTER LONG S
-    (0x73, 0x17f), # sſ
-    # MICRO SIGN, GREEK SMALL LETTER MU
-    (0xb5, 0x3bc), # µμ
-    # COMBINING GREEK YPOGEGRAMMENI, GREEK SMALL LETTER IOTA, GREEK PROSGEGRAMMENI
-    (0x345, 0x3b9, 0x1fbe), # \u0345ιι
-    # GREEK SMALL LETTER IOTA WITH DIALYTIKA AND TONOS, GREEK SMALL LETTER IOTA WITH DIALYTIKA AND OXIA
-    (0x390, 0x1fd3), # ΐΐ
-    # GREEK SMALL LETTER UPSILON WITH DIALYTIKA AND TONOS, GREEK SMALL LETTER UPSILON WITH DIALYTIKA AND OXIA
-    (0x3b0, 0x1fe3), # ΰΰ
-    # GREEK SMALL LETTER BETA, GREEK BETA SYMBOL
-    (0x3b2, 0x3d0), # βϐ
-    # GREEK SMALL LETTER EPSILON, GREEK LUNATE EPSILON SYMBOL
-    (0x3b5, 0x3f5), # εϵ
-    # GREEK SMALL LETTER THETA, GREEK THETA SYMBOL
-    (0x3b8, 0x3d1), # θϑ
-    # GREEK SMALL LETTER KAPPA, GREEK KAPPA SYMBOL
-    (0x3ba, 0x3f0), # κϰ
-    # GREEK SMALL LETTER PI, GREEK PI SYMBOL
-    (0x3c0, 0x3d6), # πϖ
-    # GREEK SMALL LETTER RHO, GREEK RHO SYMBOL
-    (0x3c1, 0x3f1), # ρϱ
-    # GREEK SMALL LETTER FINAL SIGMA, GREEK SMALL LETTER SIGMA
-    (0x3c2, 0x3c3), # ςσ
-    # GREEK SMALL LETTER PHI, GREEK PHI SYMBOL
-    (0x3c6, 0x3d5), # φϕ
-    # CYRILLIC SMALL LETTER VE, CYRILLIC SMALL LETTER ROUNDED VE
-    (0x432, 0x1c80), # вᲀ
-    # CYRILLIC SMALL LETTER DE, CYRILLIC SMALL LETTER LONG-LEGGED DE
-    (0x434, 0x1c81), # дᲁ
-    # CYRILLIC SMALL LETTER O, CYRILLIC SMALL LETTER NARROW O
-    (0x43e, 0x1c82), # оᲂ
-    # CYRILLIC SMALL LETTER ES, CYRILLIC SMALL LETTER WIDE ES
-    (0x441, 0x1c83), # сᲃ
-    # CYRILLIC SMALL LETTER TE, CYRILLIC SMALL LETTER TALL TE, CYRILLIC SMALL LETTER THREE-LEGGED TE
-    (0x442, 0x1c84, 0x1c85), # тᲄᲅ
-    # CYRILLIC SMALL LETTER HARD SIGN, CYRILLIC SMALL LETTER TALL HARD SIGN
-    (0x44a, 0x1c86), # ъᲆ
-    # CYRILLIC SMALL LETTER YAT, CYRILLIC SMALL LETTER TALL YAT
-    (0x463, 0x1c87), # ѣᲇ
-    # CYRILLIC SMALL LETTER UNBLENDED UK, CYRILLIC SMALL LETTER MONOGRAPH UK
-    (0x1c88, 0xa64b), # ᲈꙋ
-    # LATIN SMALL LETTER S WITH DOT ABOVE, LATIN SMALL LETTER LONG S WITH DOT ABOVE
-    (0x1e61, 0x1e9b), # ṡẛ
-    # LATIN SMALL LIGATURE LONG S T, LATIN SMALL LIGATURE ST
-    (0xfb05, 0xfb06), # ﬅﬆ
-)
-
-# Maps the lowercase code to lowercase codes which have the same uppercase.
-_ignorecase_fixes = {i: tuple(j for j in t if i != j)
-                     for t in _equivalences for i in t}
-
-def _combine_flags(flags, add_flags, del_flags,
-                   TYPE_FLAGS=sre_parse.TYPE_FLAGS):
-    if add_flags & TYPE_FLAGS:
-        flags &= ~TYPE_FLAGS
-    return (flags | add_flags) & ~del_flags
-
-def _compile(code, pattern, flags):
-    # internal: compile a (sub)pattern
-    emit = code.append
-    _len = len
-    LITERAL_CODES = _LITERAL_CODES
-    REPEATING_CODES = _REPEATING_CODES
-    SUCCESS_CODES = _SUCCESS_CODES
-    ASSERT_CODES = _ASSERT_CODES
-    iscased = None
-    tolower = None
-    fixes = None
-    if flags & SRE_FLAG_IGNORECASE and not flags & SRE_FLAG_LOCALE:
-        if flags & SRE_FLAG_UNICODE:
-            iscased = _sre.unicode_iscased
-            tolower = _sre.unicode_tolower
-            fixes = _ignorecase_fixes
-        else:
-            iscased = _sre.ascii_iscased
-            tolower = _sre.ascii_tolower
-    for op, av in pattern:
-        if op in LITERAL_CODES:
-            if not flags & SRE_FLAG_IGNORECASE:
-                emit(op)
-                emit(av)
-            elif flags & SRE_FLAG_LOCALE:
-                emit(OP_LOCALE_IGNORE[op])
-                emit(av)
-            elif not iscased(av):
-                emit(op)
-                emit(av)
-            else:
-                lo = tolower(av)
-                if not fixes:  # ascii
-                    emit(OP_IGNORE[op])
-                    emit(lo)
-                elif lo not in fixes:
-                    emit(OP_UNICODE_IGNORE[op])
-                    emit(lo)
-                else:
-                    emit(IN_UNI_IGNORE)
-                    skip = _len(code); emit(0)
-                    if op is NOT_LITERAL:
-                        emit(NEGATE)
-                    for k in (lo,) + fixes[lo]:
-                        emit(LITERAL)
-                        emit(k)
-                    emit(FAILURE)
-                    code[skip] = _len(code) - skip
-        elif op is IN:
-            charset, hascased = _optimize_charset(av, iscased, tolower, fixes)
-            if flags & SRE_FLAG_IGNORECASE and flags & SRE_FLAG_LOCALE:
-                emit(IN_LOC_IGNORE)
-            elif not hascased:
-                emit(IN)
-            elif not fixes:  # ascii
-                emit(IN_IGNORE)
-            else:
-                emit(IN_UNI_IGNORE)
-            skip = _len(code); emit(0)
-            _compile_charset(charset, flags, code)
-            code[skip] = _len(code) - skip
-        elif op is ANY:
-            if flags & SRE_FLAG_DOTALL:
-                emit(ANY_ALL)
-            else:
-                emit(ANY)
-        elif op in REPEATING_CODES:
-            if flags & SRE_FLAG_TEMPLATE:
-                raise error("internal: unsupported template operator %r" % (op,))
-            if _simple(av[2]):
-                if op is MAX_REPEAT:
-                    emit(REPEAT_ONE)
-                else:
-                    emit(MIN_REPEAT_ONE)
-                skip = _len(code); emit(0)
-                emit(av[0])
-                emit(av[1])
-                _compile(code, av[2], flags)
-                emit(SUCCESS)
-                code[skip] = _len(code) - skip
-            else:
-                emit(REPEAT)
-                skip = _len(code); emit(0)
-                emit(av[0])
-                emit(av[1])
-                _compile(code, av[2], flags)
-                code[skip] = _len(code) - skip
-                if op is MAX_REPEAT:
-                    emit(MAX_UNTIL)
-                else:
-                    emit(MIN_UNTIL)
-        elif op is SUBPATTERN:
-            group, add_flags, del_flags, p = av
-            if group:
-                emit(MARK)
-                emit((group-1)*2)
-            # _compile_info(code, p, _combine_flags(flags, add_flags, del_flags))
-            _compile(code, p, _combine_flags(flags, add_flags, del_flags))
-            if group:
-                emit(MARK)
-                emit((group-1)*2+1)
-        elif op in SUCCESS_CODES:
-            emit(op)
-        elif op in ASSERT_CODES:
-            emit(op)
-            skip = _len(code); emit(0)
-            if av[0] >= 0:
-                emit(0) # look ahead
-            else:
-                lo, hi = av[1].getwidth()
-                if lo != hi:
-                    raise error("look-behind requires fixed-width pattern")
-                emit(lo) # look behind
-            _compile(code, av[1], flags)
-            emit(SUCCESS)
-            code[skip] = _len(code) - skip
-        elif op is CALL:
-            emit(op)
-            skip = _len(code); emit(0)
-            _compile(code, av, flags)
-            emit(SUCCESS)
-            code[skip] = _len(code) - skip
-        elif op is AT:
-            emit(op)
-            if flags & SRE_FLAG_MULTILINE:
-                av = AT_MULTILINE.get(av, av)
-            if flags & SRE_FLAG_LOCALE:
-                av = AT_LOCALE.get(av, av)
-            elif flags & SRE_FLAG_UNICODE:
-                av = AT_UNICODE.get(av, av)
-            emit(av)
-        elif op is BRANCH:
-            emit(op)
-            tail = []
-            tailappend = tail.append
-            for av in av[1]:
-                skip = _len(code); emit(0)
-                # _compile_info(code, av, flags)
-                _compile(code, av, flags)
-                emit(JUMP)
-                tailappend(_len(code)); emit(0)
-                code[skip] = _len(code) - skip
-            emit(FAILURE) # end of branch
-            for tail in tail:
-                code[tail] = _len(code) - tail
-        elif op is CATEGORY:
-            emit(op)
-            if flags & SRE_FLAG_LOCALE:
-                av = CH_LOCALE[av]
-            elif flags & SRE_FLAG_UNICODE:
-                av = CH_UNICODE[av]
-            emit(av)
-        elif op is GROUPREF:
-            if not flags & SRE_FLAG_IGNORECASE:
-                emit(op)
-            elif flags & SRE_FLAG_LOCALE:
-                emit(GROUPREF_LOC_IGNORE)
-            elif not fixes:  # ascii
-                emit(GROUPREF_IGNORE)
-            else:
-                emit(GROUPREF_UNI_IGNORE)
-            emit(av-1)
-        elif op is GROUPREF_EXISTS:
-            emit(op)
-            emit(av[0]-1)
-            skipyes = _len(code); emit(0)
-            _compile(code, av[1], flags)
-            if av[2]:
-                emit(JUMP)
-                skipno = _len(code); emit(0)
-                code[skipyes] = _len(code) - skipyes + 1
-                _compile(code, av[2], flags)
-                code[skipno] = _len(code) - skipno
-            else:
-                code[skipyes] = _len(code) - skipyes + 1
-        else:
-            raise error("internal: unsupported operand type %r" % (op,))
-
-def _compile_charset(charset, flags, code):
-    # compile charset subprogram
-    emit = code.append
-    for op, av in charset:
-        emit(op)
-        if op is NEGATE:
-            pass
-        elif op is LITERAL:
-            emit(av)
-        elif op is RANGE or op is RANGE_UNI_IGNORE:
-            emit(av[0])
-            emit(av[1])
-        elif op is CHARSET:
-            code.extend(av)
-        elif op is BIGCHARSET:
-            code.extend(av)
-        elif op is CATEGORY:
-            if flags & SRE_FLAG_LOCALE:
-                emit(CH_LOCALE[av])
-            elif flags & SRE_FLAG_UNICODE:
-                emit(CH_UNICODE[av])
-            else:
-                emit(av)
-        else:
-            raise error("internal: unsupported set operator %r" % (op,))
-    emit(FAILURE)
-
-def _optimize_charset(charset, iscased=None, fixup=None, fixes=None):
-    # internal: optimize character set
-    out = []
-    tail = []
-    charmap = bytearray(256)
-    hascased = False
-    for op, av in charset:
-        while True:
-            try:
-                if op is LITERAL:
-                    if fixup:
-                        lo = fixup(av)
-                        charmap[lo] = 1
-                        if fixes and lo in fixes:
-                            for k in fixes[lo]:
-                                charmap[k] = 1
-                        if not hascased and iscased(av):
-                            hascased = True
-                    else:
-                        charmap[av] = 1
-                elif op is RANGE:
-                    r = range(av[0], av[1]+1)
-                    if fixup:
-                        if fixes:
-                            for i in map(fixup, r):
-                                charmap[i] = 1
-                                if i in fixes:
-                                    for k in fixes[i]:
-                                        charmap[k] = 1
-                        else:
-                            for i in map(fixup, r):
-                                charmap[i] = 1
-                        if not hascased:
-                            hascased = any(map(iscased, r))
-                    else:
-                        for i in r:
-                            charmap[i] = 1
-                elif op is NEGATE:
-                    out.append((op, av))
-                else:
-                    tail.append((op, av))
-            except IndexError:
-                if len(charmap) == 256:
-                    # character set contains non-UCS1 character codes
-                    charmap += b'\0' * 0xff00
-                    continue
-                # Character set contains non-BMP character codes.
-                # For range, all BMP characters in the range are already
-                # proceeded.
-                if fixup:
-                    hascased = True
-                    # For now, IN_UNI_IGNORE+LITERAL and
-                    # IN_UNI_IGNORE+RANGE_UNI_IGNORE work for all non-BMP
-                    # characters, because two characters (at least one of
-                    # which is not in the BMP) match case-insensitively
-                    # if and only if:
-                    # 1) c1.lower() == c2.lower()
-                    # 2) c1.lower() == c2 or c1.lower().upper() == c2
-                    # Also, both c.lower() and c.lower().upper() are single
-                    # characters for every non-BMP character.
-                    if op is RANGE:
-                        op = RANGE_UNI_IGNORE
-                tail.append((op, av))
-            break
-
-    # compress character map
-    runs = []
-    q = 0
-    while True:
-        p = charmap.find(1, q)
-        if p < 0:
-            break
-        if len(runs) >= 2:
-            runs = None
-            break
-        q = charmap.find(0, p)
-        if q < 0:
-            runs.append((p, len(charmap)))
-            break
-        runs.append((p, q))
-    if runs is not None:
-        # use literal/range
-        for p, q in runs:
-            if q - p == 1:
-                out.append((LITERAL, p))
-            else:
-                out.append((RANGE, (p, q - 1)))
-        out += tail
-        # if the case was changed or new representation is more compact
-        if hascased or len(out) < len(charset):
-            return out, hascased
-        # else original character set is good enough
-        return charset, hascased
-
-    # use bitmap
-    if len(charmap) == 256:
-        data = _mk_bitmap(charmap)
-        out.append((CHARSET, data))
-        out += tail
-        return out, hascased
-
-    # To represent a big charset, first a bitmap of all characters in the
-    # set is constructed. Then, this bitmap is sliced into chunks of 256
-    # characters, duplicate chunks are eliminated, and each chunk is
-    # given a number. In the compiled expression, the charset is
-    # represented by a 32-bit word sequence, consisting of one word for
-    # the number of different chunks, a sequence of 256 bytes (64 words)
-    # of chunk numbers indexed by their original chunk position, and a
-    # sequence of 256-bit chunks (8 words each).
-
-    # Compression is normally good: in a typical charset, large ranges of
-    # Unicode will be either completely excluded (e.g. if only cyrillic
-    # letters are to be matched), or completely included (e.g. if large
-    # subranges of Kanji match). These ranges will be represented by
-    # chunks of all one-bits or all zero-bits.
-
-    # Matching can be also done efficiently: the more significant byte of
-    # the Unicode character is an index into the chunk number, and the
-    # less significant byte is a bit index in the chunk (just like the
-    # CHARSET matching).
-
-    charmap = bytes(charmap) # should be hashable
-    comps = {}
-    mapping = bytearray(256)
-    block = 0
-    data = bytearray()
-    for i in range(0, 65536, 256):
-        chunk = charmap[i: i + 256]
-        if chunk in comps:
-            mapping[i // 256] = comps[chunk]
-        else:
-            mapping[i // 256] = comps[chunk] = block
-            block += 1
-            data += chunk
-    data = _mk_bitmap(data)
-    data[0:0] = [block] + _bytes_to_codes(mapping)
-    out.append((BIGCHARSET, data))
-    out += tail
-    return out, hascased
-
-_CODEBITS = _sre.CODESIZE * 8
-MAXCODE = (1 << _CODEBITS) - 1
-_BITS_TRANS = b'0' + b'1' * 255
-def _mk_bitmap(bits, _CODEBITS=_CODEBITS, _int=int):
-    s = bits.translate(_BITS_TRANS)[::-1]
-    return [_int(s[i - _CODEBITS: i], 2)
-            for i in range(len(s), 0, -_CODEBITS)]
-
-def _bytes_to_codes(b):
-    # Convert block indices to word array
-    a = memoryview(b).cast('I')
-    assert a.itemsize == _sre.CODESIZE
-    assert len(a) * a.itemsize == len(b)
-    return a.tolist()
-
-def _simple(p):
-    # check if this subpattern is a "simple" operator
-    if len(p) != 1:
-        return False
-    op, av = p[0]
-    if op is SUBPATTERN:
-        return av[0] is None and _simple(av[-1])
-    return op in _UNIT_CODES
-
-def _generate_overlap_table(prefix):
-    """
-    Generate an overlap table for the following prefix.
-    An overlap table is a table of the same size as the prefix which
-    informs about the potential self-overlap for each index in the prefix:
-    - if overlap[i] == 0, prefix[i:] can't overlap prefix[0:...]
-    - if overlap[i] == k with 0 < k <= i, prefix[i-k+1:i+1] overlaps with
-      prefix[0:k]
-    """
-    table = [0] * len(prefix)
-    for i in range(1, len(prefix)):
-        idx = table[i - 1]
-        while prefix[i] != prefix[idx]:
-            if idx == 0:
-                table[i] = 0
-                break
-            idx = table[idx - 1]
-        else:
-            table[i] = idx + 1
-    return table
-
-def _get_iscased(flags):
-    if not flags & SRE_FLAG_IGNORECASE:
-        return None
-    elif flags & SRE_FLAG_UNICODE:
-        return _sre.unicode_iscased
-    else:
-        return _sre.ascii_iscased
-
-def _get_literal_prefix(pattern, flags):
-    # look for literal prefix
-    prefix = []
-    prefixappend = prefix.append
-    prefix_skip = None
-    iscased = _get_iscased(flags)
-    for op, av in pattern.data:
-        if op is LITERAL:
-            if iscased and iscased(av):
-                break
-            prefixappend(av)
-        elif op is SUBPATTERN:
-            group, add_flags, del_flags, p = av
-            flags1 = _combine_flags(flags, add_flags, del_flags)
-            if flags1 & SRE_FLAG_IGNORECASE and flags1 & SRE_FLAG_LOCALE:
-                break
-            prefix1, prefix_skip1, got_all = _get_literal_prefix(p, flags1)
-            if prefix_skip is None:
-                if group is not None:
-                    prefix_skip = len(prefix)
-                elif prefix_skip1 is not None:
-                    prefix_skip = len(prefix) + prefix_skip1
-            prefix.extend(prefix1)
-            if not got_all:
-                break
-        else:
-            break
-    else:
-        return prefix, prefix_skip, True
-    return prefix, prefix_skip, False
-
-def _get_charset_prefix(pattern, flags):
-    while True:
-        if not pattern.data:
-            return None
-        op, av = pattern.data[0]
-        if op is not SUBPATTERN:
-            break
-        group, add_flags, del_flags, pattern = av
-        flags = _combine_flags(flags, add_flags, del_flags)
-        if flags & SRE_FLAG_IGNORECASE and flags & SRE_FLAG_LOCALE:
-            return None
-
-    iscased = _get_iscased(flags)
-    if op is LITERAL:
-        if iscased and iscased(av):
-            return None
-        return [(op, av)]
-    elif op is BRANCH:
-        charset = []
-        charsetappend = charset.append
-        for p in av[1]:
-            if not p:
-                return None
-            op, av = p[0]
-            if op is LITERAL and not (iscased and iscased(av)):
-                charsetappend((op, av))
-            else:
-                return None
-        return charset
-    elif op is IN:
-        charset = av
-        if iscased:
-            for op, av in charset:
-                if op is LITERAL:
-                    if iscased(av):
-                        return None
-                elif op is RANGE:
-                    if av[1] > 0xffff:
-                        return None
-                    if any(map(iscased, range(av[0], av[1]+1))):
-                        return None
-        return charset
-    return None
-
-def _compile_info(code, pattern, flags):
-    # internal: compile an info block.  in the current version,
-    # this contains min/max pattern width, and an optional literal
-    # prefix or a character map
-    lo, hi = pattern.getwidth()
-    if hi > MAXCODE:
-        hi = MAXCODE
-    if lo == 0:
-        code.extend([INFO, 4, 0, lo, hi])
-        return
-    # look for a literal prefix
-    prefix = []
-    prefix_skip = 0
-    charset = [] # not used
-    if not (flags & SRE_FLAG_IGNORECASE and flags & SRE_FLAG_LOCALE):
-        # look for literal prefix
-        prefix, prefix_skip, got_all = _get_literal_prefix(pattern, flags)
-        # if no prefix, look for charset prefix
-        if not prefix:
-            charset = _get_charset_prefix(pattern, flags)
-##     if prefix:
-##         print("*** PREFIX", prefix, prefix_skip)
-##     if charset:
-##         print("*** CHARSET", charset)
-    # add an info block
-    emit = code.append
-    emit(INFO)
-    skip = len(code); emit(0)
-    # literal flag
-    mask = 0
-    if prefix:
-        mask = SRE_INFO_PREFIX
-        if prefix_skip is None and got_all:
-            mask = mask | SRE_INFO_LITERAL
-    elif charset:
-        mask = mask | SRE_INFO_CHARSET
-    emit(mask)
-    # pattern length
-    if lo < MAXCODE:
-        emit(lo)
-    else:
-        emit(MAXCODE)
-        prefix = prefix[:MAXCODE]
-    emit(min(hi, MAXCODE))
-    # add literal prefix
-    if prefix:
-        emit(len(prefix)) # length
-        if prefix_skip is None:
-            prefix_skip =  len(prefix)
-        emit(prefix_skip) # skip
-        code.extend(prefix)
-        # generate overlap table
-        code.extend(_generate_overlap_table(prefix))
-    elif charset:
-        charset, hascased = _optimize_charset(charset)
-        assert not hascased
-        _compile_charset(charset, flags, code)
-    code[skip] = len(code) - skip
-
-def isstring(obj):
-    return isinstance(obj, (str, bytes))
-
-def _code(p, flags):
-
-    flags = p.state.flags | flags
-    code = []
-
-    # compile info block
-    _compile_info(code, p, flags)
-
-    # compile the pattern
-    _compile(code, p.data, flags)
-
-    code.append(SUCCESS)
-
-    return code
-
-def _hex_code(code):
-    return '[%s]' % ', '.join('%#0*x' % (_sre.CODESIZE*2+2, x) for x in code)
-
-def dis(code):
-    import sys
-
-    labels = set()
-    level = 0
-    offset_width = len(str(len(code) - 1))
-
-    def dis_(start, end):
-        def print_(*args, to=None):
-            if to is not None:
-                labels.add(to)
-                args += ('(to %d)' % (to,),)
-            print('%*d%s ' % (offset_width, start, ':' if start in labels else '.'),
-                  end='  '*(level-1))
-            print(*args)
-
-        def print_2(*args):
-            print(end=' '*(offset_width + 2*level))
-            print(*args)
-
-        nonlocal level
-        level += 1
-        i = start
-        while i < end:
-            start = i
-            op = code[i]
-            i += 1
-            op = OPCODES[op]
-            if op in (SUCCESS, FAILURE, ANY, ANY_ALL,
-                      MAX_UNTIL, MIN_UNTIL, NEGATE):
-                print_(op)
-            elif op in (LITERAL, NOT_LITERAL,
-                        LITERAL_IGNORE, NOT_LITERAL_IGNORE,
-                        LITERAL_UNI_IGNORE, NOT_LITERAL_UNI_IGNORE,
-                        LITERAL_LOC_IGNORE, NOT_LITERAL_LOC_IGNORE):
-                arg = code[i]
-                i += 1
-                print_(op, '%#02x (%r)' % (arg, chr(arg)))
-            elif op is AT:
-                arg = code[i]
-                i += 1
-                arg = str(ATCODES[arg])
-                assert arg[:3] == 'AT_'
-                print_(op, arg[3:])
-            elif op is CATEGORY:
-                arg = code[i]
-                i += 1
-                arg = str(CHCODES[arg])
-                assert arg[:9] == 'CATEGORY_'
-                print_(op, arg[9:])
-            elif op in (IN, IN_IGNORE, IN_UNI_IGNORE, IN_LOC_IGNORE):
-                skip = code[i]
-                print_(op, skip, to=i+skip)
-                dis_(i+1, i+skip)
-                i += skip
-            elif op in (RANGE, RANGE_UNI_IGNORE):
-                lo, hi = code[i: i+2]
-                i += 2
-                print_(op, '%#02x %#02x (%r-%r)' % (lo, hi, chr(lo), chr(hi)))
-            elif op is CHARSET:
-                print_(op, _hex_code(code[i: i + 256//_CODEBITS]))
-                i += 256//_CODEBITS
-            elif op is BIGCHARSET:
-                arg = code[i]
-                i += 1
-                mapping = list(b''.join(x.to_bytes(_sre.CODESIZE, sys.byteorder)
-                                        for x in code[i: i + 256//_sre.CODESIZE]))
-                print_(op, arg, mapping)
-                i += 256//_sre.CODESIZE
-                level += 1
-                for j in range(arg):
-                    print_2(_hex_code(code[i: i + 256//_CODEBITS]))
-                    i += 256//_CODEBITS
-                level -= 1
-            elif op in (MARK, GROUPREF, GROUPREF_IGNORE, GROUPREF_UNI_IGNORE,
-                        GROUPREF_LOC_IGNORE):
-                arg = code[i]
-                i += 1
-                print_(op, arg)
-            elif op is JUMP:
-                skip = code[i]
-                print_(op, skip, to=i+skip)
-                i += 1
-            elif op is BRANCH:
-                skip = code[i]
-                print_(op, skip, to=i+skip)
-                while skip:
-                    dis_(i+1, i+skip)
-                    i += skip
-                    start = i
-                    skip = code[i]
-                    if skip:
-                        print_('branch', skip, to=i+skip)
-                    else:
-                        print_(FAILURE)
-                i += 1
-            elif op in (REPEAT, REPEAT_ONE, MIN_REPEAT_ONE):
-                skip, min, max = code[i: i+3]
-                if max == MAXREPEAT:
-                    max = 'MAXREPEAT'
-                print_(op, skip, min, max, to=i+skip)
-                dis_(i+3, i+skip)
-                i += skip
-            elif op is GROUPREF_EXISTS:
-                arg, skip = code[i: i+2]
-                print_(op, arg, skip, to=i+skip)
-                i += 2
-            elif op in (ASSERT, ASSERT_NOT):
-                skip, arg = code[i: i+2]
-                print_(op, skip, arg, to=i+skip)
-                dis_(i+2, i+skip)
-                i += skip
-            elif op is INFO:
-                skip, flags, min, max = code[i: i+4]
-                if max == MAXREPEAT:
-                    max = 'MAXREPEAT'
-                print_(op, skip, bin(flags), min, max, to=i+skip)
-                start = i+4
-                if flags & SRE_INFO_PREFIX:
-                    prefix_len, prefix_skip = code[i+4: i+6]
-                    print_2('  prefix_skip', prefix_skip)
-                    start = i + 6
-                    prefix = code[start: start+prefix_len]
-                    print_2('  prefix',
-                            '[%s]' % ', '.join('%#02x' % x for x in prefix),
-                            '(%r)' % ''.join(map(chr, prefix)))
-                    start += prefix_len
-                    print_2('  overlap', code[start: start+prefix_len])
-                    start += prefix_len
-                if flags & SRE_INFO_CHARSET:
-                    level += 1
-                    print_2('in')
-                    dis_(start, i+skip)
-                    level -= 1
-                i += skip
-            else:
-                raise ValueError(op)
-
-        level -= 1
-
-    dis_(0, len(code))
-
-
-def compile(p, flags=0):
-    # internal: convert pattern list to internal format
-
-    if isstring(p):
-        pattern = p
-        p = sre_parse.parse(p, flags)
-    else:
-        pattern = None
-
-    code = _code(p, flags)
-
-    if flags & SRE_FLAG_DEBUG:
-        print()
-        dis(code)
-
-    # map in either direction
-    groupindex = p.state.groupdict
-    indexgroup = [None] * p.state.groups
-    for k, i in groupindex.items():
-        indexgroup[i] = k
-
-    return _sre.compile(
-        pattern, flags | p.state.flags, code,
-        p.state.groups-1,
-        groupindex, tuple(indexgroup)
-        )
-
-compile = _sre.setup(compile, error, sre_parse.FLAGS)
-=======
 from re import _compiler as _
 globals().update({k: v for k, v in vars(_).items() if k[:2] != '__'})
->>>>>>> 8f1105d6
+
+compile = _sre.setup(compile, error, sre_parse.FLAGS)