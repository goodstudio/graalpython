/*
 * Copyright (c) 2018, Oracle and/or its affiliates. All rights reserved.
 * DO NOT ALTER OR REMOVE COPYRIGHT NOTICES OR THIS FILE HEADER.
 *
 * The Universal Permissive License (UPL), Version 1.0
 *
 * Subject to the condition set forth below, permission is hereby granted to any
 * person obtaining a copy of this software, associated documentation and/or
 * data (collectively the "Software"), free of charge and under any and all
 * copyright rights in the Software, and any and all patent rights owned or
 * freely licensable by each licensor hereunder covering either (i) the
 * unmodified Software as contributed to or provided by such licensor, or (ii)
 * the Larger Works (as defined below), to deal in both
 *
 * (a) the Software, and
 *
 * (b) any piece of software and/or hardware listed in the lrgrwrks.txt file if
 * one is included with the Software each a "Larger Work" to which the Software
 * is contributed by such licensors),
 *
 * without restriction, including without limitation the rights to copy, create
 * derivative works of, display, perform, and distribute the Software and make,
 * use, sell, offer for sale, import, export, have made, and have sold the
 * Software and the Larger Work(s), and to sublicense the foregoing rights on
 * either these or other terms.
 *
 * This license is subject to the following condition:
 *
 * The above copyright notice and either this complete permission notice or at a
 * minimum a reference to the UPL must be included in all copies or substantial
 * portions of the Software.
 *
 * THE SOFTWARE IS PROVIDED "AS IS", WITHOUT WARRANTY OF ANY KIND, EXPRESS OR
 * IMPLIED, INCLUDING BUT NOT LIMITED TO THE WARRANTIES OF MERCHANTABILITY,
 * FITNESS FOR A PARTICULAR PURPOSE AND NONINFRINGEMENT. IN NO EVENT SHALL THE
 * AUTHORS OR COPYRIGHT HOLDERS BE LIABLE FOR ANY CLAIM, DAMAGES OR OTHER
 * LIABILITY, WHETHER IN AN ACTION OF CONTRACT, TORT OR OTHERWISE, ARISING FROM,
 * OUT OF OR IN CONNECTION WITH THE SOFTWARE OR THE USE OR OTHER DEALINGS IN THE
 * SOFTWARE.
 */
#include "capi.h"

#include <stdio.h>

typedef struct _positional_argstack {
    PyObject* argv;
    int argnum;
    struct _positional_argstack* prev;
} positional_argstack;

UPCALL_ID(PyObject_LEN);
PyObject* PyTruffle_GetArg(positional_argstack* p, PyObject* kwds, char** kwdnames, unsigned char keywords_only) {
    void* out = NULL;
    if (!keywords_only) {
        int l = UPCALL_CEXT_I(_jls_PyObject_LEN, native_to_java(p->argv));
        if (p->argnum < l) {
            out = PyTuple_GET_ITEM(p->argv, p->argnum);
        }
    }
    if (out == NULL && p->prev == NULL && kwdnames != NULL) { // only the bottom argstack can have keyword names
        const char* kwdname = kwdnames[p->argnum];
        if (kwdname != NULL) {
            out = PyDict_GetItemString(kwds, kwdname);
        }
    }
    (p->argnum)++;
    return out;
}

/* argparse */
UPCALL_ID(__bool__);
#define PARSE_TUPE_AND_ARGS_BODY(PyTruffle_ArgN, PyTruffle_WriteOut, __return_code__) \
    PyObject* arg; \
    int format_idx = 0; \
    int output_idx = 0; \
    unsigned char rest_optional = 0; \
    unsigned char rest_keywords_only = 0; \
 \
    positional_argstack *v = (positional_argstack*)calloc(1, sizeof(positional_argstack)); \
    v->argv = argv; \
    v->argnum = 0; \
    positional_argstack *next; \
 \
    char c = format[format_idx]; \
    while (c != '\0') { \
        switch (c) { \
        case 's': \
        case 'z': \
        case 'y': \
            arg = PyTruffle_GetArg(v, kwds, kwdnames, rest_keywords_only); \
            if (format[format_idx + 1] == '*') { \
                format_idx++; /* skip over '*' */ \
                PyErr_Format(PyExc_TypeError, "%c* not supported", c); \
                __return_code__; \
                return 0; \
            } else if (arg == Py_None) { \
                if (c == 'z') { \
                    PyTruffle_WriteOut(output_idx, const char*, NULL); \
                    if (format[format_idx + 1] == '#') { \
                        format_idx++; /* skip over '#' */ \
                        PyTruffle_WriteOut(output_idx, int, 0); \
                    } \
                } else { \
                    PyErr_Format(PyExc_TypeError, "expected str or bytes-like, got None"); \
                    __return_code__; \
                    return 0; \
                } \
            } else { \
                PyTruffle_SkipOptionalArg(output_idx, arg, rest_optional); \
                PyTruffle_WriteOut(output_idx, const char*, as_char_pointer(arg)); \
                if (format[format_idx + 1] == '#') { \
                    format_idx++; \
                    PyTruffle_WriteOut(output_idx, int, Py_SIZE(arg)); \
                } \
            } \
            break; \
        case 'S': \
            arg = PyTruffle_GetArg(v, kwds, kwdnames, rest_keywords_only); \
            PyTruffle_SkipOptionalArg(output_idx, arg, rest_optional); \
            if (!PyBytes_Check(arg)) { \
                PyErr_Format(PyExc_TypeError, "expected bytes, got %R", Py_TYPE(arg)); \
                __return_code__; \
                return 0; \
            } \
            PyTruffle_WriteOut(output_idx, PyObject*, arg); \
            break; \
        case 'Y': \
            arg = PyTruffle_GetArg(v, kwds, kwdnames, rest_keywords_only); \
            PyTruffle_SkipOptionalArg(output_idx, arg, rest_optional); \
            if (!PyByteArray_Check(arg)) { \
                PyErr_Format(PyExc_TypeError, "expected bytearray, got %R", Py_TYPE(arg)); \
                __return_code__; \
                return 0; \
            } \
            PyTruffle_WriteOut(output_idx, PyObject*, arg); \
            break; \
        case 'u': \
        case 'Z': \
            PyErr_Format(PyExc_TypeError, "Py_UNICODE argument parsing not supported"); \
            __return_code__; \
            return 0; \
        case 'U': \
            arg = PyTruffle_GetArg(v, kwds, kwdnames, rest_keywords_only); \
            PyTruffle_SkipOptionalArg(output_idx, arg, rest_optional); \
            if (!PyUnicode_Check(arg)) { \
                PyErr_Format(PyExc_TypeError, "expected str, got %R", Py_TYPE(arg)); \
                __return_code__; \
                return 0; \
            } \
            PyTruffle_WriteOut(output_idx, PyObject*, arg); \
            break; \
        case 'w': \
            PyErr_Format(PyExc_TypeError, "'w' format specifier in argument parsing not supported"); \
            __return_code__; \
            return 0; \
        case 'e': \
            switch (format[++format_idx]) { \
            case 's': \
            case 't': \
                break; \
            } \
            if (format[format_idx + 1] == '#') { \
                format_idx++; \
            } \
            PyErr_Format(PyExc_TypeError, "'e*' format specifiers are not supported"); \
            __return_code__; \
            return 0; \
        case 'b': \
            arg = PyTruffle_GetArg(v, kwds, kwdnames, rest_keywords_only); \
            PyTruffle_SkipOptionalArg(output_idx, arg, rest_optional); \
            if (_PyLong_Sign(arg) < 0) { \
                PyErr_Format(PyExc_TypeError, "expected non-negative integer"); \
                __return_code__; \
                return 0; \
            } \
            PyTruffle_WriteOut(output_idx, unsigned char, as_uchar(arg)); \
            break; \
        case 'B': \
            arg = PyTruffle_GetArg(v, kwds, kwdnames, rest_keywords_only); \
            PyTruffle_SkipOptionalArg(output_idx, arg, rest_optional); \
            PyTruffle_WriteOut(output_idx, unsigned char, as_uchar(arg)); \
            break; \
        case 'h': \
            arg = PyTruffle_GetArg(v, kwds, kwdnames, rest_keywords_only); \
            PyTruffle_SkipOptionalArg(output_idx, arg, rest_optional); \
            if (_PyLong_Sign(arg) < 0) { \
                PyErr_Format(PyExc_TypeError, "expected non-negative integer"); \
                __return_code__; \
                return 0; \
            } \
            PyTruffle_WriteOut(output_idx, short int, as_short(arg)); \
            break; \
        case 'H': \
            arg = PyTruffle_GetArg(v, kwds, kwdnames, rest_keywords_only); \
            PyTruffle_SkipOptionalArg(output_idx, arg, rest_optional); \
            PyTruffle_WriteOut(output_idx, short int, as_short(arg)); \
            break; \
        case 'i': \
            arg = PyTruffle_GetArg(v, kwds, kwdnames, rest_keywords_only); \
            PyTruffle_SkipOptionalArg(output_idx, arg, rest_optional); \
            PyTruffle_WriteOut(output_idx, int, as_int(arg)); \
            break; \
        case 'I': \
            arg = PyTruffle_GetArg(v, kwds, kwdnames, rest_keywords_only); \
            PyTruffle_SkipOptionalArg(output_idx, arg, rest_optional); \
            PyTruffle_WriteOut(output_idx, unsigned int, as_int(arg)); \
            break; \
        case 'l': \
            arg = PyTruffle_GetArg(v, kwds, kwdnames, rest_keywords_only); \
            PyTruffle_SkipOptionalArg(output_idx, arg, rest_optional); \
            PyTruffle_WriteOut(output_idx, long, as_long(arg)); \
            break; \
        case 'k': \
            arg = PyTruffle_GetArg(v, kwds, kwdnames, rest_keywords_only); \
            PyTruffle_SkipOptionalArg(output_idx, arg, rest_optional); \
            PyTruffle_WriteOut(output_idx, unsigned long, as_long(arg)); \
            break; \
        case 'L': \
            arg = PyTruffle_GetArg(v, kwds, kwdnames, rest_keywords_only); \
            PyTruffle_SkipOptionalArg(output_idx, arg, rest_optional); \
            PyTruffle_WriteOut(output_idx, long long, as_long_long(arg)); \
            break; \
        case 'K': \
            arg = PyTruffle_GetArg(v, kwds, kwdnames, rest_keywords_only); \
            PyTruffle_SkipOptionalArg(output_idx, arg, rest_optional); \
            PyTruffle_WriteOut(output_idx, unsigned long long, as_unsigned_long_long(arg)); \
            break; \
        case 'n': \
            arg = PyTruffle_GetArg(v, kwds, kwdnames, rest_keywords_only); \
            PyTruffle_SkipOptionalArg(output_idx, arg, rest_optional); \
            PyTruffle_WriteOut(output_idx, Py_ssize_t, as_long(arg)); \
            break; \
        case 'c': \
            arg = PyTruffle_GetArg(v, kwds, kwdnames, rest_keywords_only); \
            PyTruffle_SkipOptionalArg(output_idx, arg, rest_optional); \
            if (!(PyBytes_Check(arg) || PyByteArray_Check(arg))) { \
                PyErr_Format(PyExc_TypeError, "expected bytes or bytearray, got %R", Py_TYPE(arg)); \
                __return_code__; \
                return 0; \
            } \
            if (Py_SIZE(arg) != 1) { \
                PyErr_Format(PyExc_TypeError, "expected bytes or bytearray of length 1, was length %d", Py_SIZE(arg)); \
                __return_code__; \
                return 0; \
            } \
            PyTruffle_WriteOut(output_idx, char, as_char(polyglot_invoke(to_java(arg), "__getitem__", 0))); \
            break; \
        case 'C': \
            arg = PyTruffle_GetArg(v, kwds, kwdnames, rest_keywords_only); \
            PyTruffle_SkipOptionalArg(output_idx, arg, rest_optional); \
            if (!PyUnicode_Check(arg)) { \
                PyErr_Format(PyExc_TypeError, "expected bytes or bytearray, got %R", Py_TYPE(arg)); \
                __return_code__; \
                return 0; \
            } \
            if (Py_SIZE(arg) != 1) { \
                PyErr_Format(PyExc_TypeError, "expected str of length 1, was length %d", Py_SIZE(arg)); \
                __return_code__; \
                return 0; \
            } \
            PyTruffle_WriteOut(output_idx, int, as_int(polyglot_invoke(to_java(arg), "__getitem__", 0))); \
            break; \
        case 'f': \
            arg = PyTruffle_GetArg(v, kwds, kwdnames, rest_keywords_only); \
            PyTruffle_SkipOptionalArg(output_idx, arg, rest_optional); \
            PyTruffle_WriteOut(output_idx, float, as_float(arg)); \
            break; \
        case 'd': \
            arg = PyTruffle_GetArg(v, kwds, kwdnames, rest_keywords_only); \
            PyTruffle_SkipOptionalArg(output_idx, arg, rest_optional); \
            PyTruffle_WriteOut(output_idx, double, as_double(arg)); \
            break; \
        case 'D': \
            PyErr_Format(PyExc_TypeError, "converting complex arguments not implemented, yet"); \
            __return_code__; \
            return 0; \
        case 'O': \
            arg = PyTruffle_GetArg(v, kwds, kwdnames, rest_keywords_only); \
            if (format[format_idx + 1] == '!') { \
                format_idx++; \
                PyTruffle_SkipOptionalArg(output_idx, arg, rest_optional); \
                PyTypeObject* typeobject = (PyTypeObject*)PyTruffle_ArgN(output_idx); \
                output_idx++; \
                if (!PyType_IsSubtype(Py_TYPE(arg), typeobject)) { \
                    PyErr_Format(PyExc_TypeError, "expected object of type %R, got %R", typeobject, Py_TYPE(arg)); \
                    __return_code__; \
                    return 0; \
                } \
                PyTruffle_WriteOut(output_idx, PyObject*, arg); \
            } else if (format[format_idx + 1] == '&') { \
                format_idx++; \
                void* (*converter)(PyObject*,void*) = PyTruffle_ArgN(output_idx); \
                output_idx++; \
                PyTruffle_SkipOptionalArg(output_idx, arg, rest_optional); \
                void* output = PyTruffle_ArgN(output_idx); \
                output_idx++; \
                int status = converter(arg, output); \
                if (!status) { \
                    if (!PyErr_Occurred()) { \
                        /* converter should have set exception */ \
                        PyErr_Format(PyExc_TypeError, "converter function failed to set an error on failure"); \
                    } \
                    __return_code__; \
                    return 0; \
                } \
            } else { \
                PyTruffle_SkipOptionalArg(output_idx, arg, rest_optional); \
                PyTruffle_WriteOut(output_idx, PyObject*, arg); \
            } \
            break; \
        case 'p': \
            arg = PyTruffle_GetArg(v, kwds, kwdnames, rest_keywords_only); \
            PyTruffle_SkipOptionalArg(output_idx, arg, rest_optional); \
            PyTruffle_WriteOut(output_idx, int, (UPCALL_I(native_to_java(arg), polyglot_from_string("__bool__", SRC_CS)))); \
            break; \
        case '(': \
            arg = PyTruffle_GetArg(v, kwds, kwdnames, rest_keywords_only); \
            PyTruffle_SkipOptionalArg(output_idx, arg, rest_optional); \
            if (!PyTuple_Check(arg)) { \
                PyErr_Format(PyExc_TypeError, "expected tuple, got %R", Py_TYPE(arg)); \
                __return_code__; \
                return 0; \
            } \
            next = (positional_argstack*)calloc(1, sizeof(positional_argstack)); \
            next->argv = arg; \
            next->argnum = 0; \
            next->prev = v; \
            v = next; \
            break; \
        case ')': \
            if (v->prev == NULL) { \
                PyErr_SetString(PyExc_SystemError, "')' without '(' in argument parsing"); \
            } else { \
                next = v; \
                v = v->prev; \
                free(next); \
            } \
            break; \
        case '|': \
            rest_optional = 1; \
            break; \
        case '$': \
            rest_keywords_only = 1; \
            break; \
        case ':': \
            /* TODO: adapt error message based on string after this */ \
            goto end; \
        case ';': \
            /* TODO: adapt error message based on string after this */ \
            goto end; \
        default: \
            PyErr_Format(PyExc_TypeError, "unrecognized format char in arguments parsing: %c", c); \
        } \
        c = format[++format_idx]; \
    } \
 \
 end: \
    free(v); \
    __return_code__; \
    return 1;

#define PyTruffle_WriteOut(n, T, arg) {         \
        T __oai = arg;                          \
        if (PyErr_Occurred()) {                 \
            return 0;                           \
        }                                       \
        *((T*)polyglot_get_arg(n)) = __oai;     \
        n++;                                    \
    } while(0);

#define PyTruffle_ArgN(n) polyglot_get_arg(n)

#define PyTruffle_SkipOptionalArg(n, arg, optional)     \
    if (arg == NULL && optional) {                      \
        n++;                                            \
        break;                                          \
    }

<<<<<<< HEAD
MUST_INLINE PyObject* PyTruffle_Stack2Tuple(PyObject** args, Py_ssize_t nargs) {
    PyObject* argv = PyTuple_New(nargs);
    Py_ssize_t i;
    for (i=0; i < nargs; i++) {
        PyTuple_SetItem(argv, i, args[i]);
    }
    return argv;
}

/* argparse */
UPCALL_ID(__bool__);
int _PyArg_ParseTupleAndKeywords_SizeT(PyObject *argv, PyObject *kwds, const char *format, char** kwdnames, ...) {
    PyObject* arg;
    int format_idx = 0;
    int output_idx = 4;
    unsigned char rest_optional = 0;
    unsigned char rest_keywords_only = 0;
=======
int PyTruffle_Arg_ParseTupleAndKeywords(PyObject *argv, PyObject *kwds, const char *format, char** kwdnames, int outc, void *v0, void *v1, void *v2, void *v3, void *v4, void *v5, void *v6, void *v7, void *v8, void *v9, void *v10, void *v11, void *v12, void *v13, void *v14, void *v15, void *v16, void *v17, void *v18, void *v19) {
	PARSE_TUPE_AND_ARGS_BODY(PyTruffle_ArgN, PyTruffle_WriteOut, )
}
>>>>>>> 976c2490

#define PyTruffle_VaWriteOut(n, T, arg) do {\
        T __oai = arg;                          \
        T* __oao = va_arg(lva, T*);             \
        if (PyErr_Occurred()) {                 \
            return 0;                           \
        }                                       \
		*__oao = __oai;                         \
    } while(0)


#define PyTruffle_VaArg(n) va_arg(lva, void*)

int
_PyArg_VaParseTupleAndKeywords_SizeT(PyObject *argv,
                                    PyObject *kwds,
                                    const char *format,
                                    char **kwdnames, va_list va)
{
    va_list lva;
    va_copy(lva, va);
	PARSE_TUPE_AND_ARGS_BODY(PyTruffle_VaArg, PyTruffle_VaWriteOut, va_end(lva))
}

typedef struct _build_stack {
    PyObject* list;
    struct _build_stack* prev;
} build_stack;

PyObject* _Py_BuildValue_SizeT(const char *format, ...) {
#   define ARG polyglot_get_arg(value_idx)
#   define APPEND_VALUE(list, value) PyList_Append(list, value); value_idx++

    PyObject* (*converter)(void*) = NULL;
    char argchar[2] = {'\0'};
    unsigned int value_idx = 1;
    unsigned int format_idx = 0;
    build_stack *v = (build_stack*)calloc(1, sizeof(build_stack));
    build_stack *next;
    v->list = PyList_New(0);

    char c = format[format_idx];
    while (c != '\0') {
        PyObject* list = v->list;

        switch(c) {
        case 's':
        case 'z':
        case 'U':
            if (format[format_idx + 1] == '#') {
                int size = (int)polyglot_get_arg(value_idx + 1);
                if (ARG == NULL) {
                    APPEND_VALUE(list, Py_None);
                } else {
                    APPEND_VALUE(list, PyUnicode_FromStringAndSize((char*)ARG, size));
                }
                value_idx++; // skip length argument
                format_idx++;
            } else {
                if (ARG == NULL) {
                    APPEND_VALUE(list, Py_None);
                } else {
                    APPEND_VALUE(list, PyUnicode_FromString((char*)ARG));
                }
            }
            break;
        case 'y':
            if (format[format_idx + 1] == '#') {
                int size = (int)polyglot_get_arg(value_idx + 1);
                if (ARG == NULL) {
                    APPEND_VALUE(list, Py_None);
                } else {
                    APPEND_VALUE(list, PyBytes_FromStringAndSize((char*)ARG, size));
                }
                value_idx++; // skip length argument
                format_idx++;
            } else {
                if (ARG == NULL) {
                    APPEND_VALUE(list, Py_None);
                } else {
                    APPEND_VALUE(list, PyBytes_FromString((char*)ARG));
                }
            }
            break;
        case 'u':
            fprintf(stderr, "error: unsupported format 'u'\n");
            break;
        case 'i':
        case 'b':
        case 'h':
            APPEND_VALUE(list, PyLong_FromLong((int)ARG));
            break;
        case 'l':
            APPEND_VALUE(list, PyLong_FromLong((long)ARG));
            break;
        case 'B':
        case 'H':
        case 'I':
            APPEND_VALUE(list, PyLong_FromUnsignedLong((unsigned int)ARG));
            break;
        case 'k':
            APPEND_VALUE(list, PyLong_FromUnsignedLong((unsigned long)ARG));
            break;
        case 'L':
            APPEND_VALUE(list, PyLong_FromLongLong((long long)ARG));
            break;
        case 'K':
            APPEND_VALUE(list, PyLong_FromLongLong((unsigned long long)ARG));
            break;
        case 'n':
            APPEND_VALUE(list, PyLong_FromSsize_t((Py_ssize_t)ARG));
            break;
        case 'c':
            argchar[0] = (char)ARG;
            APPEND_VALUE(list, PyBytes_FromStringAndSize(argchar, 1));
            break;
        case 'C':
            argchar[0] = (char)ARG;
            APPEND_VALUE(list, polyglot_from_string(argchar, "ascii"));
            break;
        case 'd':
        case 'f':
            APPEND_VALUE(list, PyFloat_FromDouble((double)(unsigned long long)ARG));
            break;
        case 'D':
            fprintf(stderr, "error: unsupported format 'D'\n");
            break;
        case 'O':
            if (format[format_idx + 1] == '&') {
                converter = polyglot_get_arg(value_idx + 1);
            }
        case 'S':
        case 'N':
            if (ARG == NULL) {
                if (!PyErr_Occurred()) {
                    /* If a NULL was passed because a call that should have constructed a value failed, that's OK,
                     * and we pass the error on; but if no error occurred it's not clear that the caller knew what she was doing. */
                    PyErr_SetString(PyExc_SystemError, "NULL object passed to Py_BuildValue");
                }
                return NULL;
            } else if (converter != NULL) {
                APPEND_VALUE(list, converter(ARG));
                converter = NULL;
                value_idx++; // skip converter argument
                format_idx++;
            } else {
                APPEND_VALUE(list, ARG);
            }
            break;
        case '(':
            next = (build_stack*)calloc(1, sizeof(build_stack));
            next->list = PyList_New(0);
            next->prev = v;
            v = next;
            break;
        case ')':
            if (v->prev == NULL) {
                PyErr_SetString(PyExc_SystemError, "')' without '(' in Py_BuildValue");
            } else {
                PyList_Append(v->prev->list, PyList_AsTuple(v->list));
                next = v;
                v = v->prev;
                free(next);
            }
            break;
        case '[':
            next = (build_stack*)calloc(1, sizeof(build_stack));
            next->list = PyList_New(0);
            next->prev = v;
            v = next;
            break;
        case ']':
            if (v->prev == NULL) {
                PyErr_SetString(PyExc_SystemError, "']' without '[' in Py_BuildValue");
            } else {
                PyList_Append(v->prev->list, v->list);
                next = v;
                v = v->prev;
                free(next);
            }
            break;
        case '{':
            next = (build_stack*)calloc(1, sizeof(build_stack));
            next->list = PyList_New(0);
            next->prev = v;
            v = next;
            break;
        case '}':
            if (v->prev == NULL) {
                PyErr_SetString(PyExc_SystemError, "'}' without '{' in Py_BuildValue");
            } else {
                PyList_Append(v->prev->list, to_sulong(polyglot_invoke(PY_TRUFFLE_CEXT, "dict_from_list", to_java(v->list))));
                next = v;
                v = v->prev;
                free(next);
            }
            break;
        case ':':
        case ',':
            if (v->prev == NULL) {
                PyErr_SetString(PyExc_SystemError, "':' without '{' in Py_BuildValue");
            }
            break;
        default:
            fprintf(stderr, "error: unsupported format starting at %d : '%s'\n", format_idx, format);
        }
        c = format[++format_idx];
    }

#   undef APPEND_VALUE
#   undef ARG

    if (v->prev != NULL) {
        PyErr_SetString(PyExc_SystemError, "dangling group in Py_BuildValue");
        return NULL;
    }

    switch (PyList_Size(v->list)) {
    case 0:
        return Py_None;
    case 1:
        // single item gets unwrapped
        return PyList_GetItem(v->list, 0);
    default:
        return PyList_AsTuple(v->list);
    }
}

// taken from CPython "Python/modsupport.c"
int PyModule_AddStringConstant(PyObject *m, const char *name, const char *value) {
    PyObject *o = PyUnicode_FromString(value);
    if (!o)
        return -1;
    if (PyModule_AddObject(m, name, o) == 0)
        return 0;
    Py_DECREF(o);
    return -1;
}

// partially taken from CPython 3.6.4 "Python/getargs.c"
int _PyArg_UnpackStack(PyObject *const *args, Py_ssize_t nargs, const char *name, Py_ssize_t min, Py_ssize_t max, ...) {
    Py_ssize_t i;
    PyObject **o;

    assert(min >= 0);
    assert(min <= max);


    if (nargs < min) {
        if (name != NULL)
            PyErr_Format(
                PyExc_TypeError,
                "%.200s expected %s%zd arguments, got %zd",
                name, (min == max ? "" : "at least "), min, nargs);
        else
            PyErr_Format(
                PyExc_TypeError,
                "unpacked tuple should have %s%zd elements,"
                " but has %zd",
                (min == max ? "" : "at least "), min, nargs);
        return 0;
    }

    if (nargs == 0) {
        return 1;
    }

    if (nargs > max) {
        if (name != NULL)
            PyErr_Format(
                PyExc_TypeError,
                "%.200s expected %s%zd arguments, got %zd",
                name, (min == max ? "" : "at most "), max, nargs);
        else
            PyErr_Format(
                PyExc_TypeError,
                "unpacked tuple should have %s%zd elements,"
                " but has %zd",
                (min == max ? "" : "at most "), max, nargs);
        return 0;
    }

    for (i = 0; i < nargs; i++) {
        o = polyglot_get_arg(i + 5);
        *o = args[i];
    }
    return 1;
}

int PyArg_UnpackTuple(PyObject *args, const char *name, Py_ssize_t min, Py_ssize_t max, ...) {
    Py_ssize_t i, l;
    PyObject **o;

    assert(min >= 0);
    assert(min <= max);
    if (!PyTuple_Check(args)) {
        PyErr_SetString(PyExc_SystemError,
            "PyArg_UnpackTuple() argument list is not a tuple");
        return 0;
    }
    l = PyTuple_GET_SIZE(args);
    if (l < min) {
        if (name != NULL)
            PyErr_Format(
                PyExc_TypeError,
                "%s expected %s%zd arguments, got %zd",
                name, (min == max ? "" : "at least "), min, l);
        else
            PyErr_Format(
                PyExc_TypeError,
                "unpacked tuple should have %s%zd elements,"
                " but has %zd",
                (min == max ? "" : "at least "), min, l);
        return 0;
    }
    if (l == 0)
        return 1;
    if (l > max) {
        if (name != NULL)
            PyErr_Format(
                PyExc_TypeError,
                "%s expected %s%zd arguments, got %zd",
                name, (min == max ? "" : "at most "), max, l);
        else
            PyErr_Format(
                PyExc_TypeError,
                "unpacked tuple should have %s%zd elements,"
                " but has %zd",
                (min == max ? "" : "at most "), max, l);
        return 0;
    }

    for (i = 0; i < l; i++) {
        o = polyglot_get_arg(i + 4);
        *o = PyTuple_GET_ITEM(args, i);
    }
    return 1;
}<|MERGE_RESOLUTION|>--- conflicted
+++ resolved
@@ -57,7 +57,7 @@
             out = PyTuple_GET_ITEM(p->argv, p->argnum);
         }
     }
-    if (out == NULL && p->prev == NULL && kwdnames != NULL) { // only the bottom argstack can have keyword names
+    if (kwds != NULL && out == NULL && p->prev == NULL && kwdnames != NULL) { // only the bottom argstack can have keyword names
         const char* kwdname = kwdnames[p->argnum];
         if (kwdname != NULL) {
             out = PyDict_GetItemString(kwds, kwdname);
@@ -67,360 +67,400 @@
     return out;
 }
 
-/* argparse */
-UPCALL_ID(__bool__);
-#define PARSE_TUPE_AND_ARGS_BODY(PyTruffle_ArgN, PyTruffle_WriteOut, __return_code__) \
-    PyObject* arg; \
-    int format_idx = 0; \
-    int output_idx = 0; \
-    unsigned char rest_optional = 0; \
-    unsigned char rest_keywords_only = 0; \
- \
-    positional_argstack *v = (positional_argstack*)calloc(1, sizeof(positional_argstack)); \
-    v->argv = argv; \
-    v->argnum = 0; \
-    positional_argstack *next; \
- \
-    char c = format[format_idx]; \
-    while (c != '\0') { \
-        switch (c) { \
-        case 's': \
-        case 'z': \
-        case 'y': \
-            arg = PyTruffle_GetArg(v, kwds, kwdnames, rest_keywords_only); \
-            if (format[format_idx + 1] == '*') { \
-                format_idx++; /* skip over '*' */ \
-                PyErr_Format(PyExc_TypeError, "%c* not supported", c); \
-                __return_code__; \
-                return 0; \
-            } else if (arg == Py_None) { \
-                if (c == 'z') { \
-                    PyTruffle_WriteOut(output_idx, const char*, NULL); \
-                    if (format[format_idx + 1] == '#') { \
-                        format_idx++; /* skip over '#' */ \
-                        PyTruffle_WriteOut(output_idx, int, 0); \
-                    } \
-                } else { \
-                    PyErr_Format(PyExc_TypeError, "expected str or bytes-like, got None"); \
-                    __return_code__; \
-                    return 0; \
-                } \
-            } else { \
-                PyTruffle_SkipOptionalArg(output_idx, arg, rest_optional); \
-                PyTruffle_WriteOut(output_idx, const char*, as_char_pointer(arg)); \
-                if (format[format_idx + 1] == '#') { \
-                    format_idx++; \
-                    PyTruffle_WriteOut(output_idx, int, Py_SIZE(arg)); \
-                } \
-            } \
-            break; \
-        case 'S': \
-            arg = PyTruffle_GetArg(v, kwds, kwdnames, rest_keywords_only); \
-            PyTruffle_SkipOptionalArg(output_idx, arg, rest_optional); \
-            if (!PyBytes_Check(arg)) { \
-                PyErr_Format(PyExc_TypeError, "expected bytes, got %R", Py_TYPE(arg)); \
-                __return_code__; \
-                return 0; \
-            } \
-            PyTruffle_WriteOut(output_idx, PyObject*, arg); \
-            break; \
-        case 'Y': \
-            arg = PyTruffle_GetArg(v, kwds, kwdnames, rest_keywords_only); \
-            PyTruffle_SkipOptionalArg(output_idx, arg, rest_optional); \
-            if (!PyByteArray_Check(arg)) { \
-                PyErr_Format(PyExc_TypeError, "expected bytearray, got %R", Py_TYPE(arg)); \
-                __return_code__; \
-                return 0; \
-            } \
-            PyTruffle_WriteOut(output_idx, PyObject*, arg); \
-            break; \
-        case 'u': \
-        case 'Z': \
-            PyErr_Format(PyExc_TypeError, "Py_UNICODE argument parsing not supported"); \
-            __return_code__; \
-            return 0; \
-        case 'U': \
-            arg = PyTruffle_GetArg(v, kwds, kwdnames, rest_keywords_only); \
-            PyTruffle_SkipOptionalArg(output_idx, arg, rest_optional); \
-            if (!PyUnicode_Check(arg)) { \
-                PyErr_Format(PyExc_TypeError, "expected str, got %R", Py_TYPE(arg)); \
-                __return_code__; \
-                return 0; \
-            } \
-            PyTruffle_WriteOut(output_idx, PyObject*, arg); \
-            break; \
-        case 'w': \
-            PyErr_Format(PyExc_TypeError, "'w' format specifier in argument parsing not supported"); \
-            __return_code__; \
-            return 0; \
-        case 'e': \
-            switch (format[++format_idx]) { \
-            case 's': \
-            case 't': \
-                break; \
-            } \
-            if (format[format_idx + 1] == '#') { \
-                format_idx++; \
-            } \
-            PyErr_Format(PyExc_TypeError, "'e*' format specifiers are not supported"); \
-            __return_code__; \
-            return 0; \
-        case 'b': \
-            arg = PyTruffle_GetArg(v, kwds, kwdnames, rest_keywords_only); \
-            PyTruffle_SkipOptionalArg(output_idx, arg, rest_optional); \
-            if (_PyLong_Sign(arg) < 0) { \
-                PyErr_Format(PyExc_TypeError, "expected non-negative integer"); \
-                __return_code__; \
-                return 0; \
-            } \
-            PyTruffle_WriteOut(output_idx, unsigned char, as_uchar(arg)); \
-            break; \
-        case 'B': \
-            arg = PyTruffle_GetArg(v, kwds, kwdnames, rest_keywords_only); \
-            PyTruffle_SkipOptionalArg(output_idx, arg, rest_optional); \
-            PyTruffle_WriteOut(output_idx, unsigned char, as_uchar(arg)); \
-            break; \
-        case 'h': \
-            arg = PyTruffle_GetArg(v, kwds, kwdnames, rest_keywords_only); \
-            PyTruffle_SkipOptionalArg(output_idx, arg, rest_optional); \
-            if (_PyLong_Sign(arg) < 0) { \
-                PyErr_Format(PyExc_TypeError, "expected non-negative integer"); \
-                __return_code__; \
-                return 0; \
-            } \
-            PyTruffle_WriteOut(output_idx, short int, as_short(arg)); \
-            break; \
-        case 'H': \
-            arg = PyTruffle_GetArg(v, kwds, kwdnames, rest_keywords_only); \
-            PyTruffle_SkipOptionalArg(output_idx, arg, rest_optional); \
-            PyTruffle_WriteOut(output_idx, short int, as_short(arg)); \
-            break; \
-        case 'i': \
-            arg = PyTruffle_GetArg(v, kwds, kwdnames, rest_keywords_only); \
-            PyTruffle_SkipOptionalArg(output_idx, arg, rest_optional); \
-            PyTruffle_WriteOut(output_idx, int, as_int(arg)); \
-            break; \
-        case 'I': \
-            arg = PyTruffle_GetArg(v, kwds, kwdnames, rest_keywords_only); \
-            PyTruffle_SkipOptionalArg(output_idx, arg, rest_optional); \
-            PyTruffle_WriteOut(output_idx, unsigned int, as_int(arg)); \
-            break; \
-        case 'l': \
-            arg = PyTruffle_GetArg(v, kwds, kwdnames, rest_keywords_only); \
-            PyTruffle_SkipOptionalArg(output_idx, arg, rest_optional); \
-            PyTruffle_WriteOut(output_idx, long, as_long(arg)); \
-            break; \
-        case 'k': \
-            arg = PyTruffle_GetArg(v, kwds, kwdnames, rest_keywords_only); \
-            PyTruffle_SkipOptionalArg(output_idx, arg, rest_optional); \
-            PyTruffle_WriteOut(output_idx, unsigned long, as_long(arg)); \
-            break; \
-        case 'L': \
-            arg = PyTruffle_GetArg(v, kwds, kwdnames, rest_keywords_only); \
-            PyTruffle_SkipOptionalArg(output_idx, arg, rest_optional); \
-            PyTruffle_WriteOut(output_idx, long long, as_long_long(arg)); \
-            break; \
-        case 'K': \
-            arg = PyTruffle_GetArg(v, kwds, kwdnames, rest_keywords_only); \
-            PyTruffle_SkipOptionalArg(output_idx, arg, rest_optional); \
-            PyTruffle_WriteOut(output_idx, unsigned long long, as_unsigned_long_long(arg)); \
-            break; \
-        case 'n': \
-            arg = PyTruffle_GetArg(v, kwds, kwdnames, rest_keywords_only); \
-            PyTruffle_SkipOptionalArg(output_idx, arg, rest_optional); \
-            PyTruffle_WriteOut(output_idx, Py_ssize_t, as_long(arg)); \
-            break; \
-        case 'c': \
-            arg = PyTruffle_GetArg(v, kwds, kwdnames, rest_keywords_only); \
-            PyTruffle_SkipOptionalArg(output_idx, arg, rest_optional); \
-            if (!(PyBytes_Check(arg) || PyByteArray_Check(arg))) { \
-                PyErr_Format(PyExc_TypeError, "expected bytes or bytearray, got %R", Py_TYPE(arg)); \
-                __return_code__; \
-                return 0; \
-            } \
-            if (Py_SIZE(arg) != 1) { \
-                PyErr_Format(PyExc_TypeError, "expected bytes or bytearray of length 1, was length %d", Py_SIZE(arg)); \
-                __return_code__; \
-                return 0; \
-            } \
-            PyTruffle_WriteOut(output_idx, char, as_char(polyglot_invoke(to_java(arg), "__getitem__", 0))); \
-            break; \
-        case 'C': \
-            arg = PyTruffle_GetArg(v, kwds, kwdnames, rest_keywords_only); \
-            PyTruffle_SkipOptionalArg(output_idx, arg, rest_optional); \
-            if (!PyUnicode_Check(arg)) { \
-                PyErr_Format(PyExc_TypeError, "expected bytes or bytearray, got %R", Py_TYPE(arg)); \
-                __return_code__; \
-                return 0; \
-            } \
-            if (Py_SIZE(arg) != 1) { \
-                PyErr_Format(PyExc_TypeError, "expected str of length 1, was length %d", Py_SIZE(arg)); \
-                __return_code__; \
-                return 0; \
-            } \
-            PyTruffle_WriteOut(output_idx, int, as_int(polyglot_invoke(to_java(arg), "__getitem__", 0))); \
-            break; \
-        case 'f': \
-            arg = PyTruffle_GetArg(v, kwds, kwdnames, rest_keywords_only); \
-            PyTruffle_SkipOptionalArg(output_idx, arg, rest_optional); \
-            PyTruffle_WriteOut(output_idx, float, as_float(arg)); \
-            break; \
-        case 'd': \
-            arg = PyTruffle_GetArg(v, kwds, kwdnames, rest_keywords_only); \
-            PyTruffle_SkipOptionalArg(output_idx, arg, rest_optional); \
-            PyTruffle_WriteOut(output_idx, double, as_double(arg)); \
-            break; \
-        case 'D': \
-            PyErr_Format(PyExc_TypeError, "converting complex arguments not implemented, yet"); \
-            __return_code__; \
-            return 0; \
-        case 'O': \
-            arg = PyTruffle_GetArg(v, kwds, kwdnames, rest_keywords_only); \
-            if (format[format_idx + 1] == '!') { \
-                format_idx++; \
-                PyTruffle_SkipOptionalArg(output_idx, arg, rest_optional); \
-                PyTypeObject* typeobject = (PyTypeObject*)PyTruffle_ArgN(output_idx); \
-                output_idx++; \
-                if (!PyType_IsSubtype(Py_TYPE(arg), typeobject)) { \
-                    PyErr_Format(PyExc_TypeError, "expected object of type %R, got %R", typeobject, Py_TYPE(arg)); \
-                    __return_code__; \
-                    return 0; \
-                } \
-                PyTruffle_WriteOut(output_idx, PyObject*, arg); \
-            } else if (format[format_idx + 1] == '&') { \
-                format_idx++; \
-                void* (*converter)(PyObject*,void*) = PyTruffle_ArgN(output_idx); \
-                output_idx++; \
-                PyTruffle_SkipOptionalArg(output_idx, arg, rest_optional); \
-                void* output = PyTruffle_ArgN(output_idx); \
-                output_idx++; \
-                int status = converter(arg, output); \
-                if (!status) { \
-                    if (!PyErr_Occurred()) { \
-                        /* converter should have set exception */ \
-                        PyErr_Format(PyExc_TypeError, "converter function failed to set an error on failure"); \
-                    } \
-                    __return_code__; \
-                    return 0; \
-                } \
-            } else { \
-                PyTruffle_SkipOptionalArg(output_idx, arg, rest_optional); \
-                PyTruffle_WriteOut(output_idx, PyObject*, arg); \
-            } \
-            break; \
-        case 'p': \
-            arg = PyTruffle_GetArg(v, kwds, kwdnames, rest_keywords_only); \
-            PyTruffle_SkipOptionalArg(output_idx, arg, rest_optional); \
-            PyTruffle_WriteOut(output_idx, int, (UPCALL_I(native_to_java(arg), polyglot_from_string("__bool__", SRC_CS)))); \
-            break; \
-        case '(': \
-            arg = PyTruffle_GetArg(v, kwds, kwdnames, rest_keywords_only); \
-            PyTruffle_SkipOptionalArg(output_idx, arg, rest_optional); \
-            if (!PyTuple_Check(arg)) { \
-                PyErr_Format(PyExc_TypeError, "expected tuple, got %R", Py_TYPE(arg)); \
-                __return_code__; \
-                return 0; \
-            } \
-            next = (positional_argstack*)calloc(1, sizeof(positional_argstack)); \
-            next->argv = arg; \
-            next->argnum = 0; \
-            next->prev = v; \
-            v = next; \
-            break; \
-        case ')': \
-            if (v->prev == NULL) { \
-                PyErr_SetString(PyExc_SystemError, "')' without '(' in argument parsing"); \
-            } else { \
-                next = v; \
-                v = v->prev; \
-                free(next); \
-            } \
-            break; \
-        case '|': \
-            rest_optional = 1; \
-            break; \
-        case '$': \
-            rest_keywords_only = 1; \
-            break; \
-        case ':': \
-            /* TODO: adapt error message based on string after this */ \
-            goto end; \
-        case ';': \
-            /* TODO: adapt error message based on string after this */ \
-            goto end; \
-        default: \
-            PyErr_Format(PyExc_TypeError, "unrecognized format char in arguments parsing: %c", c); \
-        } \
-        c = format[++format_idx]; \
-    } \
- \
- end: \
-    free(v); \
-    __return_code__; \
-    return 1;
-
-#define PyTruffle_WriteOut(n, T, arg) {         \
+#define PyTruffle_WriteOut(va, T, arg) {        \
         T __oai = arg;                          \
         if (PyErr_Occurred()) {                 \
             return 0;                           \
         }                                       \
-        *((T*)polyglot_get_arg(n)) = __oai;     \
-        n++;                                    \
+        *((T*)va_arg(va, T*)) = __oai;          \
     } while(0);
 
-#define PyTruffle_ArgN(n) polyglot_get_arg(n)
-
-#define PyTruffle_SkipOptionalArg(n, arg, optional)     \
+#define PyTruffle_ArgN(va) va_arg(va, void*)
+
+#define PyTruffle_SkipOptionalArg(va, T, arg, optional) \
     if (arg == NULL && optional) {                      \
-        n++;                                            \
+        va_arg(va, T*);                                 \
         break;                                          \
     }
 
-<<<<<<< HEAD
-MUST_INLINE PyObject* PyTruffle_Stack2Tuple(PyObject** args, Py_ssize_t nargs) {
+/* argparse */
+UPCALL_ID(__bool__);
+int _PyArg_VaParseTupleAndKeywords_SizeT(PyObject *argv, PyObject *kwds, const char *format, char **kwdnames, va_list va) {
+    PyObject* arg;
+    int format_idx = 0;
+    unsigned char rest_optional = 0;
+    unsigned char rest_keywords_only = 0;
+
+    positional_argstack *v = (positional_argstack*)calloc(1, sizeof(positional_argstack));
+    v->argv = argv;
+    v->argnum = 0;
+    positional_argstack *next;
+
+    char c = format[format_idx];
+    while (c != '\0') {
+        switch (c) {
+        case 's':
+        case 'z':
+        case 'y':
+            arg = PyTruffle_GetArg(v, kwds, kwdnames, rest_keywords_only);
+            if (format[format_idx + 1] == '*') {
+                format_idx++; // skip over '*'
+                PyErr_Format(PyExc_TypeError, "%c* not supported", c);
+                return 0;
+            } else if (arg == Py_None) {
+                if (c == 'z') {
+                    PyTruffle_WriteOut(va, const char*, NULL);
+                    if (format[format_idx + 1] == '#') {
+                        format_idx++; // skip over '#'
+                        PyTruffle_WriteOut(va, int, 0);
+                    }
+                } else {
+                    PyErr_Format(PyExc_TypeError, "expected str or bytes-like, got None");
+                    return 0;
+                }
+            } else {
+                PyTruffle_SkipOptionalArg(va, const char*, arg, rest_optional);
+                PyTruffle_WriteOut(va, const char*, as_char_pointer(arg));
+                if (format[format_idx + 1] == '#') {
+                    format_idx++;
+                    PyTruffle_WriteOut(va, int, Py_SIZE(arg));
+                }
+            }
+            break;
+        case 'S':
+            arg = PyTruffle_GetArg(v, kwds, kwdnames, rest_keywords_only);
+            PyTruffle_SkipOptionalArg(va, PyObject*, arg, rest_optional);
+            if (!PyBytes_Check(arg)) {
+                PyErr_Format(PyExc_TypeError, "expected bytes, got %R", Py_TYPE(arg));
+                return 0;
+            }
+            PyTruffle_WriteOut(va, PyObject*, arg);
+            break;
+        case 'Y':
+            arg = PyTruffle_GetArg(v, kwds, kwdnames, rest_keywords_only);
+            PyTruffle_SkipOptionalArg(va, PyObject*, arg, rest_optional);
+            if (!PyByteArray_Check(arg)) {
+                PyErr_Format(PyExc_TypeError, "expected bytearray, got %R", Py_TYPE(arg));
+                return 0;
+            }
+            PyTruffle_WriteOut(va, PyObject*, arg);
+            break;
+        case 'u':
+        case 'Z':
+            PyErr_Format(PyExc_TypeError, "Py_UNICODE argument parsing not supported");
+            return 0;
+        case 'U':
+            arg = PyTruffle_GetArg(v, kwds, kwdnames, rest_keywords_only);
+            PyTruffle_SkipOptionalArg(va, PyObject*, arg, rest_optional);
+            if (!PyUnicode_Check(arg)) {
+                PyErr_Format(PyExc_TypeError, "expected str, got %R", Py_TYPE(arg));
+                return 0;
+            }
+            PyTruffle_WriteOut(va, PyObject*, arg);
+            break;
+        case 'w':
+            PyErr_Format(PyExc_TypeError, "'w' format specifier in argument parsing not supported");
+            return 0;
+        case 'e':
+            switch (format[++format_idx]) {
+            case 's':
+            case 't':
+                break;
+            }
+            if (format[format_idx + 1] == '#') {
+                format_idx++;
+            }
+            PyErr_Format(PyExc_TypeError, "'e*' format specifiers are not supported");
+            return 0;
+        case 'b':
+            arg = PyTruffle_GetArg(v, kwds, kwdnames, rest_keywords_only);
+            PyTruffle_SkipOptionalArg(va, unsigned char, arg, rest_optional);
+            if (_PyLong_Sign(arg) < 0) {
+                PyErr_Format(PyExc_TypeError, "expected non-negative integer");
+                return 0;
+            }
+            PyTruffle_WriteOut(va, unsigned char, as_uchar(arg));
+            break;
+        case 'B':
+            arg = PyTruffle_GetArg(v, kwds, kwdnames, rest_keywords_only);
+            PyTruffle_SkipOptionalArg(va, unsigned char, arg, rest_optional);
+            PyTruffle_WriteOut(va, unsigned char, as_uchar(arg));
+            break;
+        case 'h':
+            arg = PyTruffle_GetArg(v, kwds, kwdnames, rest_keywords_only);
+            PyTruffle_SkipOptionalArg(va, short int, arg, rest_optional);
+            if (_PyLong_Sign(arg) < 0) {
+                PyErr_Format(PyExc_TypeError, "expected non-negative integer");
+                return 0;
+            }
+            PyTruffle_WriteOut(va, short int, as_short(arg));
+            break;
+        case 'H':
+            arg = PyTruffle_GetArg(v, kwds, kwdnames, rest_keywords_only);
+            PyTruffle_SkipOptionalArg(va, short int, arg, rest_optional);
+            PyTruffle_WriteOut(va, short int, as_short(arg));
+            break;
+        case 'i':
+            arg = PyTruffle_GetArg(v, kwds, kwdnames, rest_keywords_only);
+            PyTruffle_SkipOptionalArg(va, int, arg, rest_optional);
+            PyTruffle_WriteOut(va, int, as_int(arg));
+            break;
+        case 'I':
+            arg = PyTruffle_GetArg(v, kwds, kwdnames, rest_keywords_only);
+            PyTruffle_SkipOptionalArg(va, unsigned int, arg, rest_optional);
+            PyTruffle_WriteOut(va, unsigned int, as_int(arg));
+            break;
+        case 'l':
+            arg = PyTruffle_GetArg(v, kwds, kwdnames, rest_keywords_only);
+            PyTruffle_SkipOptionalArg(va, long, arg, rest_optional);
+            PyTruffle_WriteOut(va, long, as_long(arg));
+            break;
+        case 'k':
+            arg = PyTruffle_GetArg(v, kwds, kwdnames, rest_keywords_only);
+            PyTruffle_SkipOptionalArg(va, unsigned long, arg, rest_optional);
+            PyTruffle_WriteOut(va, unsigned long, as_long(arg));
+            break;
+        case 'L':
+            arg = PyTruffle_GetArg(v, kwds, kwdnames, rest_keywords_only);
+            PyTruffle_SkipOptionalArg(va, long long, arg, rest_optional);
+            PyTruffle_WriteOut(va, long long, as_long_long(arg));
+            break;
+        case 'K':
+            arg = PyTruffle_GetArg(v, kwds, kwdnames, rest_keywords_only);
+            PyTruffle_SkipOptionalArg(va, unsigned long long, arg, rest_optional);
+            PyTruffle_WriteOut(va, unsigned long long, as_unsigned_long_long(arg));
+            break;
+        case 'n':
+            arg = PyTruffle_GetArg(v, kwds, kwdnames, rest_keywords_only);
+            PyTruffle_SkipOptionalArg(va, Py_ssize_t, arg, rest_optional);
+            PyTruffle_WriteOut(va, Py_ssize_t, as_long(arg));
+            break;
+        case 'c':
+            arg = PyTruffle_GetArg(v, kwds, kwdnames, rest_keywords_only);
+            PyTruffle_SkipOptionalArg(va, char, arg, rest_optional);
+            if (!(PyBytes_Check(arg) || PyByteArray_Check(arg))) {
+                PyErr_Format(PyExc_TypeError, "expected bytes or bytearray, got %R", Py_TYPE(arg));
+                return 0;
+            }
+            if (Py_SIZE(arg) != 1) {
+                PyErr_Format(PyExc_TypeError, "expected bytes or bytearray of length 1, was length %d", Py_SIZE(arg));
+                return 0;
+            }
+            PyTruffle_WriteOut(va, char, as_char(polyglot_invoke(to_java(arg), "__getitem__", 0)));
+            break;
+        case 'C':
+            arg = PyTruffle_GetArg(v, kwds, kwdnames, rest_keywords_only);
+            PyTruffle_SkipOptionalArg(va, int, arg, rest_optional);
+            if (!PyUnicode_Check(arg)) {
+                PyErr_Format(PyExc_TypeError, "expected bytes or bytearray, got %R", Py_TYPE(arg));
+                return 0;
+            }
+            if (Py_SIZE(arg) != 1) {
+                PyErr_Format(PyExc_TypeError, "expected str of length 1, was length %d", Py_SIZE(arg));
+                return 0;
+            }
+            PyTruffle_WriteOut(va, int, as_int(polyglot_invoke(to_java(arg), "__getitem__", 0)));
+            break;
+        case 'f':
+            arg = PyTruffle_GetArg(v, kwds, kwdnames, rest_keywords_only);
+            PyTruffle_SkipOptionalArg(va, float, arg, rest_optional);
+            PyTruffle_WriteOut(va, float, as_float(arg));
+            break;
+        case 'd':
+            arg = PyTruffle_GetArg(v, kwds, kwdnames, rest_keywords_only);
+            PyTruffle_SkipOptionalArg(va, double, arg, rest_optional);
+            PyTruffle_WriteOut(va, double, as_double(arg));
+            break;
+        case 'D':
+            PyErr_Format(PyExc_TypeError, "converting complex arguments not implemented, yet");
+            return 0;
+        case 'O':
+            arg = PyTruffle_GetArg(v, kwds, kwdnames, rest_keywords_only);
+            if (format[format_idx + 1] == '!') {
+                format_idx++;
+                PyTruffle_SkipOptionalArg(va, PyObject*, arg, rest_optional);
+                PyTypeObject* typeobject = (PyTypeObject*)PyTruffle_ArgN(va);
+                if (!PyType_IsSubtype(Py_TYPE(arg), typeobject)) {
+                    PyErr_Format(PyExc_TypeError, "expected object of type %R, got %R", typeobject, Py_TYPE(arg));
+                    return 0;
+                }
+                PyTruffle_WriteOut(va, PyObject*, arg);
+            } else if (format[format_idx + 1] == '&') {
+                format_idx++;
+                void* (*converter)(PyObject*,void*) = PyTruffle_ArgN(va);
+                PyTruffle_SkipOptionalArg(va, PyObject*, arg, rest_optional);
+                void* output = PyTruffle_ArgN(va);
+                int status = converter(arg, output);
+                if (!status) {
+                    if (!PyErr_Occurred()) {
+                        // converter should have set exception
+                        PyErr_Format(PyExc_TypeError, "converter function failed to set an error on failure");
+                    }
+                    return 0;
+                }
+            } else {
+                PyTruffle_SkipOptionalArg(va, PyObject*, arg, rest_optional);
+                PyTruffle_WriteOut(va, PyObject*, arg);
+            }
+            break;
+        case 'p':
+            arg = PyTruffle_GetArg(v, kwds, kwdnames, rest_keywords_only);
+            PyTruffle_SkipOptionalArg(va, int, arg, rest_optional);
+            PyTruffle_WriteOut(va, int, (UPCALL_I(native_to_java(arg), polyglot_from_string("__bool__", SRC_CS))));
+            break;
+        case '(':
+            arg = PyTruffle_GetArg(v, kwds, kwdnames, rest_keywords_only);
+            PyTruffle_SkipOptionalArg(va, PyObject*, arg, rest_optional);
+            if (!PyTuple_Check(arg)) {
+                PyErr_Format(PyExc_TypeError, "expected tuple, got %R", Py_TYPE(arg));
+                return 0;
+            }
+            next = (positional_argstack*)calloc(1, sizeof(positional_argstack));
+            next->argv = arg;
+            next->argnum = 0;
+            next->prev = v;
+            v = next;
+            break;
+        case ')':
+            if (v->prev == NULL) {
+                PyErr_SetString(PyExc_SystemError, "')' without '(' in argument parsing");
+            } else {
+                next = v;
+                v = v->prev;
+                free(next);
+            }
+            break;
+        case '|':
+            rest_optional = 1;
+            break;
+        case '$':
+            rest_keywords_only = 1;
+            break;
+        case ':':
+            // TODO: adapt error message based on string after this
+            goto end;
+        case ';':
+            // TODO: adapt error message based on string after this
+            goto end;
+        default:
+            PyErr_Format(PyExc_TypeError, "unrecognized format char in arguments parsing: %c", c);
+        }
+        c = format[++format_idx];
+    }
+
+ end:
+    free(v);
+    return 1;
+}
+
+int PyArg_ParseTupleAndKeywords(PyObject *argv, PyObject *kwds, const char *format, char** kwdnames, ...) {
+    va_list va;
+    va_start(va, kwdnames);
+    int result = _PyArg_VaParseTupleAndKeywords_SizeT(argv, kwds, format, kwdnames, va);
+    va_end(va);
+    return result;
+}
+
+int _PyArg_ParseTupleAndKeywords_SizeT(PyObject *argv, PyObject *kwds, const char *format, char** kwdnames, ...) {
+    va_list va;
+    va_start(va, kwdnames);
+    int result = _PyArg_VaParseTupleAndKeywords_SizeT(argv, kwds, format, kwdnames, va);
+    va_end(va);
+    return result;
+}
+
+int PyArg_ParseStack(PyObject **args, Py_ssize_t nargs, PyObject *kwds, struct _PyArg_Parser *parser, ...) {
+    va_list va;
+    va_start(va, parser);
+
     PyObject* argv = PyTuple_New(nargs);
     Py_ssize_t i;
     for (i=0; i < nargs; i++) {
         PyTuple_SetItem(argv, i, args[i]);
     }
-    return argv;
-}
-
-/* argparse */
-UPCALL_ID(__bool__);
-int _PyArg_ParseTupleAndKeywords_SizeT(PyObject *argv, PyObject *kwds, const char *format, char** kwdnames, ...) {
-    PyObject* arg;
-    int format_idx = 0;
-    int output_idx = 4;
-    unsigned char rest_optional = 0;
-    unsigned char rest_keywords_only = 0;
-=======
-int PyTruffle_Arg_ParseTupleAndKeywords(PyObject *argv, PyObject *kwds, const char *format, char** kwdnames, int outc, void *v0, void *v1, void *v2, void *v3, void *v4, void *v5, void *v6, void *v7, void *v8, void *v9, void *v10, void *v11, void *v12, void *v13, void *v14, void *v15, void *v16, void *v17, void *v18, void *v19) {
-	PARSE_TUPE_AND_ARGS_BODY(PyTruffle_ArgN, PyTruffle_WriteOut, )
-}
->>>>>>> 976c2490
-
-#define PyTruffle_VaWriteOut(n, T, arg) do {\
-        T __oai = arg;                          \
-        T* __oao = va_arg(lva, T*);             \
-        if (PyErr_Occurred()) {                 \
-            return 0;                           \
-        }                                       \
-		*__oao = __oai;                         \
-    } while(0)
-
-
-#define PyTruffle_VaArg(n) va_arg(lva, void*)
-
-int
-_PyArg_VaParseTupleAndKeywords_SizeT(PyObject *argv,
-                                    PyObject *kwds,
-                                    const char *format,
-                                    char **kwdnames, va_list va)
-{
-    va_list lva;
-    va_copy(lva, va);
-	PARSE_TUPE_AND_ARGS_BODY(PyTruffle_VaArg, PyTruffle_VaWriteOut, va_end(lva))
+
+    int result = _PyArg_VaParseTupleAndKeywords_SizeT(argv, kwds, parser->format, parser->keywords, va);
+    va_end(va);
+    return result;
+}
+
+int _PyArg_ParseStack_SizeT(PyObject **args, Py_ssize_t nargs, PyObject *kwds, struct _PyArg_Parser *parser, ...) {
+    va_list va;
+    va_start(va, parser);
+
+    PyObject* argv = PyTuple_New(nargs);
+    Py_ssize_t i;
+    for (i=0; i < nargs; i++) {
+        PyTuple_SetItem(argv, i, args[i]);
+    }
+
+    int result = _PyArg_VaParseTupleAndKeywords_SizeT(argv, kwds, parser->format, parser->keywords, va);
+    va_end(va);
+    return result;
+}
+
+int _PyArg_VaParseTupleAndKeywordsFast(PyObject *args, PyObject *kwargs, struct _PyArg_Parser *parser, va_list va) {
+    return _PyArg_VaParseTupleAndKeywords_SizeT(args, kwargs, parser->format, parser->keywords, va);
+}
+
+int _PyArg_VaParseTupleAndKeywordsFast_SizeT(PyObject *args, PyObject *kwargs, struct _PyArg_Parser *parser, va_list va) {
+    return _PyArg_VaParseTupleAndKeywords_SizeT(args, kwargs, parser->format, parser->keywords, va);
+}
+
+int _PyArg_ParseTupleAndKeywordsFast(PyObject *args, PyObject *kwargs, struct _PyArg_Parser *parser, ...) {
+    va_list va;
+    va_start(va, parser);
+    int result = _PyArg_VaParseTupleAndKeywords_SizeT(args, kwargs, parser->format, parser->keywords, va);
+    va_end(va);
+    return result;
+}
+
+int _PyArg_ParseTupleAndKeywordsFast_SizeT(PyObject *args, PyObject *kwargs, struct _PyArg_Parser *parser, ...) {
+    va_list va;
+    va_start(va, parser);
+    int result = _PyArg_VaParseTupleAndKeywords_SizeT(args, kwargs, parser->format, parser->keywords, va);
+    va_end(va);
+    return result;
+}
+
+int PyArg_ParseTuple(PyObject *args, const char *format, ...) {
+    va_list va;
+    va_start(va, format);
+    int result = _PyArg_VaParseTupleAndKeywords_SizeT(args, NULL, format, NULL, va);
+    va_end(va);
+    return result;
+}
+
+int _PyArg_ParseTuple_SizeT(PyObject *args, const char *format, ...) {
+    va_list va;
+    va_start(va, format);
+    int result = _PyArg_VaParseTupleAndKeywords_SizeT(args, NULL, format, NULL, va);
+    va_end(va);
+    return result;
+}
+
+int PyArg_VaParse(PyObject *args, const char *format, va_list va) {
+    return _PyArg_VaParseTupleAndKeywords_SizeT(PyTuple_Pack(1, args), NULL, format, NULL, va);
+}
+
+int _PyArg_VaParse_SizeT(PyObject *args, const char *format, va_list va) {
+    return _PyArg_VaParseTupleAndKeywords_SizeT(PyTuple_Pack(1, args), NULL, format, NULL, va);
+}
+
+int PyArg_Parse(PyObject *args, const char *format, ...) {
+    va_list va;
+    va_start(va, format);
+    int result = PyArg_VaParse(args, format, va);
+    va_end(va);
+    return result;
+}
+
+int _PyArg_Parse_SizeT(PyObject *args, const char *format, ...) {
+    va_list va;
+    va_start(va, format);
+    int result = _PyArg_VaParse_SizeT(args, format, va);
+    va_end(va);
+    return result;
 }
 
 typedef struct _build_stack {
