--- conflicted
+++ resolved
@@ -91,16 +91,11 @@
 extern void* to_java(PyObject* obj);
 extern void* to_java_type(PyTypeObject* cls);
 extern PyObject* to_sulong(void *o);
-<<<<<<< HEAD
-#define as_char_pointer(obj) polyglot_invoke(PY_TRUFFLE_CEXT, "to_char_pointer", to_java(obj))
-#define as_long(obj) ((long)polyglot_as_i64(polyglot_invoke(PY_TRUFFLE_CEXT, "to_long", to_java(obj))))
-=======
 extern PyObject* explicit_cast(PyObject* cobj);
 #define as_char_pointer(obj) polyglot_invoke(PY_TRUFFLE_CEXT, "to_char_pointer", to_java(obj))
 #define as_long(obj) ((long)polyglot_as_i64(polyglot_invoke(PY_TRUFFLE_CEXT, "to_long", to_java(obj))))
 #define as_long_long(obj) ((long long)polyglot_as_i64(polyglot_invoke(PY_TRUFFLE_CEXT, "PyLong_AsPrimitive", to_java(obj), 1, sizeof(long long), polyglot_from_string("long long", "utf-8"))))
 #define as_unsigned_long_long(obj) ((unsigned long long)polyglot_as_i64(polyglot_invoke(PY_TRUFFLE_CEXT, "PyLong_AsPrimitive", to_java(obj), 0, sizeof(unsigned long long), polyglot_from_string("unsigned long long", "utf-8"))))
->>>>>>> a1e459ea
 #define as_int(obj) ((int)as_long(obj))
 #define as_short(obj) ((short)as_long(obj))
 #define as_uchar(obj) ((unsigned char)as_long(obj))
@@ -114,21 +109,12 @@
 void initialize_hashes();
 
 // prototype of C landing function
-<<<<<<< HEAD
-PyObject *wrap_direct(PyCFunction fun, ...);
-PyObject *wrap_varargs(PyCFunction fun, PyObject *module, PyObject *varargs);
-PyObject *wrap_keywords(PyCFunctionWithKeywords fun, PyObject *module, PyObject *varargs, PyObject *kwargs);
-PyObject *wrap_noargs(PyCFunction fun, PyObject *module, PyObject *pnone);
-PyObject *wrap_fastcall(_PyCFunctionFast fun, PyObject *self, PyObject **args, Py_ssize_t nargs, PyObject *kwnames);
-PyObject *wrap_unsupported(void *fun, ...);
-=======
 void* wrap_direct(PyCFunction fun, ...);
 void* wrap_varargs(PyCFunction fun, PyObject *module, PyObject *varargs);
 void* wrap_keywords(PyCFunctionWithKeywords fun, PyObject *module, PyObject *varargs, PyObject *kwargs);
 void* wrap_noargs(PyCFunction fun, PyObject *module, PyObject *pnone);
 void* wrap_fastcall(_PyCFunctionFast fun, PyObject *self, PyObject **args, Py_ssize_t nargs, PyObject *kwnames);
 void* wrap_unsupported(void *fun, ...);
->>>>>>> a1e459ea
 
 #define write_struct_field(object, struct, fieldname, value)            \
     truffle_write(to_java(object),                                      \
@@ -156,11 +142,7 @@
           truffle_read(PY_TRUFFLE_CEXT, "METH_UNSUPPORTED")))))))
 
 #define get_method_flags_cwrapper(flags)                                \
-<<<<<<< HEAD
-    (void*)((((flags) < 0) ?                                                    \
-=======
     (void*)((((flags) < 0) ?                                            \
->>>>>>> a1e459ea
      wrap_direct :                                                      \
      (((flags) & METH_KEYWORDS) ?                                       \
       wrap_keywords :                                                   \
@@ -173,10 +155,6 @@
          (((flags) & METH_FASTCALL) ?                                   \
           wrap_fastcall :                                               \
           wrap_unsupported)))))))
-<<<<<<< HEAD
-
-=======
->>>>>>> a1e459ea
 
 #define PY_TRUFFLE_TYPE(__TYPE_NAME__, __SUPER_TYPE__, __FLAGS__, __SIZE__) {\
     PyVarObject_HEAD_INIT((__SUPER_TYPE__), 0)\
