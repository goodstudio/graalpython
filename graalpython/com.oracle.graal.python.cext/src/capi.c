/*
 * Copyright (c) 2018, 2022, Oracle and/or its affiliates. All rights reserved.
 * DO NOT ALTER OR REMOVE COPYRIGHT NOTICES OR THIS FILE HEADER.
 *
 * The Universal Permissive License (UPL), Version 1.0
 *
 * Subject to the condition set forth below, permission is hereby granted to any
 * person obtaining a copy of this software, associated documentation and/or
 * data (collectively the "Software"), free of charge and under any and all
 * copyright rights in the Software, and any and all patent rights owned or
 * freely licensable by each licensor hereunder covering either (i) the
 * unmodified Software as contributed to or provided by such licensor, or (ii)
 * the Larger Works (as defined below), to deal in both
 *
 * (a) the Software, and
 *
 * (b) any piece of software and/or hardware listed in the lrgrwrks.txt file if
 * one is included with the Software each a "Larger Work" to which the Software
 * is contributed by such licensors),
 *
 * without restriction, including without limitation the rights to copy, create
 * derivative works of, display, perform, and distribute the Software and make,
 * use, sell, offer for sale, import, export, have made, and have sold the
 * Software and the Larger Work(s), and to sublicense the foregoing rights on
 * either these or other terms.
 *
 * This license is subject to the following condition:
 *
 * The above copyright notice and either this complete permission notice or at a
 * minimum a reference to the UPL must be included in all copies or substantial
 * portions of the Software.
 *
 * THE SOFTWARE IS PROVIDED "AS IS", WITHOUT WARRANTY OF ANY KIND, EXPRESS OR
 * IMPLIED, INCLUDING BUT NOT LIMITED TO THE WARRANTIES OF MERCHANTABILITY,
 * FITNESS FOR A PARTICULAR PURPOSE AND NONINFRINGEMENT. IN NO EVENT SHALL THE
 * AUTHORS OR COPYRIGHT HOLDERS BE LIABLE FOR ANY CLAIM, DAMAGES OR OTHER
 * LIABILITY, WHETHER IN AN ACTION OF CONTRACT, TORT OR OTHERWISE, ARISING FROM,
 * OUT OF OR IN CONNECTION WITH THE SOFTWARE OR THE USE OR OTHER DEALINGS IN THE
 * SOFTWARE.
 */
#include "capi.h"


typedef struct arrayobject {
    PyObject_VAR_HEAD
    char *ob_item;
    Py_ssize_t allocated;
    const struct arraydescr *ob_descr;
    PyObject *weakreflist; /* List of weak references */
    int ob_exports;  /* Number of exported buffers */
} arrayobject;

PyTypeObject Arraytype = PY_TRUFFLE_TYPE("array", &PyType_Type, Py_TPFLAGS_DEFAULT | Py_TPFLAGS_BASETYPE, sizeof(arrayobject));

typedef struct {
    PyObject_HEAD
    Py_ssize_t index;
    arrayobject *ao;
    PyObject* (*getitem)(struct arrayobject *, Py_ssize_t);
} arrayiterobject;

PyTypeObject PyArrayIter_Type = PY_TRUFFLE_TYPE("arrayiterator", &PyType_Type, Py_TPFLAGS_DEFAULT | Py_TPFLAGS_HAVE_GC, sizeof(arrayiterobject));

void *PY_TRUFFLE_CEXT;
void *PY_BUILTIN;
void *PY_SYS;
void *Py_NoValue;

void*(*pytruffle_decorate_function)(void *fun0, void* fun1);

PyObject*(*PY_TRUFFLE_LANDING_BORROWED)(void *rcv, void* name, ...);
PyObject*(*PY_TRUFFLE_LANDING_NEWREF)(void *rcv, void* name, ...);
void*(*PY_TRUFFLE_LANDING_L)(void *rcv, void* name, ...);
void*(*PY_TRUFFLE_LANDING_D)(void *rcv, void* name, ...);
void*(*PY_TRUFFLE_LANDING_PTR)(void *rcv, void* name, ...);
PyObject*(*PY_TRUFFLE_CEXT_LANDING_BORROWED)(void* name, ...);
PyObject*(*PY_TRUFFLE_CEXT_LANDING_NEWREF)(void* name, ...);
void* (*PY_TRUFFLE_CEXT_LANDING_L)(void* name, ...);
void* (*PY_TRUFFLE_CEXT_LANDING_D)(void* name, ...);
void* (*PY_TRUFFLE_CEXT_LANDING_PTR)(void* name, ...);

uint32_t Py_Truffle_Options;


cache_t cache;
ptr_cache_t ptr_cache;
ptr_cache_t ptr_cache_stealing;
type_ptr_cache_t type_ptr_cache;

alloc_upcall_fun_t alloc_upcall;
free_upcall_fun_t free_upcall;

__attribute__((constructor (__COUNTER__)))
static void initialize_upcall_functions() {
    PY_TRUFFLE_CEXT = (void*)polyglot_eval("python", "import python_cext\npython_cext");
    PY_BUILTIN = (void*)polyglot_eval("python", "import builtins\nbuiltins");
    PY_SYS = (void*)polyglot_eval("python", "import sys\nsys");

    pytruffle_decorate_function = ((void*(*)(void *fun0, void* fun1))polyglot_get_member(PY_TRUFFLE_CEXT, polyglot_from_string("PyTruffle_Decorate_Function", SRC_CS)));

    PY_TRUFFLE_LANDING_BORROWED = ((PyObject*(*)(void *rcv, void* name, ...))polyglot_get_member(PY_TRUFFLE_CEXT, polyglot_from_string("PyTruffle_Upcall_Borrowed", SRC_CS)));
    PY_TRUFFLE_LANDING_NEWREF = ((PyObject*(*)(void *rcv, void* name, ...))polyglot_get_member(PY_TRUFFLE_CEXT, polyglot_from_string("PyTruffle_Upcall_NewRef", SRC_CS)));
    PY_TRUFFLE_LANDING_L = ((void*(*)(void *rcv, void* name, ...))polyglot_get_member(PY_TRUFFLE_CEXT, polyglot_from_string("PyTruffle_Upcall_l", SRC_CS)));
    PY_TRUFFLE_LANDING_D = ((void*(*)(void *rcv, void* name, ...))polyglot_get_member(PY_TRUFFLE_CEXT, polyglot_from_string("PyTruffle_Upcall_d", SRC_CS)));
    PY_TRUFFLE_LANDING_PTR = ((void*(*)(void *rcv, void* name, ...))polyglot_get_member(PY_TRUFFLE_CEXT, polyglot_from_string("PyTruffle_Upcall_ptr", SRC_CS)));
    PY_TRUFFLE_CEXT_LANDING_BORROWED = ((PyObject*(*)(void* name, ...))polyglot_get_member(PY_TRUFFLE_CEXT, polyglot_from_string("PyTruffle_Cext_Upcall_Borrowed", SRC_CS)));
    PY_TRUFFLE_CEXT_LANDING_NEWREF = ((PyObject*(*)(void* name, ...))polyglot_get_member(PY_TRUFFLE_CEXT, polyglot_from_string("PyTruffle_Cext_Upcall_NewRef", SRC_CS)));
    PY_TRUFFLE_CEXT_LANDING_L = ((void*(*)(void* name, ...))polyglot_get_member(PY_TRUFFLE_CEXT, polyglot_from_string("PyTruffle_Cext_Upcall_l", SRC_CS)));
    PY_TRUFFLE_CEXT_LANDING_D = ((void*(*)(void* name, ...))polyglot_get_member(PY_TRUFFLE_CEXT, polyglot_from_string("PyTruffle_Cext_Upcall_d", SRC_CS)));
    PY_TRUFFLE_CEXT_LANDING_PTR = ((void*(*)(void* name, ...))polyglot_get_member(PY_TRUFFLE_CEXT, polyglot_from_string("PyTruffle_Cext_Upcall_ptr", SRC_CS)));

    Py_Truffle_Options = (uint32_t) polyglot_as_i32(polyglot_invoke(PY_TRUFFLE_CEXT, "PyTruffle_Native_Options"));

    Py_NoValue = UPCALL_CEXT_O(polyglot_from_string("Py_NoValue", SRC_CS));

    alloc_upcall = (alloc_upcall_fun_t) polyglot_invoke(PY_TRUFFLE_CEXT, "PyTruffle_Create_Lightweight_Upcall", polyglot_from_string("PyTruffle_Object_Alloc", SRC_CS));
    free_upcall = (free_upcall_fun_t) polyglot_invoke(PY_TRUFFLE_CEXT, "PyTruffle_Create_Lightweight_Upcall", polyglot_from_string("PyTruffle_Object_Free", SRC_CS));
}

__attribute__((constructor (__COUNTER__)))
static void initialize_handle_cache() {
    cache = (cache_t) polyglot_invoke(PY_TRUFFLE_CEXT, "PyTruffle_HandleCache_Create", resolve_handle);
    ptr_cache = (ptr_cache_t) polyglot_invoke(PY_TRUFFLE_CEXT, "PyTruffle_PtrCache_Create", 0);
    ptr_cache_stealing = (ptr_cache_t) polyglot_invoke(PY_TRUFFLE_CEXT, "PyTruffle_PtrCache_Create", 1);
    type_ptr_cache = (type_ptr_cache_t) polyglot_invoke(PY_TRUFFLE_CEXT, "PyTruffle_PtrCache_Create", 0);
}

void initialize_type_structure(PyTypeObject* structure, PyTypeObject* ptype, polyglot_typeid tid) {
    // Store the Sulong struct type id to be used for instances of this class
    polyglot_invoke(PY_TRUFFLE_CEXT, "PyTruffle_Set_SulongType", ptype, tid);

    unsigned long original_flags = structure->tp_flags;
    Py_ssize_t basicsize = structure->tp_basicsize;
    Py_ssize_t itemsize = structure->tp_itemsize;
    allocfunc alloc_fun = structure->tp_alloc;
    destructor dealloc_fun = structure->tp_dealloc;
    freefunc free_fun = structure->tp_free;
    Py_ssize_t vectorcall_offset = structure->tp_vectorcall_offset;
    PyBufferProcs* as_buffer = structure->tp_as_buffer;
    PyTypeObject* type_handle = truffle_assign_managed(structure, ptype);
    // write flags as specified in the dummy to the PythonClass object
    type_handle->tp_flags = original_flags | Py_TPFLAGS_READY;
    type_handle->tp_basicsize = basicsize;
    type_handle->tp_itemsize = itemsize;
    if (alloc_fun) {
        type_handle->tp_alloc = alloc_fun;
    }
    if (dealloc_fun) {
        type_handle->tp_dealloc = dealloc_fun;
    }
    if (free_fun) {
        type_handle->tp_free = free_fun;
    }
    if (free_fun) {
        type_handle->tp_free = free_fun;
    }
    if (vectorcall_offset) {
        type_handle->tp_vectorcall_offset = vectorcall_offset;
    }
    if (as_buffer) {
        type_handle->tp_as_buffer = as_buffer;
    }
}

static void initialize_builtin_type(PyTypeObject* structure, const char* typname, polyglot_typeid tid) {
    PyTypeObject* ptype = (PyTypeObject*)UPCALL_CEXT_O(polyglot_from_string("PyTruffle_Type", SRC_CS), polyglot_from_string(typname, SRC_CS));
    initialize_type_structure(structure, ptype, tid);
}

#define ctor_hidden(a) __attribute__((constructor (10 ## a
#define ctor(a) ctor_hidden(a))))
#define init_hidden(a, b) initialize ## a ## _ ## b ## _gen
#define init(a, b) init_hidden(a, b)

#define initialize_type(typeobject, typename, struct)              \
    ctor(__COUNTER__)                                              \
    static void init(__COUNTER__, typeobject)(void) {              \
        initialize_builtin_type(&typeobject,                       \
                                #typename,                         \
                                polyglot_ ## struct ## _typeid()); \
    }

#define declare_struct(typeobject, typename, struct)    \
    POLYGLOT_DECLARE_STRUCT(struct);                    \
    initialize_type(typeobject, typename, struct)

#define declare_type(typeobject, typename, objecttype)  \
    POLYGLOT_DECLARE_TYPE(objecttype);                  \
    initialize_type(typeobject, typename, objecttype)

declare_struct(PyType_Type, type, _typeobject);
declare_struct(PyBaseObject_Type, object, _object);
declare_type(PyUnicode_Type, str, PyUnicodeObject);
declare_struct(PyLong_Type, int, _longobject);
declare_type(PyBytes_Type, bytes, PyBytesObject);
declare_type(PyDict_Type, dict, PyDictObject);
declare_type(PyTuple_Type, tuple, PyTupleObject);
declare_type(PyList_Type, list, PyListObject);
declare_type(Arraytype, array, arrayobject);
declare_type(PyArrayIter_Type, arrayiterator, arrayiterobject);
declare_type(PyComplex_Type, complex, PyComplexObject);
declare_type(PyModule_Type, module, PyModuleObject);
declare_type(PyModuleDef_Type, moduledef, PyModuleDef);
declare_type(PyMemoryView_Type, memoryview, PyMemoryViewObject);
declare_type(PySet_Type, set, PySetObject);
declare_type(PyFloat_Type, float, PyFloatObject);
declare_type(PySlice_Type, slice, PySliceObject);
declare_type(PyByteArray_Type, bytearray, PyByteArrayObject);
declare_type(PyCFunction_Type, builtin_function_or_method, PyCFunctionObject);
declare_type(PyCMethod_Type, builtin_method, PyCMethodObject);
declare_type(PyWrapperDescr_Type, wrapper_descriptor, PyWrapperDescrObject);
// tfel: Both method_descriptor maps to both PyWrapperDescr_Type and
// PyMethodDescr_Type. This reflects our interpreter, but we need to make sure
// that the dynamic type for method_descriptor is always going to be
// PyMethodDescr_Type, so these two declarations cannot be in the wrong order
declare_type(PyMethodDescr_Type, method_descriptor, PyMethodDescrObject);
declare_type(PyGetSetDescr_Type, getset_descriptor, PyGetSetDescrObject);
declare_type(PyMemberDescr_Type, member_descriptor, PyMemberDescrObject);
declare_type(_PyExc_BaseException, BaseException, PyBaseExceptionObject);
declare_type(_PyExc_StopIteration, StopIteration, PyStopIterationObject);
declare_type(PyBuffer_Type, buffer, PyBufferDecorator);
declare_type(PyFunction_Type, function, PyFunctionObject);
declare_type(PyMethod_Type, method, PyMethodObject);
declare_type(PyInstanceMethod_Type, instancemethod, PyInstanceMethodObject);
declare_type(PyCode_Type, code, PyCodeObject);
declare_type(PyFrame_Type, frame, PyFrameObject);
declare_type(PyTraceBack_Type, traceback, PyTracebackObject);
declare_type(_PyWeakref_RefType, ReferenceType, PyWeakReference);
declare_type(PyGen_Type, generator, PyGenObject);
declare_type(PyProperty_Type, property, propertyobject);
// Below types use the same object structure as others, and thus
// POLYGLOT_DECLARE_TYPE should not be called again
initialize_type(PySuper_Type, super, _object);
initialize_type(_PyNone_Type, NoneType, _object);
initialize_type(PyFrozenSet_Type, frozenset, PySetObject);
initialize_type(PyBool_Type, bool, _longobject);
initialize_type(_PyNotImplemented_Type, NotImplementedType, _object);
initialize_type(PyDictProxy_Type, mappingproxy, _object);
initialize_type(PyEllipsis_Type, ellipsis, _object);
initialize_type(_PyWeakref_ProxyType, ProxyType, PyWeakReference);
initialize_type(_PyWeakref_CallableProxyType, CallableProxyType, PyWeakReference);

POLYGLOT_DECLARE_TYPE(newfunc);
POLYGLOT_DECLARE_TYPE(Py_buffer);

/* primitive and pointer type declarations */

#define REGISTER_BASIC_TYPE(typename)                                     \
    POLYGLOT_DECLARE_TYPE(typename);                                      \
    NO_INLINE polyglot_typeid get_ ## typename ## _typeid(void)  {        \
        return polyglot_ ## typename ## _typeid();                        \
    }

/* just a renaming to avoid name clash with Java types */
typedef void*              void_ptr_t;
typedef char               char_t;
typedef float              float_t;
typedef double             double_t;
typedef int                int_t;
typedef unsigned int       uint_t;
typedef long               long_t;
typedef unsigned long      ulong_t;
typedef long long          longlong_t;
typedef unsigned long long ulonglong_t;

REGISTER_BASIC_TYPE(void_ptr_t);
REGISTER_BASIC_TYPE(int_t);
REGISTER_BASIC_TYPE(uint_t);
REGISTER_BASIC_TYPE(long_t);
REGISTER_BASIC_TYPE(ulong_t);
REGISTER_BASIC_TYPE(longlong_t);
REGISTER_BASIC_TYPE(ulonglong_t);
REGISTER_BASIC_TYPE(int64_t);
REGISTER_BASIC_TYPE(int32_t);
REGISTER_BASIC_TYPE(int16_t);
REGISTER_BASIC_TYPE(int8_t);
REGISTER_BASIC_TYPE(uint64_t);
REGISTER_BASIC_TYPE(uint32_t);
REGISTER_BASIC_TYPE(uint16_t);
REGISTER_BASIC_TYPE(uint8_t);
REGISTER_BASIC_TYPE(Py_complex);
REGISTER_BASIC_TYPE(char_t);
REGISTER_BASIC_TYPE(PyObject);
REGISTER_BASIC_TYPE(PyTypeObject);
REGISTER_BASIC_TYPE(float_t);
REGISTER_BASIC_TYPE(double_t);
REGISTER_BASIC_TYPE(Py_ssize_t);
REGISTER_BASIC_TYPE(size_t);
REGISTER_BASIC_TYPE(PyThreadState);

/* For pointers, make them look like an array of size 1 such that it is
   possible to dereference the pointer by accessing element 0. */
#define REGISTER_POINTER_TYPE(basetype, ptrtype)                                  \
    typedef basetype* ptrtype;                                                    \
    POLYGLOT_DECLARE_TYPE(ptrtype);                                               \
    NO_INLINE polyglot_typeid get_ ## ptrtype ## _typeid(void)  {                 \
        return polyglot_array_typeid(polyglot_ ## basetype ## _typeid(), 1);      \
    }

REGISTER_POINTER_TYPE(int64_t, int64_ptr_t);
REGISTER_POINTER_TYPE(int32_t, int32_ptr_t);
REGISTER_POINTER_TYPE(int16_t, int16_ptr_t);
REGISTER_POINTER_TYPE(int8_t, int8_ptr_t);
REGISTER_POINTER_TYPE(char_t, char_ptr_t);
REGISTER_POINTER_TYPE(uint64_t, uint64_ptr_t);
REGISTER_POINTER_TYPE(uint32_t, uint32_ptr_t);
REGISTER_POINTER_TYPE(uint16_t, uint16_ptr_t);
REGISTER_POINTER_TYPE(uint8_t, uint8_ptr_t);
REGISTER_POINTER_TYPE(Py_complex, Py_complex_ptr_t);
REGISTER_POINTER_TYPE(PyObject, PyObject_ptr_t);
REGISTER_POINTER_TYPE(PyObject_ptr_t, PyObject_ptr_ptr_t);
REGISTER_POINTER_TYPE(float_t, float_ptr_t);
REGISTER_POINTER_TYPE(double_t, double_ptr_t);
REGISTER_POINTER_TYPE(Py_ssize_t, Py_ssize_ptr_t);

struct _longobject* _Py_FalseStructReference;
struct _longobject* _Py_TrueStructReference;
PyObject* _Py_EllipsisObjectReference;
PyObject* _Py_NoneStructReference;
PyObject* _Py_NotImplementedStructReference;

static void initialize_globals() {
    // register native NULL
    wrapped_null = polyglot_invoke(PY_TRUFFLE_CEXT, polyglot_from_string("PyTruffle_Register_NULL", SRC_CS), NULL);

    // None
    _Py_NoneStructReference = (void*) UPCALL_CEXT_O(polyglot_from_string("Py_None", SRC_CS));

    // NotImplemented
    _Py_NotImplementedStructReference = (void*) UPCALL_CEXT_O(polyglot_from_string("Py_NotImplemented", SRC_CS));

    // Ellipsis
    _Py_EllipsisObjectReference = (void*) UPCALL_CEXT_O(polyglot_from_string("Py_Ellipsis", SRC_CS));

    // True, False
    _Py_TrueStructReference = (void*) UPCALL_CEXT_O(polyglot_from_string("Py_True", SRC_CS));
    _Py_FalseStructReference = (void*) UPCALL_CEXT_O(polyglot_from_string("Py_False", SRC_CS));
<<<<<<< HEAD
=======

    // long zero, long one
    _PyLong_Zero = (void*) UPCALL_CEXT_O(polyglot_from_string("PyLong_Zero", SRC_CS));
    _PyLong_One = (void*) UPCALL_CEXT_O(polyglot_from_string("PyLong_One", SRC_CS));
>>>>>>> dc6d0cb3
}

static void initialize_bufferprocs() {
    static PyBufferProcs bytes_as_buffer = {
        (getbufferproc)bytes_buffer_getbuffer,       /* bf_getbuffer */
        (releasebufferproc)NULL,                     /* bf_releasebuffer */
    };
    PyBytes_Type.tp_as_buffer = &bytes_as_buffer;

    static PyBufferProcs bytearray_as_buffer = {
        (getbufferproc)bytearray_getbuffer,          /* bf_getbuffer */
        (releasebufferproc)bytearray_releasebuffer,  /* bf_releasebuffer */
    };
    PyByteArray_Type.tp_as_buffer = &bytearray_as_buffer;

    static PyBufferProcs buffer_as_buffer = {
        (getbufferproc)bufferdecorator_getbuffer,    /* bf_getbuffer */
        (releasebufferproc)NULL,                     /* bf_releasebuffer */
    };
    PyBuffer_Type.tp_as_buffer = &buffer_as_buffer;

    static PyBufferProcs memory_as_buffer = {
        (getbufferproc)memoryview_getbuffer,         /* bf_getbuffer */
        (releasebufferproc)memoryview_releasebuffer, /* bf_releasebuffer */
    };
    PyMemoryView_Type.tp_as_buffer = &memory_as_buffer;
}

static void initialize_filesystemencoding() {
    Py_FileSystemDefaultEncoding = (const char *)to_sulong(polyglot_invoke(PY_SYS, "getfilesystemencoding"));
}

__attribute__((constructor (20000)))
static void initialize_capi() {
    // initialize global variables like '_Py_NoneStruct', etc.
    initialize_globals();
    initialize_exceptions();
    initialize_hashes();
    initialize_bufferprocs();
    initialize_filesystemencoding();
}

// Workaround: use 'uint64' to avoid conversion to an LLVM boxed primitive such
// that it is guaranteed to return a pointer object.
void* native_long_to_java(uint64_t val) {
	PyObject* obj = (PyObject*) val;
    if (obj == NULL) {
        return Py_NoValue;
    } else if (obj == Py_None) {
        return Py_None;
    } else if (points_to_handle_space(obj)) {
        return resolve_handle_cached(cache, (uint64_t)obj);
    }
    return obj;
}

MUST_INLINE
void* to_java(PyObject* obj) {
    return polyglot_invoke(PY_TRUFFLE_CEXT, "to_java", native_to_java(obj));
}

void* to_java_type(PyTypeObject* cls) {
    return to_java((PyObject*)cls);
}

PyObject* to_sulong(void *o) {
    return polyglot_invoke(PY_TRUFFLE_CEXT, "to_sulong", o);
}

/** to be used from Java code only; reads native 'ob_type' field */
PyTypeObject* get_ob_type(PyObject* obj) {
    return native_type_to_java(obj->ob_type);
}

/** to be used from Java code only; reads native 'ob_refcnt' field */
Py_ssize_t get_ob_refcnt(PyObject* obj) {
    return obj->ob_refcnt;
}

/** to be used from Java code only; reads native 'tp_dict' field */
PyObject* get_tp_dict(PyTypeObject* obj) {
    return native_to_java(obj->tp_dict);
}

/** to be used from Java code only; reads native 'tp_base' field */
PyObject* get_tp_base(PyTypeObject* obj) {
    return native_to_java((PyObject*) obj->tp_base);
}

/** to be used from Java code only; reads native 'tp_bases' field */
PyObject* get_tp_bases(PyTypeObject* obj) {
    return native_to_java(obj->tp_bases);
}

/** to be used from Java code only; reads native 'tp_name' field */
const char* get_tp_name(PyTypeObject* obj) {
    return obj->tp_name;
}

/** to be used from Java code only; reads native 'tp_mro' field */
PyObject* get_tp_mro(PyTypeObject* obj) {
    return native_to_java(obj->tp_mro);
}

/** to be used from Java code only; reads native 'tp_subclasses' field */
PyObject* get_tp_subclasses(PyTypeObject* obj) {
    return native_to_java(obj->tp_subclasses);
}

/** to be used from Java code only; reads native 'tp_dictoffset' field */
Py_ssize_t get_tp_dictoffset(PyTypeObject* obj) {
    return obj->tp_dictoffset;
}

/** to be used from Java code only; reads native 'tp_weaklistoffset' field */
Py_ssize_t get_tp_weaklistoffset(PyTypeObject* obj) {
    return obj->tp_weaklistoffset;
}

/** to be used from Java code only; reads native 'tp_itemsize' field */
Py_ssize_t get_tp_itemsize(PyTypeObject* obj) {
    return obj->tp_itemsize;
}

/** to be used from Java code only; reads native 'tp_basicsize' field */
Py_ssize_t get_tp_basicsize(PyTypeObject* obj) {
    return obj->tp_basicsize;
}

/** to be used from Java code only; reads native 'tp_alloc' field */
allocfunc get_tp_alloc(PyTypeObject* obj) {
    return obj->tp_alloc;
}

/** to be used from Java code only; reads native 'tp_dealloc' field */
destructor get_tp_dealloc(PyTypeObject* obj) {
    return obj->tp_dealloc;
}

/** to be used from Java code only; reads native 'tp_free' field */
freefunc get_tp_free(PyTypeObject* obj) {
    return obj->tp_free;
}

/** to be used from Java code only; reads native 'tp_as_buffer' field */
PyBufferProcs* get_tp_as_buffer(PyTypeObject* obj) {
    return obj->tp_as_buffer;
}

/** to be used from Java code only; reads native 'tp_flags' field */
unsigned long get_tp_flags(PyTypeObject* obj) {
    return obj->tp_flags;
}

POLYGLOT_DECLARE_TYPE(PyMethodDef);
/**
 * To be used from Java code only. Reads native 'PyModuleDef.m_methods' field and
 * returns a typed pointer that can be used as interop array.
 */
PyMethodDef* get_PyModuleDef_m_methods(PyModuleDef* moduleDef) {
    PyMethodDef* members = moduleDef->m_methods;
    if (members) {
        uint64_t i = 0;
        while (members[i].ml_name != NULL) {
        	i++;
        }
        return polyglot_from_PyMethodDef_array(members, i);
    }
	return NULL;
}

POLYGLOT_DECLARE_TYPE(PyModuleDef_Slot);
/**
 * To be used from Java code only. Reads native 'PyModuleDef.m_slots' field and
 * returns a typed pointer that can be used as interop array.
 */
PyModuleDef_Slot* get_PyModuleDef_m_slots(PyModuleDef* moduleDef) {
    PyModuleDef_Slot* slots = moduleDef->m_slots;
    if (slots) {
        uint64_t i = 0;
        while (slots[i].slot != 0) {
        	i++;
        }
        return polyglot_from_PyModuleDef_Slot_array(slots, i);
    }
	return NULL;
}

/** to be used from Java code only; returns the type ID for a byte array */
polyglot_typeid get_byte_array_typeid(uint64_t len) {
    return polyglot_array_typeid(polyglot_i8_typeid(), len);
}

/** to be used from Java code only; returns the type ID for a uint32_t array */
polyglot_typeid get_uint32_t_array_typeid(uint64_t len) {
    return polyglot_array_typeid(polyglot_uint32_t_typeid(), len);
}

/** to be used from Java code only; returns the type ID for a 'PyObject*' array */
polyglot_typeid get_ptr_array_typeid(uint64_t len) {
    return polyglot_array_typeid(polyglot_PyObjectPtr_typeid(), len);
}

/** to be used from Java code only; returns the type ID PyThreadState */
polyglot_typeid get_thread_state_typeid() {
    return polyglot_PyThreadState_typeid();
}

/** to be used from Java code only; returns the type ID newfunc */
polyglot_typeid get_newfunc_typeid() {
    return polyglot_newfunc_typeid();
}

/** to be used from Java code only; calls INCREF */
void PyTruffle_INCREF(PyObject* obj) {
    Py_INCREF(obj);
}

/** to be used from Java code only; calls DECREF */
void PyTruffle_DECREF(PyObject* obj) {
    Py_DECREF(obj);
}

/** to be used from Java code only; calls DECREF */
Py_ssize_t PyTruffle_ADDREF(PyObject* obj, Py_ssize_t value) {
    return (obj->ob_refcnt += value);
}

/** to be used from Java code only; calls DECREF */
Py_ssize_t PyTruffle_SUBREF(PyObject* obj, Py_ssize_t value) {
    Py_ssize_t new_value = ((obj->ob_refcnt) -= value);
    if (new_value == 0) {
        _Py_Dealloc(obj);
    }
#ifdef Py_REF_DEBUG
    else if (new_value < 0) {
        _Py_NegativeRefcount(filename, lineno, op);
    }
#endif
    return new_value;
}

/** to be used from Java code only; calls DECREF */
Py_ssize_t PyTruffle_bulk_SUBREF(PyObject *ptrArray[], Py_ssize_t values[], int64_t len) {
    int64_t i;
    PyObject *obj;
    Py_ssize_t value;

    for (i = 0; i < len; i++) {
        obj = ptrArray[i];
        value = values[i];
        /* IMPORTANT: 'value == 0' indicates we should not process the reference at all */
        if (value > 0) {
            Py_ssize_t new_value = ((obj->ob_refcnt) -= value);
            if (new_value == 0) {
                _Py_Dealloc(obj);
            }
#ifdef Py_REF_DEBUG
            else if (new_value < 0) {
                _Py_NegativeRefcount(filename, lineno, op);
            }
#endif
        }
    }
    return 0;
}

typedef struct PyObjectHandle {
    PyObject_HEAD
} PyObjectHandle;

uint64_t PyTruffle_Wchar_Size() {
    return SIZEOF_WCHAR_T;
}

/** free's a native pointer or releases a Sulong handle; DO NOT CALL WITH MANAGED POINTERS ! */
void PyTruffle_Free(void *obj) {
    if (points_to_handle_space(obj) && is_handle(obj)) {
        release_handle(obj);
    } else {
        PyMem_RawFree(obj);
    }
}

/** to be used from Java code only; creates the deref handle for a sequence wrapper */
void* NativeHandle_ForArray(void* jobj, ssize_t element_size) {
    return create_deref_handle(jobj);
}

const char* PyTruffle_StringToCstr(void* o, int32_t strLen) {
    const char *buffer;
    const char *str;
    uint64_t bufsize = 4 * (strLen + 1) * sizeof(char);
    uint64_t written;

    // we allocate 4 bytes for a char; this will in all cases be enough
    buffer = (const char*) malloc(bufsize);

    written = polyglot_as_string(o, buffer, bufsize, SRC_CS) + 1;

    str = (const char*) PyMem_RawMalloc(written * sizeof(char));
    memcpy(str, buffer, written * sizeof(char));
    free(buffer);

    return str;
}

/* Use this function to decode a C char array to a Java string using the source file encoding. */
void* PyTruffle_CstrToString(void* o) {
    return polyglot_from_string(o, SRC_CS);
}

/* Use this function to decode a C ASCII string to a Java string. */
void* PyTruffle_AsciiToString(void* ptr) {
    return polyglot_from_string(ptr, "ascii");
}

/* To be used from Java code only.
 * This function is used if a native class inherits from a managed class but uses the 'object.__new__'.
 * This function roughly corresponds to CPython's 'object_new'. */
PyObject* PyTruffle_Object_New(PyTypeObject* cls, PyTypeObject* dominatingNativeClass, PyObject* args, PyObject* kwds) {
    return native_to_java_stealing(dominatingNativeClass->tp_alloc(cls, 0));
}

#define PRIMITIVE_ARRAY_TO_NATIVE(__jtype__, __ctype__, __polyglot_type__, __element_cast__) \
    void* PyTruffle_##__jtype__##ArrayToNative(const void* jarray, int64_t len) { \
        int64_t i; \
        int64_t size = len + 1; \
        __ctype__* carr = (__ctype__*) malloc(size * sizeof(__ctype__)); \
        carr[len] = (__ctype__)0; \
        for (i=0; i < len; i++) { \
            carr[i] = __element_cast__(polyglot_get_array_element(jarray, i)); \
        } \
        return polyglot_from_##__polyglot_type__##_array(carr, len); \
    } \
    void* PyTruffle_##__jtype__##ArrayRealloc(const void* array, int64_t len) { \
        int64_t size = len + 1; \
        __ctype__* carr = (__ctype__*) realloc(array, size * sizeof(__ctype__)); \
        carr[len] = (__ctype__)0; \
        return polyglot_from_##__polyglot_type__##_array(carr, len); \
    }

PRIMITIVE_ARRAY_TO_NATIVE(Byte, int8_t, i8, polyglot_as_i8);
PRIMITIVE_ARRAY_TO_NATIVE(Int, int32_t, i32, polyglot_as_i32);
PRIMITIVE_ARRAY_TO_NATIVE(Long, int64_t, i64, polyglot_as_i64);
PRIMITIVE_ARRAY_TO_NATIVE(Double, double, double, polyglot_as_double);
PRIMITIVE_ARRAY_TO_NATIVE(Object, PyObjectPtr, PyObjectPtr, (PyObjectPtr));

Py_ssize_t PyTruffle_Object_Size(PyObject *op) {
    return ((PyVarObject*)op)->ob_size;
}

#define ReadMember(object, offset, T) ((T*)(((char*)object) + offset))[0]

int ReadShortMember(PyObject* object, Py_ssize_t offset) {
    return ReadMember(object, offset, short);
}

int ReadIntMember(PyObject* object, Py_ssize_t offset) {
    return ReadMember(object, offset, int);
}

long ReadLongMember(PyObject* object, Py_ssize_t offset) {
    return ReadMember(object, offset, long);
}

double ReadFloatMember(PyObject* object, Py_ssize_t offset) {
    return ReadMember(object, offset, float);
}

double ReadDoubleMember(PyObject* object, Py_ssize_t offset) {
    return ReadMember(object, offset, double);
}

void* ReadStringMember(PyObject* object, Py_ssize_t offset) {
    char *ptr = ReadMember(object, offset, char*);
    if (ptr != NULL) {
    	return polyglot_from_string(ReadMember(object, offset, char*), "utf-8");
    }
    return NULL;
}

void* ReadStringInPlaceMember(PyObject* object, Py_ssize_t offset) {
    char *addr = (char*) (((char*)object) + offset);
    return polyglot_from_string(addr, "utf-8");
}


PyObject* ReadObjectMember(PyObject* object, Py_ssize_t offset) {
    PyObject* member = ReadMember(object, offset, PyObject*);
    if (member == NULL) {
        member = Py_None;
    }
    Py_INCREF(member);
    return native_to_java(member);
}

int ReadCharMember(PyObject* object, Py_ssize_t offset) {
    return ReadMember(object, offset, char);
}

int ReadUByteMember(PyObject* object, Py_ssize_t offset) {
    return ReadMember(object, offset, unsigned char);
}

int ReadUShortMember(PyObject* object, Py_ssize_t offset) {
    return ReadMember(object, offset, unsigned short);
}

long ReadUIntMember(PyObject* object, Py_ssize_t offset) {
    return ReadMember(object, offset, unsigned int);
}

unsigned long ReadULongMember(PyObject* object, Py_ssize_t offset) {
    return ReadMember(object, offset, unsigned long);
}

PyObject* ReadObjectExMember(PyObject* object, Py_ssize_t offset) {
    PyObject* member = ReadMember(object, offset, PyObject*);
    if (member == NULL) {
        return NULL;
    } else {
        Py_INCREF(member);
        return native_to_java(member);
    }
}

long long ReadLongLongMember(PyObject* object, Py_ssize_t offset) {
    return ReadMember(object, offset, long long);
}

unsigned long long ReadULongLongMember(PyObject* object, Py_ssize_t offset) {
    return ReadMember(object, offset, unsigned long long);
}

Py_ssize_t ReadPySSizeT(PyObject* object, Py_ssize_t offset) {
    return ReadMember(object, offset, Py_ssize_t);
}


#define WriteMember(object, offset, value, T) *(T*)(((char*)object) + offset) = (T)(value)

int WriteShortMember(PyObject* object, Py_ssize_t offset, short value) {
    WriteMember(object, offset, value, short);
    return 0;
}

int WriteIntMember(PyObject* object, Py_ssize_t offset, int value) {
    WriteMember(object, offset, value, int);
    return 0;
}

int WriteLongMember(PyObject* object, Py_ssize_t offset, long value) {
    WriteMember(object, offset, value, long);
    return 0;
}

int WriteFloatMember(PyObject* object, Py_ssize_t offset, float value) {
    WriteMember(object, offset, value, float);
    return 0;
}

int WriteDoubleMember(PyObject* object, Py_ssize_t offset, double value) {
    WriteMember(object, offset, value, double);
    return 0;
}

int WriteStringMember(PyObject* object, Py_ssize_t offset, char* value) {
    WriteMember(object, offset, value, char*);
    return 0;
}

int WriteStringInPlaceMember(PyObject* object, Py_ssize_t offset, char* value) {
    char *addr = (char*) (((char*) object) + offset);
    size_t n;
    if (polyglot_has_array_elements(value)) {
        n = polyglot_get_array_size(value);
    } else {
        n = strlen(value);
    }
    memcpy(addr, value, n);
    return 0;
}

int WriteObjectMember(PyObject* object, Py_ssize_t offset, PyObject* value) {
    /* We first need to decref the old value. */
    PyObject *oldv = ReadMember(object, offset, PyObject*);
    Py_XINCREF(value);
    WriteMember(object, offset, value, PyObject*);
    Py_XDECREF(oldv);
    return 0;
}

int WriteCharMember(PyObject* object, Py_ssize_t offset, char value) {
    WriteMember(object, offset, value, char);
    return 0;
}

int WriteByteMember(PyObject* object, Py_ssize_t offset, char value) {
    WriteMember(object, offset, value, char);
    return 0;
}

int WriteUByteMember(PyObject* object, Py_ssize_t offset, unsigned char value) {
    WriteMember(object, offset, value, uint8_t);
    return 0;
}

int WriteUShortMember(PyObject* object, Py_ssize_t offset, unsigned short value) {
    WriteMember(object, offset, value, unsigned short);
    return 0;
}

int WriteUIntMember(PyObject* object, Py_ssize_t offset, unsigned int value) {
    WriteMember(object, offset, value, unsigned int);
    return 0;
}

int WriteULongMember(PyObject* object, Py_ssize_t offset, unsigned long value) {
    WriteMember(object, offset, value, unsigned long);
    return 0;
}

int WriteObjectExMember(PyObject* object, Py_ssize_t offset, PyObject* value) {
    PyObject *oldv = ReadMember(object, offset, PyObject*);
    if (value == NULL && oldv == NULL) {
        return 1;
    }
    Py_XINCREF(value);
    WriteMember(object, offset, value, PyObject*);
    Py_XDECREF(oldv);
    return 0;
}

int WriteLongLongMember(PyObject* object, Py_ssize_t offset, long long value) {
    WriteMember(object, offset, value, long long);
    return 0;
}

int WriteULongLongMember(PyObject* object, Py_ssize_t offset, unsigned long long value) {
    WriteMember(object, offset, value, unsigned long long);
    return 0;
}

int WritePySSizeT(PyObject* object, Py_ssize_t offset, Py_ssize_t value) {
    WriteMember(object, offset, value, Py_ssize_t);
    return 0;
}

PyObject* wrapped_null;

PyObject marker_struct = {
    _PyObject_EXTRA_INIT
    1, &PyBaseObject_Type
};

#undef ReadMember
#undef WriteMember

int PyTruffle_Debug(void *arg) {
    polyglot_invoke(PY_TRUFFLE_CEXT, "PyTruffle_Debug", arg);
    return 0;
}

int PyTruffle_ToNative(void *arg) {
    polyglot_invoke(PY_TRUFFLE_CEXT, "PyTruffle_ToNative", arg);
    return 0;
}

int truffle_ptr_compare(void* x, void* y, int op) {
    switch (op) {
    case Py_LT:
        return x < y;
    case Py_LE:
        return x <= y;
    case Py_EQ:
        return x == y;
    case Py_NE:
        return x != y;
    case Py_GT:
        return x > y;
    case Py_GE:
        return x >= y;
    default:
        return -1;
    }
}

void* truffle_ptr_add(void* x, Py_ssize_t y) {
    return x + y;
}

double truffle_read_ob_fval(PyFloatObject* fobj) {
    return fobj->ob_fval;
}

void truffle_memcpy_bytes(void *dest, size_t dest_offset, void *src, size_t src_offset, size_t len) {
    memcpy(dest + dest_offset, src + src_offset, len);
}

/* called from Java to get number of bits per long digit */
int32_t get_long_bits_in_digit() {
    return PYLONG_BITS_IN_DIGIT;
}

void register_native_slots(PyTypeObject* managed_class, PyGetSetDef* getsets, PyMemberDef* members) {
    if (getsets || members) {
        polyglot_invoke(PY_TRUFFLE_CEXT, "PyTruffle_Set_Native_Slots", native_type_to_java(managed_class), native_pointer_to_java(getsets), native_pointer_to_java(members));
    }
}

PyObject* truffle_create_datetime_capsule(void *object) {
    if (PyType_Ready(&PyCapsule_Type) < 0) {
        return NULL;
    }
    return PyCapsule_New(object, "datetime.datetime_CAPI", NULL);
}

int truffle_subclass_check(PyObject* type) {
    return PyType_FastSubclass(Py_TYPE(type), Py_TPFLAGS_TYPE_SUBCLASS);
}<|MERGE_RESOLUTION|>--- conflicted
+++ resolved
@@ -335,13 +335,6 @@
     // True, False
     _Py_TrueStructReference = (void*) UPCALL_CEXT_O(polyglot_from_string("Py_True", SRC_CS));
     _Py_FalseStructReference = (void*) UPCALL_CEXT_O(polyglot_from_string("Py_False", SRC_CS));
-<<<<<<< HEAD
-=======
-
-    // long zero, long one
-    _PyLong_Zero = (void*) UPCALL_CEXT_O(polyglot_from_string("PyLong_Zero", SRC_CS));
-    _PyLong_One = (void*) UPCALL_CEXT_O(polyglot_from_string("PyLong_One", SRC_CS));
->>>>>>> dc6d0cb3
 }
 
 static void initialize_bufferprocs() {
