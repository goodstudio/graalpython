--- conflicted
+++ resolved
@@ -283,11 +283,7 @@
     if (!PyDict_Check(arg)) {
         PyErr_Format(PyExc_TypeError,
                      "dict_hassplittable() argument must be dict, not '%s'",
-<<<<<<< HEAD
                      Py_TYPE(arg)->tp_name);
-=======
-					 Py_TYPE(arg)->tp_name);
->>>>>>> 667533a5
         return NULL;
     }
 
@@ -3598,15 +3594,10 @@
      */
     assert(Py_REFCNT(self) > 0);
     Py_SET_REFCNT(self, Py_REFCNT(self) - 1);
-<<<<<<< HEAD
     if (Py_REFCNT(self) == 0) {
         /* this is the normal path out */
         return;
     }
-=======
-    if (Py_REFCNT(self) == 0)
-        return;         /* this is the normal path out */
->>>>>>> 667533a5
 
     /* __del__ resurrected it!  Make it look like the original Py_DECREF
      * never happened.
@@ -3616,27 +3607,11 @@
         _Py_NewReference(self);
         Py_SET_REFCNT(self, refcnt);
     }
-<<<<<<< HEAD
     assert(!PyType_IS_GC(Py_TYPE(self)) || PyObject_GC_IsTracked(self));
     /* If Py_REF_DEBUG macro is defined, _Py_NewReference() increased
        _Py_RefTotal, so we need to undo that. */
 #ifdef Py_REF_DEBUG
     _Py_RefTotal--;
-=======
-    assert(!PyType_IS_GC(Py_TYPE(self)) || _PyObject_GC_IS_TRACKED(self));
-    /* If Py_REF_DEBUG, _Py_NewReference bumped _Py_RefTotal, so
-     * we need to undo that. */
-    _Py_DEC_REFTOTAL;
-    /* If Py_TRACE_REFS, _Py_NewReference re-added self to the object
-     * chain, so no more to do there.
-     * If COUNT_ALLOCS, the original decref bumped tp_frees, and
-     * _Py_NewReference bumped tp_allocs:  both of those need to be
-     * undone.
-     */
-#ifdef COUNT_ALLOCS
-    --Py_TYPE(self)->tp_frees;
-    --Py_TYPE(self)->tp_allocs;
->>>>>>> 667533a5
 #endif
 }
 
