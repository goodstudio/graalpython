/* MIT License
 *
 * Copyright (c) 2020, 2022, Oracle and/or its affiliates.
 * Copyright (c) 2019 pyhandle
 *
 * Permission is hereby granted, free of charge, to any person obtaining a copy
 * of this software and associated documentation files (the "Software"), to deal
 * in the Software without restriction, including without limitation the rights
 * to use, copy, modify, merge, publish, distribute, sublicense, and/or sell
 * copies of the Software, and to permit persons to whom the Software is
 * furnished to do so, subject to the following conditions:
 *
 * The above copyright notice and this permission notice shall be included in all
 * copies or substantial portions of the Software.
 *
 * THE SOFTWARE IS PROVIDED "AS IS", WITHOUT WARRANTY OF ANY KIND, EXPRESS OR
 * IMPLIED, INCLUDING BUT NOT LIMITED TO THE WARRANTIES OF MERCHANTABILITY,
 * FITNESS FOR A PARTICULAR PURPOSE AND NONINFRINGEMENT. IN NO EVENT SHALL THE
 * AUTHORS OR COPYRIGHT HOLDERS BE LIABLE FOR ANY CLAIM, DAMAGES OR OTHER
 * LIABILITY, WHETHER IN AN ACTION OF CONTRACT, TORT OR OTHERWISE, ARISING FROM,
 * OUT OF OR IN CONNECTION WITH THE SOFTWARE OR THE USE OR OTHER DEALINGS IN THE
 * SOFTWARE.
 */


/*
   DO NOT EDIT THIS FILE!

   This file is automatically generated by hpy.tools.autogen.trampolines.autogen_trampolines_h
   See also hpy.tools.autogen and hpy/tools/public_api.h

   Run this to regenerate:
       make autogen

*/

#ifdef GRAALVM_PYTHON_LLVM
#define UNWRAP(_h) ((_h)._i)
#define WRAP(_ptr) ((HPy){(_ptr)})
#define UNWRAP_TUPLE_BUILDER(_h) ((_h)._tup)
#define WRAP_TUPLE_BUILDER(_ptr) ((HPyTupleBuilder){(_ptr)})
#define UNWRAP_LIST_BUILDER(_h) ((_h)._lst)
#define WRAP_LIST_BUILDER(_ptr) ((HPyListBuilder){(_ptr)})
#define UNWRAP_TRACKER(_h) ((_h)._i)
#define WRAP_TRACKER(_ptr) ((HPyTracker){(_ptr)})
#define UNWRAP_THREADSTATE(_ts) ((_ts)._i)
#define WRAP_THREADSTATE(_ptr) ((HPyThreadState){(_ptr)})
#define UNWRAP_FIELD(_h) ((_h)._i)
#define WRAP_FIELD(_ptr) ((HPyField){(_ptr)})
#define UNWRAP_GLOBAL(_h) ((_h)._i)
#define WRAP_GLOBAL(_ptr) ((HPyGlobal){(_ptr)})
#else
#define UNWRAP(_h) _h
#define WRAP(_ptr) _ptr
#define UNWRAP_TUPLE_BUILDER(_h) _h
#define WRAP_TUPLE_BUILDER(_ptr) _ptr
#define UNWRAP_LIST_BUILDER(_h) _h
#define WRAP_LIST_BUILDER(_ptr) _ptr
#define UNWRAP_TRACKER(_h) _h
#define WRAP_TRACKER(_ptr) _ptr
#define UNWRAP_THREADSTATE(_ts) _ts
#define WRAP_THREADSTATE(_data) _data
#define UNWRAP_FIELD(_h) _h
#define WRAP_FIELD(_ptr) _ptr
#define UNWRAP_GLOBAL(_h) _h
#define WRAP_GLOBAL(_ptr) _ptr
#endif

HPyAPI_FUNC HPy HPyModule_Create(HPyContext *ctx, HPyModuleDef *def) {
     return WRAP(ctx->ctx_Module_Create ( ctx, def ));
}

HPyAPI_FUNC HPy HPy_Dup(HPyContext *ctx, HPy h) {
     return WRAP(ctx->ctx_Dup ( ctx, UNWRAP(h) ));
}

HPyAPI_FUNC void HPy_Close(HPyContext *ctx, HPy h) {
     ctx->ctx_Close ( ctx, UNWRAP(h) );
}

HPyAPI_FUNC HPy HPyLong_FromLong(HPyContext *ctx, long value) {
     return WRAP(ctx->ctx_Long_FromLong ( ctx, value ));
}

HPyAPI_FUNC HPy HPyLong_FromUnsignedLong(HPyContext *ctx, unsigned long value) {
     return WRAP(ctx->ctx_Long_FromUnsignedLong ( ctx, value ));
}

HPyAPI_FUNC HPy HPyLong_FromLongLong(HPyContext *ctx, long long v) {
     return WRAP(ctx->ctx_Long_FromLongLong ( ctx, v ));
}

HPyAPI_FUNC HPy HPyLong_FromUnsignedLongLong(HPyContext *ctx, unsigned long long v) {
     return WRAP(ctx->ctx_Long_FromUnsignedLongLong ( ctx, v ));
}

HPyAPI_FUNC HPy HPyLong_FromSize_t(HPyContext *ctx, size_t value) {
     return WRAP(ctx->ctx_Long_FromSize_t ( ctx, value ));
}

HPyAPI_FUNC HPy HPyLong_FromSsize_t(HPyContext *ctx, HPy_ssize_t value) {
     return WRAP(ctx->ctx_Long_FromSsize_t ( ctx, value ));
}

HPyAPI_FUNC long HPyLong_AsLong(HPyContext *ctx, HPy h) {
     return ctx->ctx_Long_AsLong ( ctx, UNWRAP(h) );
}

HPyAPI_FUNC unsigned long HPyLong_AsUnsignedLong(HPyContext *ctx, HPy h) {
     return ctx->ctx_Long_AsUnsignedLong ( ctx, UNWRAP(h) );
}

HPyAPI_FUNC unsigned long HPyLong_AsUnsignedLongMask(HPyContext *ctx, HPy h) {
     return ctx->ctx_Long_AsUnsignedLongMask ( ctx, UNWRAP(h) );
}

HPyAPI_FUNC long long HPyLong_AsLongLong(HPyContext *ctx, HPy h) {
     return ctx->ctx_Long_AsLongLong ( ctx, UNWRAP(h) );
}

HPyAPI_FUNC unsigned long long HPyLong_AsUnsignedLongLong(HPyContext *ctx, HPy h) {
     return ctx->ctx_Long_AsUnsignedLongLong ( ctx, UNWRAP(h) );
}

HPyAPI_FUNC unsigned long long HPyLong_AsUnsignedLongLongMask(HPyContext *ctx, HPy h) {
     return ctx->ctx_Long_AsUnsignedLongLongMask ( ctx, UNWRAP(h) );
}

HPyAPI_FUNC size_t HPyLong_AsSize_t(HPyContext *ctx, HPy h) {
     return ctx->ctx_Long_AsSize_t ( ctx, UNWRAP(h) );
}

HPyAPI_FUNC HPy_ssize_t HPyLong_AsSsize_t(HPyContext *ctx, HPy h) {
     return ctx->ctx_Long_AsSsize_t ( ctx, UNWRAP(h) );
}

HPyAPI_FUNC void *HPyLong_AsVoidPtr(HPyContext *ctx, HPy h) {
     return ctx->ctx_Long_AsVoidPtr ( ctx, UNWRAP(h) ); 
}

HPyAPI_FUNC double HPyLong_AsDouble(HPyContext *ctx, HPy h) {
     return ctx->ctx_Long_AsDouble ( ctx, UNWRAP(h) ); 
}

HPyAPI_FUNC HPy HPyFloat_FromDouble(HPyContext *ctx, double v) {
     return WRAP(ctx->ctx_Float_FromDouble ( ctx, v ));
}

HPyAPI_FUNC double HPyFloat_AsDouble(HPyContext *ctx, HPy h) {
     return ctx->ctx_Float_AsDouble ( ctx, UNWRAP(h) );
}

HPyAPI_FUNC HPy HPyBool_FromLong(HPyContext *ctx, long v) {
     return WRAP(ctx->ctx_Bool_FromLong ( ctx, v ));
}

HPyAPI_FUNC HPy_ssize_t HPy_Length(HPyContext *ctx, HPy h) {
     return ctx->ctx_Length ( ctx, UNWRAP(h) );
}

HPyAPI_FUNC int HPySequence_Check(HPyContext *ctx, HPy h) {
     return ctx->ctx_Sequence_Check ( ctx, UNWRAP(h) ); 
}

HPyAPI_FUNC int HPyNumber_Check(HPyContext *ctx, HPy h) {
     return ctx->ctx_Number_Check ( ctx, UNWRAP(h) );
}

HPyAPI_FUNC HPy HPy_Add(HPyContext *ctx, HPy h1, HPy h2) {
     return WRAP(ctx->ctx_Add ( ctx, UNWRAP(h1), UNWRAP(h2) ));
}

HPyAPI_FUNC HPy HPy_Subtract(HPyContext *ctx, HPy h1, HPy h2) {
     return WRAP(ctx->ctx_Subtract ( ctx, UNWRAP(h1), UNWRAP(h2) ));
}

HPyAPI_FUNC HPy HPy_Multiply(HPyContext *ctx, HPy h1, HPy h2) {
     return WRAP(ctx->ctx_Multiply ( ctx, UNWRAP(h1), UNWRAP(h2) ));
}

HPyAPI_FUNC HPy HPy_MatrixMultiply(HPyContext *ctx, HPy h1, HPy h2) {
     return WRAP(ctx->ctx_MatrixMultiply ( ctx, UNWRAP(h1), UNWRAP(h2) ));
}

HPyAPI_FUNC HPy HPy_FloorDivide(HPyContext *ctx, HPy h1, HPy h2) {
     return WRAP(ctx->ctx_FloorDivide ( ctx, UNWRAP(h1), UNWRAP(h2) ));
}

HPyAPI_FUNC HPy HPy_TrueDivide(HPyContext *ctx, HPy h1, HPy h2) {
     return WRAP(ctx->ctx_TrueDivide ( ctx, UNWRAP(h1), UNWRAP(h2) ));
}

HPyAPI_FUNC HPy HPy_Remainder(HPyContext *ctx, HPy h1, HPy h2) {
     return WRAP(ctx->ctx_Remainder ( ctx, UNWRAP(h1), UNWRAP(h2) ));
}

HPyAPI_FUNC HPy HPy_Divmod(HPyContext *ctx, HPy h1, HPy h2) {
     return WRAP(ctx->ctx_Divmod ( ctx, UNWRAP(h1), UNWRAP(h2) ));
}

HPyAPI_FUNC HPy HPy_Power(HPyContext *ctx, HPy h1, HPy h2, HPy h3) {
     return WRAP(ctx->ctx_Power ( ctx, UNWRAP(h1), UNWRAP(h2), UNWRAP(h3) ));
}

HPyAPI_FUNC HPy HPy_Negative(HPyContext *ctx, HPy h1) {
     return WRAP(ctx->ctx_Negative ( ctx, UNWRAP(h1) ));
}

HPyAPI_FUNC HPy HPy_Positive(HPyContext *ctx, HPy h1) {
     return WRAP(ctx->ctx_Positive ( ctx, UNWRAP(h1) ));
}

HPyAPI_FUNC HPy HPy_Absolute(HPyContext *ctx, HPy h1) {
     return WRAP(ctx->ctx_Absolute ( ctx, UNWRAP(h1) ));
}

HPyAPI_FUNC HPy HPy_Invert(HPyContext *ctx, HPy h1) {
     return WRAP(ctx->ctx_Invert ( ctx, UNWRAP(h1) ));
}

HPyAPI_FUNC HPy HPy_Lshift(HPyContext *ctx, HPy h1, HPy h2) {
     return WRAP(ctx->ctx_Lshift ( ctx, UNWRAP(h1), UNWRAP(h2) ));
}

HPyAPI_FUNC HPy HPy_Rshift(HPyContext *ctx, HPy h1, HPy h2) {
     return WRAP(ctx->ctx_Rshift ( ctx, UNWRAP(h1), UNWRAP(h2) ));
}

HPyAPI_FUNC HPy HPy_And(HPyContext *ctx, HPy h1, HPy h2) {
     return WRAP(ctx->ctx_And ( ctx, UNWRAP(h1), UNWRAP(h2) ));
}

HPyAPI_FUNC HPy HPy_Xor(HPyContext *ctx, HPy h1, HPy h2) {
     return WRAP(ctx->ctx_Xor ( ctx, UNWRAP(h1), UNWRAP(h2) ));
}

HPyAPI_FUNC HPy HPy_Or(HPyContext *ctx, HPy h1, HPy h2) {
     return WRAP(ctx->ctx_Or ( ctx, UNWRAP(h1), UNWRAP(h2) ));
}

HPyAPI_FUNC HPy HPy_Index(HPyContext *ctx, HPy h1) {
     return WRAP(ctx->ctx_Index ( ctx, UNWRAP(h1) ));
}

HPyAPI_FUNC HPy HPy_Long(HPyContext *ctx, HPy h1) {
     return WRAP(ctx->ctx_Long ( ctx, UNWRAP(h1) ));
}

HPyAPI_FUNC HPy HPy_Float(HPyContext *ctx, HPy h1) {
     return WRAP(ctx->ctx_Float ( ctx, UNWRAP(h1) ));
}

HPyAPI_FUNC HPy HPy_InPlaceAdd(HPyContext *ctx, HPy h1, HPy h2) {
     return WRAP(ctx->ctx_InPlaceAdd ( ctx, UNWRAP(h1), UNWRAP(h2) ));
}

HPyAPI_FUNC HPy HPy_InPlaceSubtract(HPyContext *ctx, HPy h1, HPy h2) {
     return WRAP(ctx->ctx_InPlaceSubtract ( ctx, UNWRAP(h1), UNWRAP(h2) ));
}

HPyAPI_FUNC HPy HPy_InPlaceMultiply(HPyContext *ctx, HPy h1, HPy h2) {
     return WRAP(ctx->ctx_InPlaceMultiply ( ctx, UNWRAP(h1), UNWRAP(h2) ));
}

HPyAPI_FUNC HPy HPy_InPlaceMatrixMultiply(HPyContext *ctx, HPy h1, HPy h2) {
     return WRAP(ctx->ctx_InPlaceMatrixMultiply ( ctx, UNWRAP(h1), UNWRAP(h2) ));
}

HPyAPI_FUNC HPy HPy_InPlaceFloorDivide(HPyContext *ctx, HPy h1, HPy h2) {
     return WRAP(ctx->ctx_InPlaceFloorDivide ( ctx, UNWRAP(h1), UNWRAP(h2) ));
}

HPyAPI_FUNC HPy HPy_InPlaceTrueDivide(HPyContext *ctx, HPy h1, HPy h2) {
     return WRAP(ctx->ctx_InPlaceTrueDivide ( ctx, UNWRAP(h1), UNWRAP(h2) ));
}

HPyAPI_FUNC HPy HPy_InPlaceRemainder(HPyContext *ctx, HPy h1, HPy h2) {
     return WRAP(ctx->ctx_InPlaceRemainder ( ctx, UNWRAP(h1), UNWRAP(h2) ));
}

HPyAPI_FUNC HPy HPy_InPlacePower(HPyContext *ctx, HPy h1, HPy h2, HPy h3) {
     return WRAP(ctx->ctx_InPlacePower ( ctx, UNWRAP(h1), UNWRAP(h2), UNWRAP(h3) ));
}

HPyAPI_FUNC HPy HPy_InPlaceLshift(HPyContext *ctx, HPy h1, HPy h2) {
     return WRAP(ctx->ctx_InPlaceLshift ( ctx, UNWRAP(h1), UNWRAP(h2) ));
}

HPyAPI_FUNC HPy HPy_InPlaceRshift(HPyContext *ctx, HPy h1, HPy h2) {
     return WRAP(ctx->ctx_InPlaceRshift ( ctx, UNWRAP(h1), UNWRAP(h2) ));
}

HPyAPI_FUNC HPy HPy_InPlaceAnd(HPyContext *ctx, HPy h1, HPy h2) {
     return WRAP(ctx->ctx_InPlaceAnd ( ctx, UNWRAP(h1), UNWRAP(h2) ));
}

HPyAPI_FUNC HPy HPy_InPlaceXor(HPyContext *ctx, HPy h1, HPy h2) {
     return WRAP(ctx->ctx_InPlaceXor ( ctx, UNWRAP(h1), UNWRAP(h2) ));
}

HPyAPI_FUNC HPy HPy_InPlaceOr(HPyContext *ctx, HPy h1, HPy h2) {
     return WRAP(ctx->ctx_InPlaceOr ( ctx, UNWRAP(h1), UNWRAP(h2) ));
}

HPyAPI_FUNC int HPyCallable_Check(HPyContext *ctx, HPy h) {
     return ctx->ctx_Callable_Check ( ctx, UNWRAP(h) );
}

HPyAPI_FUNC HPy HPy_CallTupleDict(HPyContext *ctx, HPy callable, HPy args, HPy kw) {
     return WRAP(ctx->ctx_CallTupleDict ( ctx, UNWRAP(callable), UNWRAP(args), UNWRAP(kw) ));
}

HPyAPI_FUNC HPy HPyErr_SetString(HPyContext *ctx, HPy h_type, const char *message) {
     ctx->ctx_Err_SetString ( ctx, UNWRAP(h_type), message ); return HPy_NULL; 
}

HPyAPI_FUNC HPy HPyErr_SetObject(HPyContext *ctx, HPy h_type, HPy h_value) {
     ctx->ctx_Err_SetObject ( ctx, UNWRAP(h_type), UNWRAP(h_value) ); return HPy_NULL; 
}

HPyAPI_FUNC HPy HPyErr_SetFromErrnoWithFilename(HPyContext *ctx, HPy h_type, const char *filename_fsencoded) {
     return WRAP(ctx->ctx_Err_SetFromErrnoWithFilename ( ctx, UNWRAP(h_type), filename_fsencoded )); 
}

HPyAPI_FUNC HPy HPyErr_SetFromErrnoWithFilenameObjects(HPyContext *ctx, HPy h_type, HPy filename1, HPy filename2) {
    ctx->ctx_Err_SetFromErrnoWithFilenameObjects ( ctx, UNWRAP(h_type), UNWRAP(filename1), UNWRAP(filename2) ); 
    return HPy_NULL;
}

HPyAPI_FUNC int HPyErr_Occurred(HPyContext *ctx) {
     return ctx->ctx_Err_Occurred ( ctx ); 
}

HPyAPI_FUNC int HPyErr_ExceptionMatches(HPyContext *ctx, HPy exc) {
     return ctx->ctx_Err_ExceptionMatches ( ctx, UNWRAP(exc) ); 
}

HPyAPI_FUNC HPy HPyErr_NoMemory(HPyContext *ctx) {
    ctx->ctx_Err_NoMemory ( ctx );
    return HPy_NULL;
}

HPyAPI_FUNC void HPyErr_Clear(HPyContext *ctx) {
     ctx->ctx_Err_Clear ( ctx ); 
}

HPyAPI_FUNC HPy HPyErr_NewException(HPyContext *ctx, const char *name, HPy base, HPy dict) {
     return WRAP(ctx->ctx_Err_NewException ( ctx, name, UNWRAP(base), UNWRAP(dict) ));
}

HPyAPI_FUNC HPy HPyErr_NewExceptionWithDoc(HPyContext *ctx, const char *name, const char *doc, HPy base, HPy dict) {
     return WRAP(ctx->ctx_Err_NewExceptionWithDoc ( ctx, name, doc, UNWRAP(base), UNWRAP(dict) ));
}

HPyAPI_FUNC int HPyErr_WarnEx(HPyContext *ctx, HPy category, const char *message, HPy_ssize_t stack_level) {
     return ctx->ctx_Err_WarnEx ( ctx, UNWRAP(category), message, stack_level ); 
}

HPyAPI_FUNC void HPyErr_WriteUnraisable(HPyContext *ctx, HPy obj) {
     ctx->ctx_Err_WriteUnraisable ( ctx, UNWRAP(obj) ); 
}

HPyAPI_FUNC int HPy_IsTrue(HPyContext *ctx, HPy h) {
     return ctx->ctx_IsTrue ( ctx, UNWRAP(h) );
}

HPyAPI_FUNC HPy HPyType_FromSpec(HPyContext *ctx, HPyType_Spec *spec, HPyType_SpecParam *params) {
     return WRAP(ctx->ctx_Type_FromSpec ( ctx, spec, params ));
}

HPyAPI_FUNC HPy HPyType_GenericNew(HPyContext *ctx, HPy type, HPy *args, HPy_ssize_t nargs, HPy kw) {
     return WRAP(ctx->ctx_Type_GenericNew ( ctx, UNWRAP(type), args, nargs, UNWRAP(kw) ));
}

HPyAPI_FUNC HPy HPy_GetAttr(HPyContext *ctx, HPy obj, HPy name) {
     return WRAP(ctx->ctx_GetAttr ( ctx, UNWRAP(obj), UNWRAP(name) ));
}

HPyAPI_FUNC HPy HPy_GetAttr_s(HPyContext *ctx, HPy obj, const char *name) {
     return WRAP(ctx->ctx_GetAttr_s ( ctx, UNWRAP(obj), name ));
}

HPyAPI_FUNC HPy HPy_MaybeGetAttr_s(HPyContext *ctx, HPy obj, const char *name) {
     return WRAP(ctx->ctx_MaybeGetAttr_s ( ctx, UNWRAP(obj), name )); 
}

HPyAPI_FUNC int HPy_HasAttr(HPyContext *ctx, HPy obj, HPy name) {
     return ctx->ctx_HasAttr ( ctx, UNWRAP(obj), UNWRAP(name) );
}

HPyAPI_FUNC int HPy_HasAttr_s(HPyContext *ctx, HPy obj, const char *name) {
     return ctx->ctx_HasAttr_s ( ctx, UNWRAP(obj), name );
}

HPyAPI_FUNC int HPy_SetAttr(HPyContext *ctx, HPy obj, HPy name, HPy value) {
     return ctx->ctx_SetAttr ( ctx, UNWRAP(obj), UNWRAP(name), UNWRAP(value));
}

HPyAPI_FUNC int HPy_SetAttr_s(HPyContext *ctx, HPy obj, const char *name, HPy value) {
     return ctx->ctx_SetAttr_s ( ctx, UNWRAP(obj), name, UNWRAP(value));
}

HPyAPI_FUNC HPy HPy_GetItem(HPyContext *ctx, HPy obj, HPy key) {
     return WRAP(ctx->ctx_GetItem ( ctx, UNWRAP(obj), UNWRAP(key)));
}

HPyAPI_FUNC HPy HPy_GetItem_i(HPyContext *ctx, HPy obj, HPy_ssize_t idx) {
     return WRAP(ctx->ctx_GetItem_i ( ctx, UNWRAP(obj), idx ));
}

HPyAPI_FUNC HPy HPy_GetItem_s(HPyContext *ctx, HPy obj, const char *key) {
     return WRAP(ctx->ctx_GetItem_s ( ctx, UNWRAP(obj), key ));
}

HPyAPI_FUNC int HPy_Contains(HPyContext *ctx, HPy container, HPy key) {
     return ctx->ctx_Contains ( ctx, UNWRAP(container), UNWRAP(key) ); 
}

HPyAPI_FUNC int HPy_SetItem(HPyContext *ctx, HPy obj, HPy key, HPy value) {
     return ctx->ctx_SetItem ( ctx, UNWRAP(obj), UNWRAP(key), UNWRAP(value));
}

HPyAPI_FUNC int HPy_SetItem_i(HPyContext *ctx, HPy obj, HPy_ssize_t idx, HPy value) {
     return ctx->ctx_SetItem_i ( ctx, UNWRAP(obj), idx, UNWRAP(value));
}

HPyAPI_FUNC int HPy_SetItem_s(HPyContext *ctx, HPy obj, const char *key, HPy value) {
     return ctx->ctx_SetItem_s ( ctx, UNWRAP(obj), key, UNWRAP(value));
}

HPyAPI_FUNC HPy HPy_Type(HPyContext *ctx, HPy obj) {
     return WRAP(ctx->ctx_Type ( ctx, UNWRAP(obj) ));
}

HPyAPI_FUNC int HPy_TypeCheck(HPyContext *ctx, HPy obj, HPy type) {
     return ctx->ctx_TypeCheck ( ctx, UNWRAP(obj), UNWRAP(type) );
}

HPyAPI_FUNC int HPy_SetType(HPyContext *ctx, HPy obj, HPy type) {
     return ctx->ctx_SetType ( ctx, UNWRAP(obj), UNWRAP(type) ); 
}

HPyAPI_FUNC int HPyType_IsSubtype(HPyContext *ctx, HPy sub, HPy type) {
     return ctx->ctx_Type_IsSubtype ( ctx, UNWRAP(sub), UNWRAP(type) ); 
}

HPyAPI_FUNC const char *HPyType_GetName(HPyContext *ctx, HPy type) {
     return ctx->ctx_Type_GetName ( ctx, UNWRAP(type) ); 
}

HPyAPI_FUNC int HPy_Is(HPyContext *ctx, HPy obj, HPy other) {
     return ctx->ctx_Is ( ctx, UNWRAP(obj), UNWRAP(other) );
}

HPyAPI_FUNC void *HPy_AsStruct(HPyContext *ctx, HPy h) {
     return ctx->ctx_AsStruct ( ctx, UNWRAP(h) );
}

HPyAPI_FUNC void *HPy_AsStructLegacy(HPyContext *ctx, HPy h) {
     return ctx->ctx_AsStructLegacy ( ctx, UNWRAP(h) );
}

HPyAPI_FUNC HPy HPy_Repr(HPyContext *ctx, HPy obj) {
     return WRAP(ctx->ctx_Repr ( ctx, UNWRAP(obj) ));
}

HPyAPI_FUNC HPy HPy_Str(HPyContext *ctx, HPy obj) {
     return WRAP(ctx->ctx_Str ( ctx, UNWRAP(obj) ));
}

HPyAPI_FUNC HPy HPy_ASCII(HPyContext *ctx, HPy obj) {
     return WRAP(ctx->ctx_ASCII ( ctx, UNWRAP(obj) ));
}

HPyAPI_FUNC HPy HPy_Bytes(HPyContext *ctx, HPy obj) {
     return WRAP(ctx->ctx_Bytes ( ctx, UNWRAP(obj) ));
}

HPyAPI_FUNC HPy HPy_RichCompare(HPyContext *ctx, HPy v, HPy w, int op) {
     return WRAP(ctx->ctx_RichCompare ( ctx, UNWRAP(v), UNWRAP(w), op ));
}

HPyAPI_FUNC int HPy_RichCompareBool(HPyContext *ctx, HPy v, HPy w, int op) {
     return ctx->ctx_RichCompareBool ( ctx, UNWRAP(v), UNWRAP(w), op );
}

HPyAPI_FUNC HPy_hash_t HPy_Hash(HPyContext *ctx, HPy obj) {
     return ctx->ctx_Hash ( ctx, UNWRAP(obj) );
}

HPyAPI_FUNC HPy HPySeqIter_New(HPyContext *ctx, HPy seq) {
     return ctx->ctx_SeqIter_New ( ctx, seq ); 
}

HPyAPI_FUNC int HPyBytes_Check(HPyContext *ctx, HPy h) {
     return ctx->ctx_Bytes_Check ( ctx, UNWRAP(h) );
}

HPyAPI_FUNC HPy_ssize_t HPyBytes_Size(HPyContext *ctx, HPy h) {
     return ctx->ctx_Bytes_Size ( ctx, UNWRAP(h) );
}

HPyAPI_FUNC HPy_ssize_t HPyBytes_GET_SIZE(HPyContext *ctx, HPy h) {
     return ctx->ctx_Bytes_GET_SIZE ( ctx, UNWRAP(h) );
}

HPyAPI_FUNC char *HPyBytes_AsString(HPyContext *ctx, HPy h) {
     return ctx->ctx_Bytes_AsString ( ctx, UNWRAP(h) );
}

HPyAPI_FUNC char *HPyBytes_AS_STRING(HPyContext *ctx, HPy h) {
     return ctx->ctx_Bytes_AS_STRING ( ctx, UNWRAP(h) );
}

HPyAPI_FUNC HPy HPyBytes_FromString(HPyContext *ctx, const char *v) {
     return WRAP(ctx->ctx_Bytes_FromString ( ctx, v ));
}

HPyAPI_FUNC HPy HPyBytes_FromStringAndSize(HPyContext *ctx, const char *v, HPy_ssize_t len) {
     return WRAP(ctx->ctx_Bytes_FromStringAndSize ( ctx, v, len ));
}

HPyAPI_FUNC HPy HPyUnicode_FromString(HPyContext *ctx, const char *utf8) {
     return WRAP(ctx->ctx_Unicode_FromString ( ctx, utf8 ));
}

HPyAPI_FUNC int HPyUnicode_Check(HPyContext *ctx, HPy h) {
     return ctx->ctx_Unicode_Check ( ctx, UNWRAP(h) );
}

HPyAPI_FUNC HPy HPyUnicode_AsASCIIString(HPyContext *ctx, HPy h) {
     return WRAP(ctx->ctx_Unicode_AsASCIIString ( ctx, UNWRAP(h) )); 
}

HPyAPI_FUNC HPy HPyUnicode_AsLatin1String(HPyContext *ctx, HPy h) {
     return WRAP(ctx->ctx_Unicode_AsLatin1String ( ctx, UNWRAP(h) )); 
}

HPyAPI_FUNC HPy HPyUnicode_AsUTF8String(HPyContext *ctx, HPy h) {
     return WRAP(ctx->ctx_Unicode_AsUTF8String ( ctx, UNWRAP(h) ));
}

HPyAPI_FUNC const char *HPyUnicode_AsUTF8AndSize(HPyContext *ctx, HPy h, HPy_ssize_t *size) {
     return ctx->ctx_Unicode_AsUTF8AndSize ( ctx, UNWRAP(h), size );
}

HPyAPI_FUNC HPy HPyUnicode_FromWideChar(HPyContext *ctx, const wchar_t *w, HPy_ssize_t size) {
     return WRAP(ctx->ctx_Unicode_FromWideChar ( ctx, w, size ));
}

HPyAPI_FUNC HPy HPyUnicode_DecodeFSDefault(HPyContext *ctx, const char *v) {
     return WRAP(ctx->ctx_Unicode_DecodeFSDefault ( ctx, v ));
}

HPyAPI_FUNC HPy HPyUnicode_DecodeFSDefaultAndSize(HPyContext *ctx, const char *v, HPy_ssize_t size) {
     return WRAP(ctx->ctx_Unicode_DecodeFSDefaultAndSize ( ctx, v, size )); 
}

HPyAPI_FUNC HPy HPyUnicode_EncodeFSDefault(HPyContext *ctx, HPy h) {
     return WRAP(ctx->ctx_Unicode_EncodeFSDefault ( ctx, UNWRAP(h) )); 
}

HPyAPI_FUNC HPy_UCS4 HPyUnicode_ReadChar(HPyContext *ctx, HPy h, HPy_ssize_t index) {
     return ctx->ctx_Unicode_ReadChar ( ctx, UNWRAP(h), index ); 
}

HPyAPI_FUNC HPy HPyUnicode_DecodeASCII(HPyContext *ctx, const char *s, HPy_ssize_t size, const char *errors) {
     return WRAP(ctx->ctx_Unicode_DecodeASCII ( ctx, s, size, errors )); 
}

HPyAPI_FUNC HPy HPyUnicode_DecodeLatin1(HPyContext *ctx, const char *s, HPy_ssize_t size, const char *errors) {
     return WRAP(ctx->ctx_Unicode_DecodeLatin1 ( ctx, s, size, errors )); 
}

HPyAPI_FUNC HPy HPyUnicode_FromEncodedObject(HPyContext *ctx, HPy obj, const char *encoding, const char *errors) {
     return WRAP(ctx->ctx_Unicode_FromEncodedObject ( ctx, UNWRAP(obj), encoding, errors )); 
}

HPyAPI_FUNC HPy HPyUnicode_InternFromString(HPyContext *ctx, const char *str) {
     return WRAP(ctx->ctx_Unicode_InternFromString ( ctx, str )); 
}

HPyAPI_FUNC HPy HPyUnicode_Substring(HPyContext *ctx, HPy obj, HPy_ssize_t start, HPy_ssize_t end) {
     return WRAP(ctx->ctx_Unicode_Substring ( ctx, UNWRAP(obj), start, end )); 
}

HPyAPI_FUNC int HPyList_Check(HPyContext *ctx, HPy h) {
     return ctx->ctx_List_Check ( ctx, UNWRAP(h) );
}

HPyAPI_FUNC HPy HPyList_New(HPyContext *ctx, HPy_ssize_t len) {
     return WRAP(ctx->ctx_List_New ( ctx, len ));
}

HPyAPI_FUNC int HPyList_Append(HPyContext *ctx, HPy h_list, HPy h_item) {
     return ctx->ctx_List_Append ( ctx, UNWRAP(h_list), UNWRAP(h_item) );
}

HPyAPI_FUNC int HPyDict_Check(HPyContext *ctx, HPy h) {
     return ctx->ctx_Dict_Check ( ctx, UNWRAP(h) );
}

HPyAPI_FUNC HPy HPyDict_New(HPyContext *ctx) {
     return WRAP(ctx->ctx_Dict_New ( ctx ));
}

HPyAPI_FUNC HPy HPyDict_Keys(HPyContext *ctx, HPy h) {
     return WRAP(ctx->ctx_Dict_Keys ( ctx, UNWRAP(h) )); 
}

HPyAPI_FUNC HPy HPyDict_GetItem(HPyContext *ctx, HPy op, HPy key) {
     return WRAP(ctx->ctx_Dict_GetItem ( ctx, UNWRAP(op), UNWRAP(key) )); 
}

HPyAPI_FUNC int HPyTuple_Check(HPyContext *ctx, HPy h) {
     return ctx->ctx_Tuple_Check ( ctx, UNWRAP(h) );
}

HPyAPI_FUNC HPy HPyTuple_FromArray(HPyContext *ctx, HPy items[], HPy_ssize_t n) {
     return WRAP(ctx->ctx_Tuple_FromArray ( ctx, (_HPyPtr)items, n ));
}

HPyAPI_FUNC int HPySlice_Unpack(HPyContext *ctx, HPy slice, HPy_ssize_t *start, HPy_ssize_t *stop, HPy_ssize_t *step) {
     return ctx->ctx_Slice_Unpack ( ctx, UNWRAP(slice), start, stop, step ); 
}

HPyAPI_FUNC HPy HPyContextVar_New(HPyContext *ctx, const char *name, HPy default_value) {
     return WRAP(ctx->ctx_ContextVar_New ( ctx, name, UNWRAP(default_value) )); 
}

HPyAPI_FUNC int HPyContextVar_Get(HPyContext *ctx, HPy context_var, HPy default_value, HPy *result) {
     return ctx->ctx_ContextVar_Get ( ctx, UNWRAP(context_var), UNWRAP(default_value), (_HPyPtr)result ); 
}

HPyAPI_FUNC HPy HPyContextVar_Set(HPyContext *ctx, HPy context_var, HPy value) {
     return WRAP(ctx->ctx_ContextVar_Set ( ctx, UNWRAP(context_var), UNWRAP(value) )); 
}

HPyAPI_FUNC HPy HPyImport_ImportModule(HPyContext *ctx, const char *name) {
     return WRAP(ctx->ctx_Import_ImportModule ( ctx, name ));
}

HPyAPI_FUNC HPy HPyCapsule_New(HPyContext *ctx, void *pointer, const char *name, HPyCapsule_Destructor destructor) {
     return WRAP(ctx->ctx_Capsule_New ( ctx, pointer, name, destructor )); 
}

HPyAPI_FUNC void *HPyCapsule_Get(HPyContext *ctx, HPy capsule, _HPyCapsule_key key, const char *name) {
     return ctx->ctx_Capsule_Get ( ctx, UNWRAP(capsule), key, name ); 
}

HPyAPI_FUNC int HPyCapsule_IsValid(HPyContext *ctx, HPy capsule, const char *name) {
     return ctx->ctx_Capsule_IsValid ( ctx, UNWRAP(capsule), name ); 
}

HPyAPI_FUNC int HPyCapsule_Set(HPyContext *ctx, HPy capsule, _HPyCapsule_key key, void *value) {
     return ctx->ctx_Capsule_Set ( ctx, UNWRAP(capsule), key, value ); 
}

HPyAPI_FUNC HPy HPy_FromPyObject(HPyContext *ctx, cpy_PyObject *obj) {
     return WRAP(ctx->ctx_FromPyObject ( ctx, obj ));
}

HPyAPI_FUNC cpy_PyObject *HPy_AsPyObject(HPyContext *ctx, HPy h) {
     return ctx->ctx_AsPyObject ( ctx, UNWRAP(h) );
}

HPyAPI_FUNC void _HPy_CallRealFunctionFromTrampoline(HPyContext *ctx, HPyFunc_Signature sig, HPyCFunction func, void *args) {
     ctx->ctx_CallRealFunctionFromTrampoline ( ctx, sig, func, args ); 
}

HPyAPI_FUNC HPyListBuilder HPyListBuilder_New(HPyContext *ctx, HPy_ssize_t initial_size) {
     return WRAP_LIST_BUILDER(ctx->ctx_ListBuilder_New ( ctx, initial_size ));
}

HPyAPI_FUNC void HPyListBuilder_Set(HPyContext *ctx, HPyListBuilder builder, HPy_ssize_t index, HPy h_item) {
     ctx->ctx_ListBuilder_Set ( ctx, UNWRAP_LIST_BUILDER(builder), index, UNWRAP(h_item) );
}

HPyAPI_FUNC HPy HPyListBuilder_Build(HPyContext *ctx, HPyListBuilder builder) {
     return WRAP(ctx->ctx_ListBuilder_Build ( ctx, UNWRAP_LIST_BUILDER(builder) ));
}

HPyAPI_FUNC void HPyListBuilder_Cancel(HPyContext *ctx, HPyListBuilder builder) {
     ctx->ctx_ListBuilder_Cancel ( ctx, UNWRAP_LIST_BUILDER(builder) );
}

HPyAPI_FUNC HPyTupleBuilder HPyTupleBuilder_New(HPyContext *ctx, HPy_ssize_t initial_size) {
     return WRAP_TUPLE_BUILDER(ctx->ctx_TupleBuilder_New ( ctx, initial_size ));
}

HPyAPI_FUNC void HPyTupleBuilder_Set(HPyContext *ctx, HPyTupleBuilder builder, HPy_ssize_t index, HPy h_item) {
     ctx->ctx_TupleBuilder_Set ( ctx, UNWRAP_TUPLE_BUILDER(builder), index, UNWRAP(h_item) );
}

HPyAPI_FUNC HPy HPyTupleBuilder_Build(HPyContext *ctx, HPyTupleBuilder builder) {
     return WRAP(ctx->ctx_TupleBuilder_Build ( ctx, UNWRAP_TUPLE_BUILDER(builder) ));
}

HPyAPI_FUNC void HPyTupleBuilder_Cancel(HPyContext *ctx, HPyTupleBuilder builder) {
     ctx->ctx_TupleBuilder_Cancel ( ctx, UNWRAP_TUPLE_BUILDER(builder));
}

HPyAPI_FUNC HPyTracker HPyTracker_New(HPyContext *ctx, HPy_ssize_t size) {
     return WRAP_TRACKER(ctx->ctx_Tracker_New ( ctx, size ));
}

HPyAPI_FUNC int HPyTracker_Add(HPyContext *ctx, HPyTracker ht, HPy h) {
     return ctx->ctx_Tracker_Add ( ctx, UNWRAP_TRACKER(ht), UNWRAP(h) );
}

HPyAPI_FUNC void HPyTracker_ForgetAll(HPyContext *ctx, HPyTracker ht) {
     ctx->ctx_Tracker_ForgetAll ( ctx, UNWRAP_TRACKER(ht) );
}

HPyAPI_FUNC void HPyTracker_Close(HPyContext *ctx, HPyTracker ht) {
     ctx->ctx_Tracker_Close ( ctx, UNWRAP_TRACKER(ht) );
}

HPyAPI_FUNC void HPyField_Store(HPyContext *ctx, HPy target_object, HPyField *target_field, HPy h) {
     ctx->ctx_Field_Store ( ctx, UNWRAP(target_object), target_field, UNWRAP(h) ); 
}

HPyAPI_FUNC HPy HPyField_Load(HPyContext *ctx, HPy source_object, HPyField source_field) {
     return WRAP(ctx->ctx_Field_Load ( ctx, UNWRAP(source_object), UNWRAP_FIELD(source_field) )); 
}

HPyAPI_FUNC HPyThreadState HPy_LeavePythonExecution(HPyContext *ctx) {
     return WRAP_THREADSTATE(ctx->ctx_LeavePythonExecution ( ctx )); 
}

HPyAPI_FUNC void HPy_ReenterPythonExecution(HPyContext *ctx, HPyThreadState state) {
     ctx->ctx_ReenterPythonExecution ( ctx, UNWRAP_THREADSTATE(state) ); 
}

HPyAPI_FUNC void HPyGlobal_Store(HPyContext *ctx, HPyGlobal *global, HPy h) {
     ctx->ctx_Global_Store ( ctx, global, UNWRAP(h) ); 
}

HPyAPI_FUNC HPy HPyGlobal_Load(HPyContext *ctx, HPyGlobal global) {
     return WRAP(ctx->ctx_Global_Load ( ctx, UNWRAP_GLOBAL(global) )); 
}

HPyAPI_FUNC void _HPy_Dump(HPyContext *ctx, HPy h) {
     ctx->ctx_Dump ( ctx, UNWRAP(h) );
}

<<<<<<< HEAD
HPyAPI_FUNC int HPyType_CheckSlot(HPyContext *ctx, HPy type, HPyDef *expected) {
     return ctx->ctx_Type_CheckSlot ( ctx, UNWRAP(type), expected ); 
=======
HPyAPI_FUNC int HPyType_CheckSlot(HPyContext *ctx, HPy type, HPyDef *value) {
     return ctx->ctx_Type_CheckSlot ( ctx, type, value ); 
>>>>>>> 276ba32e
}
<|MERGE_RESOLUTION|>--- conflicted
+++ resolved
@@ -489,7 +489,7 @@
 }
 
 HPyAPI_FUNC HPy HPySeqIter_New(HPyContext *ctx, HPy seq) {
-     return ctx->ctx_SeqIter_New ( ctx, seq ); 
+     return WRAP(ctx->ctx_SeqIter_New ( ctx, UNWRAP(seq) )); 
 }
 
 HPyAPI_FUNC int HPyBytes_Check(HPyContext *ctx, HPy h) {
@@ -744,11 +744,6 @@
      ctx->ctx_Dump ( ctx, UNWRAP(h) );
 }
 
-<<<<<<< HEAD
-HPyAPI_FUNC int HPyType_CheckSlot(HPyContext *ctx, HPy type, HPyDef *expected) {
-     return ctx->ctx_Type_CheckSlot ( ctx, UNWRAP(type), expected ); 
-=======
 HPyAPI_FUNC int HPyType_CheckSlot(HPyContext *ctx, HPy type, HPyDef *value) {
-     return ctx->ctx_Type_CheckSlot ( ctx, type, value ); 
->>>>>>> 276ba32e
-}
+     return ctx->ctx_Type_CheckSlot ( ctx, UNWRAP(type), value ); 
+}
