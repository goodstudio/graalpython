/* Copyright (c) 2020, 2022, Oracle and/or its affiliates.
 * Copyright (C) 1996-2020 Python Software Foundation
 *
 * Licensed under the PYTHON SOFTWARE FOUNDATION LICENSE VERSION 2
 */
#ifndef Py_CPYTHON_UNICODEOBJECT_H
#  error "this header file must not be included directly"
#endif

/* Py_UNICODE was the native Unicode storage format (code unit) used by
   Python and represents a single Unicode element in the Unicode type.
   With PEP 393, Py_UNICODE is deprecated and replaced with a
   typedef to wchar_t. */
#define PY_UNICODE_TYPE wchar_t
/* Py_DEPRECATED(3.3) */ typedef wchar_t Py_UNICODE;

/* --- Internal Unicode Operations ---------------------------------------- */

#ifndef USE_UNICODE_WCHAR_CACHE
#  define USE_UNICODE_WCHAR_CACHE 1
#endif /* USE_UNICODE_WCHAR_CACHE */

/* Since splitting on whitespace is an important use case, and
   whitespace in most situations is solely ASCII whitespace, we
   optimize for the common case by using a quick look-up table
   _Py_ascii_whitespace (see below) with an inlined check.

 */
#define Py_UNICODE_ISSPACE(ch) \
    ((Py_UCS4)(ch) < 128U ? _Py_ascii_whitespace[(ch)] : _PyUnicode_IsWhitespace(ch))

#define Py_UNICODE_ISLOWER(ch) _PyUnicode_IsLowercase(ch)
#define Py_UNICODE_ISUPPER(ch) _PyUnicode_IsUppercase(ch)
#define Py_UNICODE_ISTITLE(ch) _PyUnicode_IsTitlecase(ch)
#define Py_UNICODE_ISLINEBREAK(ch) _PyUnicode_IsLinebreak(ch)

#define Py_UNICODE_TOLOWER(ch) _PyUnicode_ToLowercase(ch)
#define Py_UNICODE_TOUPPER(ch) _PyUnicode_ToUppercase(ch)
#define Py_UNICODE_TOTITLE(ch) _PyUnicode_ToTitlecase(ch)

#define Py_UNICODE_ISDECIMAL(ch) _PyUnicode_IsDecimalDigit(ch)
#define Py_UNICODE_ISDIGIT(ch) _PyUnicode_IsDigit(ch)
#define Py_UNICODE_ISNUMERIC(ch) _PyUnicode_IsNumeric(ch)
#define Py_UNICODE_ISPRINTABLE(ch) _PyUnicode_IsPrintable(ch)

#define Py_UNICODE_TODECIMAL(ch) _PyUnicode_ToDecimalDigit(ch)
#define Py_UNICODE_TODIGIT(ch) _PyUnicode_ToDigit(ch)
#define Py_UNICODE_TONUMERIC(ch) _PyUnicode_ToNumeric(ch)

#define Py_UNICODE_ISALPHA(ch) _PyUnicode_IsAlpha(ch)

#define Py_UNICODE_ISALNUM(ch) \
   (Py_UNICODE_ISALPHA(ch) || \
    Py_UNICODE_ISDECIMAL(ch) || \
    Py_UNICODE_ISDIGIT(ch) || \
    Py_UNICODE_ISNUMERIC(ch))

/* macros to work with surrogates */
#define Py_UNICODE_IS_SURROGATE(ch) (0xD800 <= (ch) && (ch) <= 0xDFFF)
#define Py_UNICODE_IS_HIGH_SURROGATE(ch) (0xD800 <= (ch) && (ch) <= 0xDBFF)
#define Py_UNICODE_IS_LOW_SURROGATE(ch) (0xDC00 <= (ch) && (ch) <= 0xDFFF)
/* Join two surrogate characters and return a single Py_UCS4 value. */
#define Py_UNICODE_JOIN_SURROGATES(high, low)  \
    (((((Py_UCS4)(high) & 0x03FF) << 10) |      \
      ((Py_UCS4)(low) & 0x03FF)) + 0x10000)
/* high surrogate = top 10 bits added to D800 */
#define Py_UNICODE_HIGH_SURROGATE(ch) (0xD800 - (0x10000 >> 10) + ((ch) >> 10))
/* low surrogate = bottom 10 bits added to DC00 */
#define Py_UNICODE_LOW_SURROGATE(ch) (0xDC00 + ((ch) & 0x3FF))

/* --- Unicode Type ------------------------------------------------------- */

/* ASCII-only strings created through PyUnicode_New use the PyASCIIObject
   structure. state.ascii and state.compact are set, and the data
   immediately follow the structure. utf8_length and wstr_length can be found
   in the length field; the utf8 pointer is equal to the data pointer. */
typedef struct {
    /* There are 4 forms of Unicode strings:

       - compact ascii:

         * structure = PyASCIIObject
         * test: PyUnicode_IS_COMPACT_ASCII(op)
         * kind = PyUnicode_1BYTE_KIND
         * compact = 1
         * ascii = 1
         * ready = 1
         * (length is the length of the utf8 and wstr strings)
         * (data starts just after the structure)
         * (since ASCII is decoded from UTF-8, the utf8 string are the data)

       - compact:

         * structure = PyCompactUnicodeObject
         * test: PyUnicode_IS_COMPACT(op) && !PyUnicode_IS_ASCII(op)
         * kind = PyUnicode_1BYTE_KIND, PyUnicode_2BYTE_KIND or
           PyUnicode_4BYTE_KIND
         * compact = 1
         * ready = 1
         * ascii = 0
         * utf8 is not shared with data
         * utf8_length = 0 if utf8 is NULL
         * wstr is shared with data and wstr_length=length
           if kind=PyUnicode_2BYTE_KIND and sizeof(wchar_t)=2
           or if kind=PyUnicode_4BYTE_KIND and sizeof(wchar_t)=4
         * wstr_length = 0 if wstr is NULL
         * (data starts just after the structure)

       - legacy string, not ready:

         * structure = PyUnicodeObject
         * test: kind == PyUnicode_WCHAR_KIND
         * length = 0 (use wstr_length)
         * hash = -1
         * kind = PyUnicode_WCHAR_KIND
         * compact = 0
         * ascii = 0
         * ready = 0
         * interned = SSTATE_NOT_INTERNED
         * wstr is not NULL
         * data.any is NULL
         * utf8 is NULL
         * utf8_length = 0

       - legacy string, ready:

         * structure = PyUnicodeObject structure
         * test: !PyUnicode_IS_COMPACT(op) && kind != PyUnicode_WCHAR_KIND
         * kind = PyUnicode_1BYTE_KIND, PyUnicode_2BYTE_KIND or
           PyUnicode_4BYTE_KIND
         * compact = 0
         * ready = 1
         * data.any is not NULL
         * utf8 is shared and utf8_length = length with data.any if ascii = 1
         * utf8_length = 0 if utf8 is NULL
         * wstr is shared with data.any and wstr_length = length
           if kind=PyUnicode_2BYTE_KIND and sizeof(wchar_t)=2
           or if kind=PyUnicode_4BYTE_KIND and sizeof(wchar_4)=4
         * wstr_length = 0 if wstr is NULL

       Compact strings use only one memory block (structure + characters),
       whereas legacy strings use one block for the structure and one block
       for characters.

       Legacy strings are created by PyUnicode_FromUnicode() and
       PyUnicode_FromStringAndSize(NULL, size) functions. They become ready
       when PyUnicode_READY() is called.

       See also _PyUnicode_CheckConsistency().
    */
    PyObject_HEAD
    Py_ssize_t length;          /* Number of code points in the string */
    Py_hash_t hash;             /* Hash value; -1 if not set */
    struct {
        /*
           SSTATE_NOT_INTERNED (0)
           SSTATE_INTERNED_MORTAL (1)
           SSTATE_INTERNED_IMMORTAL (2)

           If interned != SSTATE_NOT_INTERNED, the two references from the
           dictionary to this object are *not* counted in ob_refcnt.
         */
        unsigned int interned:2;
        /* Character size:

           - PyUnicode_WCHAR_KIND (0):

             * character type = wchar_t (16 or 32 bits, depending on the
               platform)

           - PyUnicode_1BYTE_KIND (1):

             * character type = Py_UCS1 (8 bits, unsigned)
             * all characters are in the range U+0000-U+00FF (latin1)
             * if ascii is set, all characters are in the range U+0000-U+007F
               (ASCII), otherwise at least one character is in the range
               U+0080-U+00FF

           - PyUnicode_2BYTE_KIND (2):

             * character type = Py_UCS2 (16 bits, unsigned)
             * all characters are in the range U+0000-U+FFFF (BMP)
             * at least one character is in the range U+0100-U+FFFF

           - PyUnicode_4BYTE_KIND (4):

             * character type = Py_UCS4 (32 bits, unsigned)
             * all characters are in the range U+0000-U+10FFFF
             * at least one character is in the range U+10000-U+10FFFF
         */
        unsigned int kind:3;
        /* Compact is with respect to the allocation scheme. Compact unicode
           objects only require one memory block while non-compact objects use
           one block for the PyUnicodeObject struct and another for its data
           buffer. */
        unsigned int compact:1;
        /* The string only contains characters in the range U+0000-U+007F (ASCII)
           and the kind is PyUnicode_1BYTE_KIND. If ascii is set and compact is
           set, use the PyASCIIObject structure. */
        unsigned int ascii:1;
        /* The ready flag indicates whether the object layout is initialized
           completely. This means that this is either a compact object, or
           the data pointer is filled out. The bit is redundant, and helps
           to minimize the test in PyUnicode_IS_READY(). */
        unsigned int ready:1;
        /* Padding to ensure that PyUnicode_DATA() is always aligned to
           4 bytes (see issue #19537 on m68k). */
        unsigned int :24;
    } state;
    wchar_t *wstr;              /* wchar_t representation (null-terminated) */
} PyASCIIObject;

/* Non-ASCII strings allocated through PyUnicode_New use the
   PyCompactUnicodeObject structure. state.compact is set, and the data
   immediately follow the structure. */
typedef struct {
    PyASCIIObject _base;
    Py_ssize_t utf8_length;     /* Number of bytes in utf8, excluding the
                                 * terminating \0. */
    char *utf8;                 /* UTF-8 representation (null-terminated) */
    Py_ssize_t wstr_length;     /* Number of code points in wstr, possible
                                 * surrogates count as two code points. */
} PyCompactUnicodeObject;

/* Strings allocated through PyUnicode_FromUnicode(NULL, len) use the
   PyUnicodeObject structure. The actual string data is initially in the wstr
   block, and copied into the data block using _PyUnicode_Ready. */
typedef struct {
    PyCompactUnicodeObject _base;
    union {
        void *any;
        Py_UCS1 *latin1;
        Py_UCS2 *ucs2;
        Py_UCS4 *ucs4;
    } data;                     /* Canonical, smallest-form Unicode buffer */
} PyUnicodeObject;

PyAPI_FUNC(int) _PyUnicode_CheckConsistency(
    PyObject *op,
    int check_content);

<<<<<<< HEAD
PyAPI_FUNC(Py_ssize_t) _PyASCIIObject_LENGTH(PyASCIIObject* op);
PyAPI_FUNC(wchar_t*) _PyASCIIObject_WSTR(PyASCIIObject* op);
PyAPI_FUNC(unsigned int) _PyASCIIObject_STATE_ASCII(PyASCIIObject* op);
PyAPI_FUNC(unsigned int) _PyASCIIObject_STATE_COMPACT(PyASCIIObject* op);
PyAPI_FUNC(unsigned int) _PyASCIIObject_STATE_KIND(PyASCIIObject* op);
PyAPI_FUNC(unsigned int) _PyASCIIObject_STATE_READY(PyASCIIObject* op);
PyAPI_FUNC(void*) _PyUnicodeObject_DATA(PyUnicodeObject* op);

/* Fast access macros */

/* Returns the deprecated Py_UNICODE representation's size in code units
   (this includes surrogate pairs as 2 units).
   If the Py_UNICODE representation is not available, it will be computed
   on request.  Use PyUnicode_GET_LENGTH() for the length in code points. */

/* Py_DEPRECATED(3.3) */
#define PyUnicode_GET_SIZE(op)                       \
    (assert(PyUnicode_Check(op)),                    \
     (_PyASCIIObject_WSTR((PyASCIIObject *)(op))) ?               \
      PyUnicode_WSTR_LENGTH(op) :                    \
      ((void)PyUnicode_AsUnicode(_PyObject_CAST(op)),\
       assert(_PyASCIIObject_WSTR((PyASCIIObject *)(op))),        \
       PyUnicode_WSTR_LENGTH(op)))

/* Py_DEPRECATED(3.3) */
#define PyUnicode_GET_DATA_SIZE(op) \
    (PyUnicode_GET_SIZE(op) * Py_UNICODE_SIZE)

/* Alias for PyUnicode_AsUnicode().  This will create a wchar_t/Py_UNICODE
   representation on demand.  Using this macro is very inefficient now,
   try to port your code to use the new PyUnicode_*BYTE_DATA() macros or
   use PyUnicode_WRITE() and PyUnicode_READ(). */
=======
>>>>>>> 8f1105d6

#define _PyASCIIObject_CAST(op) \
    (assert(PyUnicode_Check(op)), \
<<<<<<< HEAD
     (_PyASCIIObject_WSTR((PyASCIIObject *)(op))) ? (_PyASCIIObject_WSTR((PyASCIIObject *)(op))) : \
      PyUnicode_AsUnicode(_PyObject_CAST(op)))

/* Py_DEPRECATED(3.3) */
#define PyUnicode_AS_DATA(op) \
    ((const char *)(PyUnicode_AS_UNICODE(op)))
=======
     _Py_CAST(PyASCIIObject*, (op)))
#define _PyCompactUnicodeObject_CAST(op) \
    (assert(PyUnicode_Check(op)), \
     _Py_CAST(PyCompactUnicodeObject*, (op)))
#define _PyUnicodeObject_CAST(op) \
    (assert(PyUnicode_Check(op)), \
     _Py_CAST(PyUnicodeObject*, (op)))
>>>>>>> 8f1105d6


/* --- Flexible String Representation Helper Macros (PEP 393) -------------- */

/* Values for PyASCIIObject.state: */

/* Interning state. */
#define SSTATE_NOT_INTERNED 0
#define SSTATE_INTERNED_MORTAL 1
#define SSTATE_INTERNED_IMMORTAL 2

/* Use only if you know it's a string */
static inline unsigned int PyUnicode_CHECK_INTERNED(PyObject *op) {
    return _PyASCIIObject_CAST(op)->state.interned;
}
#if !defined(Py_LIMITED_API) || Py_LIMITED_API+0 < 0x030b0000
#  define PyUnicode_CHECK_INTERNED(op) PyUnicode_CHECK_INTERNED(_PyObject_CAST(op))
#endif

/* Fast check to determine whether an object is ready. Equivalent to:
   PyUnicode_IS_COMPACT(op) || _PyUnicodeObject_CAST(op)->data.any */
static inline unsigned int PyUnicode_IS_READY(PyObject *op) {
    return _PyASCIIObject_CAST(op)->state.ready;
}
#if !defined(Py_LIMITED_API) || Py_LIMITED_API+0 < 0x030b0000
#  define PyUnicode_IS_READY(op) PyUnicode_IS_READY(_PyObject_CAST(op))
#endif

/* Return true if the string contains only ASCII characters, or 0 if not. The
   string may be compact (PyUnicode_IS_COMPACT_ASCII) or not, but must be
   ready. */
<<<<<<< HEAD
#define PyUnicode_IS_ASCII(op)                   \
    (assert(PyUnicode_Check(op)),                \
     assert(PyUnicode_IS_READY(op)),             \
	 _PyASCIIObject_STATE_ASCII((PyASCIIObject*)op))

/* Return true if the string is compact or 0 if not.
   No type checks or Ready calls are performed. */
#define PyUnicode_IS_COMPACT(op) \
    (_PyASCIIObject_STATE_COMPACT((PyASCIIObject*)(op)))

/* Return true if the string is a compact ASCII string (use PyASCIIObject
   structure), or 0 if not.  No type checks or Ready calls are performed. */
#define PyUnicode_IS_COMPACT_ASCII(op)                 \
    (_PyASCIIObject_STATE_ASCII((PyASCIIObject*)op) && PyUnicode_IS_COMPACT(op))
=======
static inline unsigned int PyUnicode_IS_ASCII(PyObject *op) {
    assert(PyUnicode_IS_READY(op));
    return _PyASCIIObject_CAST(op)->state.ascii;
}
#if !defined(Py_LIMITED_API) || Py_LIMITED_API+0 < 0x030b0000
#  define PyUnicode_IS_ASCII(op) PyUnicode_IS_ASCII(_PyObject_CAST(op))
#endif

/* Return true if the string is compact or 0 if not.
   No type checks or Ready calls are performed. */
static inline unsigned int PyUnicode_IS_COMPACT(PyObject *op) {
    return _PyASCIIObject_CAST(op)->state.compact;
}
#if !defined(Py_LIMITED_API) || Py_LIMITED_API+0 < 0x030b0000
#  define PyUnicode_IS_COMPACT(op) PyUnicode_IS_COMPACT(_PyObject_CAST(op))
#endif

/* Return true if the string is a compact ASCII string (use PyASCIIObject
   structure), or 0 if not.  No type checks or Ready calls are performed. */
static inline int PyUnicode_IS_COMPACT_ASCII(PyObject *op) {
    return (_PyASCIIObject_CAST(op)->state.ascii && PyUnicode_IS_COMPACT(op));
}
#if !defined(Py_LIMITED_API) || Py_LIMITED_API+0 < 0x030b0000
#  define PyUnicode_IS_COMPACT_ASCII(op) PyUnicode_IS_COMPACT_ASCII(_PyObject_CAST(op))
#endif
>>>>>>> 8f1105d6

enum PyUnicode_Kind {
/* String contains only wstr byte characters.  This is only possible
   when the string was created with a legacy API and _PyUnicode_Ready()
   has not been called yet.  */
    PyUnicode_WCHAR_KIND = 0,
/* Return values of the PyUnicode_KIND() function: */
    PyUnicode_1BYTE_KIND = 1,
    PyUnicode_2BYTE_KIND = 2,
    PyUnicode_4BYTE_KIND = 4
};

/* Return one of the PyUnicode_*_KIND values defined above. */
#define PyUnicode_KIND(op) \
<<<<<<< HEAD
    (assert(PyUnicode_Check(op)), \
     assert(PyUnicode_IS_READY(op)),            \
	 _PyASCIIObject_STATE_KIND((PyASCIIObject *)(op)))

/* Return a void pointer to the raw unicode buffer. */
#define _PyUnicode_COMPACT_DATA(op)                     \
    (assert(0), (void*) 0) // strings are never compact in GraalPy

#define _PyUnicode_NONCOMPACT_DATA(op)                  \
    (assert(_PyUnicodeObject_DATA((PyUnicodeObject*)(op))),        \
     ((_PyUnicodeObject_DATA((PyUnicodeObject *)(op)))))
=======
    (assert(PyUnicode_IS_READY(op)), \
     _PyASCIIObject_CAST(op)->state.kind)

/* Return a void pointer to the raw unicode buffer. */
static inline void* _PyUnicode_COMPACT_DATA(PyObject *op) {
    if (PyUnicode_IS_ASCII(op)) {
        return _Py_STATIC_CAST(void*, (_PyASCIIObject_CAST(op) + 1));
    }
    return _Py_STATIC_CAST(void*, (_PyCompactUnicodeObject_CAST(op) + 1));
}

static inline void* _PyUnicode_NONCOMPACT_DATA(PyObject *op) {
    void *data;
    assert(!PyUnicode_IS_COMPACT(op));
    data = _PyUnicodeObject_CAST(op)->data.any;
    assert(data != NULL);
    return data;
}
>>>>>>> 8f1105d6

static inline void* PyUnicode_DATA(PyObject *op) {
    if (PyUnicode_IS_COMPACT(op)) {
        return _PyUnicode_COMPACT_DATA(op);
    }
    return _PyUnicode_NONCOMPACT_DATA(op);
}
#if !defined(Py_LIMITED_API) || Py_LIMITED_API+0 < 0x030b0000
#  define PyUnicode_DATA(op) PyUnicode_DATA(_PyObject_CAST(op))
#endif

/* Return pointers to the canonical representation cast to unsigned char,
   Py_UCS2, or Py_UCS4 for direct character access.
   No checks are performed, use PyUnicode_KIND() before to ensure
   these will work correctly. */

#define PyUnicode_1BYTE_DATA(op) _Py_STATIC_CAST(Py_UCS1*, PyUnicode_DATA(op))
#define PyUnicode_2BYTE_DATA(op) _Py_STATIC_CAST(Py_UCS2*, PyUnicode_DATA(op))
#define PyUnicode_4BYTE_DATA(op) _Py_STATIC_CAST(Py_UCS4*, PyUnicode_DATA(op))

/* Returns the length of the unicode string. The caller has to make sure that
   the string has it's canonical representation set before calling
   this function.  Call PyUnicode_(FAST_)Ready to ensure that. */
static inline Py_ssize_t PyUnicode_GET_LENGTH(PyObject *op) {
    assert(PyUnicode_IS_READY(op));
    return _PyASCIIObject_CAST(op)->length;
}
#if !defined(Py_LIMITED_API) || Py_LIMITED_API+0 < 0x030b0000
#  define PyUnicode_GET_LENGTH(op) PyUnicode_GET_LENGTH(_PyObject_CAST(op))
#endif

/* Write into the canonical representation, this function does not do any sanity
   checks and is intended for usage in loops.  The caller should cache the
   kind and data pointers obtained from other function calls.
   index is the index in the string (starts at 0) and value is the new
   code point value which should be written to that location. */
static inline void PyUnicode_WRITE(int kind, void *data,
                                   Py_ssize_t index, Py_UCS4 value)
{
    if (kind == PyUnicode_1BYTE_KIND) {
        assert(value <= 0xffU);
        _Py_STATIC_CAST(Py_UCS1*, data)[index] = _Py_STATIC_CAST(Py_UCS1, value);
    }
    else if (kind == PyUnicode_2BYTE_KIND) {
        assert(value <= 0xffffU);
        _Py_STATIC_CAST(Py_UCS2*, data)[index] = _Py_STATIC_CAST(Py_UCS2, value);
    }
    else {
        assert(kind == PyUnicode_4BYTE_KIND);
        assert(value <= 0x10ffffU);
        _Py_STATIC_CAST(Py_UCS4*, data)[index] = value;
    }
}
#if !defined(Py_LIMITED_API) || Py_LIMITED_API+0 < 0x030b0000
#define PyUnicode_WRITE(kind, data, index, value) \
    PyUnicode_WRITE(_Py_STATIC_CAST(int, kind), _Py_CAST(void*, data), \
                    (index), _Py_STATIC_CAST(Py_UCS4, value))
#endif

/* Read a code point from the string's canonical representation.  No checks
   or ready calls are performed. */
static inline Py_UCS4 PyUnicode_READ(int kind,
                                     const void *data, Py_ssize_t index)
{
    if (kind == PyUnicode_1BYTE_KIND) {
        return _Py_STATIC_CAST(const Py_UCS1*, data)[index];
    }
    if (kind == PyUnicode_2BYTE_KIND) {
        return _Py_STATIC_CAST(const Py_UCS2*, data)[index];
    }
    assert(kind == PyUnicode_4BYTE_KIND);
    return _Py_STATIC_CAST(const Py_UCS4*, data)[index];
}
#if !defined(Py_LIMITED_API) || Py_LIMITED_API+0 < 0x030b0000
#define PyUnicode_READ(kind, data, index) \
    PyUnicode_READ(_Py_STATIC_CAST(int, kind), \
                   _Py_STATIC_CAST(const void*, data), \
                   (index))
#endif

/* PyUnicode_READ_CHAR() is less efficient than PyUnicode_READ() because it
   calls PyUnicode_KIND() and might call it twice.  For single reads, use
   PyUnicode_READ_CHAR, for multiple consecutive reads callers should
   cache kind and use PyUnicode_READ instead. */
<<<<<<< HEAD
#define PyUnicode_READ_CHAR(unicode, index) \
    (assert(PyUnicode_Check(unicode)),          \
     assert(PyUnicode_IS_READY(unicode)),       \
     (Py_UCS4)                                  \
        (PyUnicode_KIND((unicode)) == PyUnicode_1BYTE_KIND ? \
            ((const Py_UCS1 *)(PyUnicode_DATA((unicode))))[(index)] : \
            (PyUnicode_KIND((unicode)) == PyUnicode_2BYTE_KIND ? \
                ((const Py_UCS2 *)(PyUnicode_DATA((unicode))))[(index)] : \
                ((const Py_UCS4 *)(PyUnicode_DATA((unicode))))[(index)] \
            ) \
        ))

/* Returns the length of the unicode string. The caller has to make sure that
   the string has it's canonical representation set before calling
   this macro.  Call PyUnicode_(FAST_)Ready to ensure that. */
#define PyUnicode_GET_LENGTH(op)                \
    (assert(PyUnicode_Check(op)),               \
     assert(PyUnicode_IS_READY(op)),            \
	 _PyASCIIObject_LENGTH((PyASCIIObject *)(op)))


/* Fast check to determine whether an object is ready. Equivalent to
   PyUnicode_IS_COMPACT(op) || ((PyUnicodeObject*)(op))->data.any */

#define PyUnicode_IS_READY(op) (_PyASCIIObject_STATE_READY((PyASCIIObject*)op))

/* PyUnicode_READY() does less work than _PyUnicode_Ready() in the best
   case.  If the canonical representation is not yet set, it will still call
   _PyUnicode_Ready().
   Returns 0 on success and -1 on errors. */
#define PyUnicode_READY(op)                        \
    (assert(PyUnicode_Check(op)),                       \
     (PyUnicode_IS_READY(op) ?                          \
      0 : _PyUnicode_Ready(_PyObject_CAST(op))))
=======
static inline Py_UCS4 PyUnicode_READ_CHAR(PyObject *unicode, Py_ssize_t index)
{
    int kind;
    assert(PyUnicode_IS_READY(unicode));
    kind = PyUnicode_KIND(unicode);
    if (kind == PyUnicode_1BYTE_KIND) {
        return PyUnicode_1BYTE_DATA(unicode)[index];
    }
    if (kind == PyUnicode_2BYTE_KIND) {
        return PyUnicode_2BYTE_DATA(unicode)[index];
    }
    assert(kind == PyUnicode_4BYTE_KIND);
    return PyUnicode_4BYTE_DATA(unicode)[index];
}
#if !defined(Py_LIMITED_API) || Py_LIMITED_API+0 < 0x030b0000
#  define PyUnicode_READ_CHAR(unicode, index) \
       PyUnicode_READ_CHAR(_PyObject_CAST(unicode), (index))
#endif
>>>>>>> 8f1105d6

/* Return a maximum character value which is suitable for creating another
   string based on op.  This is always an approximation but more efficient
   than iterating over the string. */
static inline Py_UCS4 PyUnicode_MAX_CHAR_VALUE(PyObject *op)
{
    int kind;

<<<<<<< HEAD
Py_DEPRECATED(3.3)
PyAPI_FUNC(Py_ssize_t) _PyUnicode_get_wstr_length(PyObject *op);
#define PyUnicode_WSTR_LENGTH(op) _PyUnicode_get_wstr_length((PyObject*)op)
=======
    assert(PyUnicode_IS_READY(op));
    if (PyUnicode_IS_ASCII(op)) {
        return 0x7fU;
    }

    kind = PyUnicode_KIND(op);
    if (kind == PyUnicode_1BYTE_KIND) {
       return 0xffU;
    }
    if (kind == PyUnicode_2BYTE_KIND) {
        return 0xffffU;
    }
    assert(kind == PyUnicode_4BYTE_KIND);
    return 0x10ffffU;
}
#if !defined(Py_LIMITED_API) || Py_LIMITED_API+0 < 0x030b0000
#  define PyUnicode_MAX_CHAR_VALUE(op) \
       PyUnicode_MAX_CHAR_VALUE(_PyObject_CAST(op))
#endif
>>>>>>> 8f1105d6

/* === Public API ========================================================= */

/* --- Plain Py_UNICODE --------------------------------------------------- */

/* With PEP 393, this is the recommended way to allocate a new unicode object.
   This function will allocate the object and its buffer in a single memory
   block.  Objects created using this function are not resizable. */
PyAPI_FUNC(PyObject*) PyUnicode_New(
    Py_ssize_t size,            /* Number of code points in the new string */
    Py_UCS4 maxchar             /* maximum code point value in the string */
    );

/* Initializes the canonical string representation from the deprecated
   wstr/Py_UNICODE representation. This function is used to convert Unicode
   objects which were created using the old API to the new flexible format
   introduced with PEP 393.

   Don't call this function directly, use the public PyUnicode_READY() function
   instead. */
PyAPI_FUNC(int) _PyUnicode_Ready(
    PyObject *unicode           /* Unicode object */
    );

/* PyUnicode_READY() does less work than _PyUnicode_Ready() in the best
   case.  If the canonical representation is not yet set, it will still call
   _PyUnicode_Ready().
   Returns 0 on success and -1 on errors. */
static inline int PyUnicode_READY(PyObject *op)
{
    if (PyUnicode_IS_READY(op)) {
        return 0;
    }
    return _PyUnicode_Ready(op);
}
#if !defined(Py_LIMITED_API) || Py_LIMITED_API+0 < 0x030b0000
#  define PyUnicode_READY(op) PyUnicode_READY(_PyObject_CAST(op))
#endif

/* Get a copy of a Unicode string. */
PyAPI_FUNC(PyObject*) _PyUnicode_Copy(
    PyObject *unicode
    );

/* Copy character from one unicode object into another, this function performs
   character conversion when necessary and falls back to memcpy() if possible.

   Fail if to is too small (smaller than *how_many* or smaller than
   len(from)-from_start), or if kind(from[from_start:from_start+how_many]) >
   kind(to), or if *to* has more than 1 reference.

   Return the number of written character, or return -1 and raise an exception
   on error.

   Pseudo-code:

       how_many = min(how_many, len(from) - from_start)
       to[to_start:to_start+how_many] = from[from_start:from_start+how_many]
       return how_many

   Note: The function doesn't write a terminating null character.
   */
PyAPI_FUNC(Py_ssize_t) PyUnicode_CopyCharacters(
    PyObject *to,
    Py_ssize_t to_start,
    PyObject *from,
    Py_ssize_t from_start,
    Py_ssize_t how_many
    );

/* Unsafe version of PyUnicode_CopyCharacters(): don't check arguments and so
   may crash if parameters are invalid (e.g. if the output string
   is too short). */
PyAPI_FUNC(void) _PyUnicode_FastCopyCharacters(
    PyObject *to,
    Py_ssize_t to_start,
    PyObject *from,
    Py_ssize_t from_start,
    Py_ssize_t how_many
    );

/* Fill a string with a character: write fill_char into
   unicode[start:start+length].

   Fail if fill_char is bigger than the string maximum character, or if the
   string has more than 1 reference.

   Return the number of written character, or return -1 and raise an exception
   on error. */
PyAPI_FUNC(Py_ssize_t) PyUnicode_Fill(
    PyObject *unicode,
    Py_ssize_t start,
    Py_ssize_t length,
    Py_UCS4 fill_char
    );

/* Unsafe version of PyUnicode_Fill(): don't check arguments and so may crash
   if parameters are invalid (e.g. if length is longer than the string). */
PyAPI_FUNC(void) _PyUnicode_FastFill(
    PyObject *unicode,
    Py_ssize_t start,
    Py_ssize_t length,
    Py_UCS4 fill_char
    );

/* Create a new string from a buffer of Py_UCS1, Py_UCS2 or Py_UCS4 characters.
   Scan the string to find the maximum character. */
PyAPI_FUNC(PyObject*) PyUnicode_FromKindAndData(
    int kind,
    const void *buffer,
    Py_ssize_t size);

/* Create a new string from a buffer of ASCII characters.
   WARNING: Don't check if the string contains any non-ASCII character. */
PyAPI_FUNC(PyObject*) _PyUnicode_FromASCII(
    const char *buffer,
    Py_ssize_t size);

/* Compute the maximum character of the substring unicode[start:end].
   Return 127 for an empty string. */
PyAPI_FUNC(Py_UCS4) _PyUnicode_FindMaxChar (
    PyObject *unicode,
    Py_ssize_t start,
    Py_ssize_t end);

/* --- Legacy deprecated API ---------------------------------------------- */

/* Create a Unicode Object from the Py_UNICODE buffer u of the given
   size.

   u may be NULL which causes the contents to be undefined. It is the
   user's responsibility to fill in the needed data afterwards. Note
   that modifying the Unicode object contents after construction is
   only allowed if u was set to NULL.

   The buffer is copied into the new object. */
Py_DEPRECATED(3.3) PyAPI_FUNC(PyObject*) PyUnicode_FromUnicode(
    const Py_UNICODE *u,        /* Unicode buffer */
    Py_ssize_t size             /* size of buffer */
    );

/* Return a read-only pointer to the Unicode object's internal
   Py_UNICODE buffer.
   If the wchar_t/Py_UNICODE representation is not yet available, this
   function will calculate it. */
Py_DEPRECATED(3.3) PyAPI_FUNC(Py_UNICODE *) PyUnicode_AsUnicode(
    PyObject *unicode           /* Unicode object */
    );

/* Similar to PyUnicode_AsUnicode(), but raises a ValueError if the string
   contains null characters. */
PyAPI_FUNC(const Py_UNICODE *) _PyUnicode_AsUnicode(
    PyObject *unicode           /* Unicode object */
    );

/* Return a read-only pointer to the Unicode object's internal
   Py_UNICODE buffer and save the length at size.
   If the wchar_t/Py_UNICODE representation is not yet available, this
   function will calculate it. */

Py_DEPRECATED(3.3) PyAPI_FUNC(Py_UNICODE *) PyUnicode_AsUnicodeAndSize(
    PyObject *unicode,          /* Unicode object */
    Py_ssize_t *size            /* location where to save the length */
    );


/* Fast access macros */

Py_DEPRECATED(3.3)
static inline Py_ssize_t PyUnicode_WSTR_LENGTH(PyObject *op)
{
    if (PyUnicode_IS_COMPACT_ASCII(op)) {
        return _PyASCIIObject_CAST(op)->length;
    }
    else {
        return _PyCompactUnicodeObject_CAST(op)->wstr_length;
    }
}
#if !defined(Py_LIMITED_API) || Py_LIMITED_API+0 < 0x030b0000
#  define PyUnicode_WSTR_LENGTH(op) PyUnicode_WSTR_LENGTH(_PyObject_CAST(op))
#endif

/* Returns the deprecated Py_UNICODE representation's size in code units
   (this includes surrogate pairs as 2 units).
   If the Py_UNICODE representation is not available, it will be computed
   on request.  Use PyUnicode_GET_LENGTH() for the length in code points. */

Py_DEPRECATED(3.3)
static inline Py_ssize_t PyUnicode_GET_SIZE(PyObject *op)
{
    _Py_COMP_DIAG_PUSH
    _Py_COMP_DIAG_IGNORE_DEPR_DECLS
    if (_PyASCIIObject_CAST(op)->wstr == _Py_NULL) {
        (void)PyUnicode_AsUnicode(op);
        assert(_PyASCIIObject_CAST(op)->wstr != _Py_NULL);
    }
    return PyUnicode_WSTR_LENGTH(op);
    _Py_COMP_DIAG_POP
}
#if !defined(Py_LIMITED_API) || Py_LIMITED_API+0 < 0x030b0000
#  define PyUnicode_GET_SIZE(op) PyUnicode_GET_SIZE(_PyObject_CAST(op))
#endif

Py_DEPRECATED(3.3)
static inline Py_ssize_t PyUnicode_GET_DATA_SIZE(PyObject *op)
{
    _Py_COMP_DIAG_PUSH
    _Py_COMP_DIAG_IGNORE_DEPR_DECLS
    return PyUnicode_GET_SIZE(op) * Py_UNICODE_SIZE;
    _Py_COMP_DIAG_POP
}
#if !defined(Py_LIMITED_API) || Py_LIMITED_API+0 < 0x030b0000
#  define PyUnicode_GET_DATA_SIZE(op) PyUnicode_GET_DATA_SIZE(_PyObject_CAST(op))
#endif

/* Alias for PyUnicode_AsUnicode().  This will create a wchar_t/Py_UNICODE
   representation on demand.  Using this macro is very inefficient now,
   try to port your code to use the new PyUnicode_*BYTE_DATA() macros or
   use PyUnicode_WRITE() and PyUnicode_READ(). */

Py_DEPRECATED(3.3)
static inline Py_UNICODE* PyUnicode_AS_UNICODE(PyObject *op)
{
    wchar_t *wstr = _PyASCIIObject_CAST(op)->wstr;
    if (wstr != _Py_NULL) {
        return wstr;
    }

    _Py_COMP_DIAG_PUSH
    _Py_COMP_DIAG_IGNORE_DEPR_DECLS
    return PyUnicode_AsUnicode(op);
    _Py_COMP_DIAG_POP
}
#if !defined(Py_LIMITED_API) || Py_LIMITED_API+0 < 0x030b0000
#  define PyUnicode_AS_UNICODE(op) PyUnicode_AS_UNICODE(_PyObject_CAST(op))
#endif

Py_DEPRECATED(3.3)
static inline const char* PyUnicode_AS_DATA(PyObject *op)
{
    _Py_COMP_DIAG_PUSH
    _Py_COMP_DIAG_IGNORE_DEPR_DECLS
    Py_UNICODE *data = PyUnicode_AS_UNICODE(op);
    // In C++, casting directly PyUnicode* to const char* is not valid
    return _Py_STATIC_CAST(const char*, _Py_STATIC_CAST(const void*, data));
    _Py_COMP_DIAG_POP
}
#if !defined(Py_LIMITED_API) || Py_LIMITED_API+0 < 0x030b0000
#  define PyUnicode_AS_DATA(op) PyUnicode_AS_DATA(_PyObject_CAST(op))
#endif


/* --- _PyUnicodeWriter API ----------------------------------------------- */

typedef struct {
    PyObject *buffer;
    void *data;
    enum PyUnicode_Kind kind;
    Py_UCS4 maxchar;
    Py_ssize_t size;
    Py_ssize_t pos;

    /* minimum number of allocated characters (default: 0) */
    Py_ssize_t min_length;

    /* minimum character (default: 127, ASCII) */
    Py_UCS4 min_char;

    /* If non-zero, overallocate the buffer (default: 0). */
    unsigned char overallocate;

    /* If readonly is 1, buffer is a shared string (cannot be modified)
       and size is set to 0. */
    unsigned char readonly;
} _PyUnicodeWriter ;

/* Initialize a Unicode writer.
 *
 * By default, the minimum buffer size is 0 character and overallocation is
 * disabled. Set min_length, min_char and overallocate attributes to control
 * the allocation of the buffer. */
PyAPI_FUNC(void)
_PyUnicodeWriter_Init(_PyUnicodeWriter *writer);

/* Prepare the buffer to write 'length' characters
   with the specified maximum character.

   Return 0 on success, raise an exception and return -1 on error. */
#define _PyUnicodeWriter_Prepare(WRITER, LENGTH, MAXCHAR)             \
    (((MAXCHAR) <= (WRITER)->maxchar                                  \
      && (LENGTH) <= (WRITER)->size - (WRITER)->pos)                  \
     ? 0                                                              \
     : (((LENGTH) == 0)                                               \
        ? 0                                                           \
        : _PyUnicodeWriter_PrepareInternal((WRITER), (LENGTH), (MAXCHAR))))

/* Don't call this function directly, use the _PyUnicodeWriter_Prepare() macro
   instead. */
PyAPI_FUNC(int)
_PyUnicodeWriter_PrepareInternal(_PyUnicodeWriter *writer,
                                 Py_ssize_t length, Py_UCS4 maxchar);

/* Prepare the buffer to have at least the kind KIND.
   For example, kind=PyUnicode_2BYTE_KIND ensures that the writer will
   support characters in range U+000-U+FFFF.

   Return 0 on success, raise an exception and return -1 on error. */
#define _PyUnicodeWriter_PrepareKind(WRITER, KIND)                    \
    (assert((KIND) != PyUnicode_WCHAR_KIND),                          \
     (KIND) <= (WRITER)->kind                                         \
     ? 0                                                              \
     : _PyUnicodeWriter_PrepareKindInternal((WRITER), (KIND)))

/* Don't call this function directly, use the _PyUnicodeWriter_PrepareKind()
   macro instead. */
PyAPI_FUNC(int)
_PyUnicodeWriter_PrepareKindInternal(_PyUnicodeWriter *writer,
                                     enum PyUnicode_Kind kind);

/* Append a Unicode character.
   Return 0 on success, raise an exception and return -1 on error. */
PyAPI_FUNC(int)
_PyUnicodeWriter_WriteChar(_PyUnicodeWriter *writer,
    Py_UCS4 ch
    );

/* Append a Unicode string.
   Return 0 on success, raise an exception and return -1 on error. */
PyAPI_FUNC(int)
_PyUnicodeWriter_WriteStr(_PyUnicodeWriter *writer,
    PyObject *str               /* Unicode string */
    );

/* Append a substring of a Unicode string.
   Return 0 on success, raise an exception and return -1 on error. */
PyAPI_FUNC(int)
_PyUnicodeWriter_WriteSubstring(_PyUnicodeWriter *writer,
    PyObject *str,              /* Unicode string */
    Py_ssize_t start,
    Py_ssize_t end
    );

/* Append an ASCII-encoded byte string.
   Return 0 on success, raise an exception and return -1 on error. */
PyAPI_FUNC(int)
_PyUnicodeWriter_WriteASCIIString(_PyUnicodeWriter *writer,
    const char *str,           /* ASCII-encoded byte string */
    Py_ssize_t len             /* number of bytes, or -1 if unknown */
    );

/* Append a latin1-encoded byte string.
   Return 0 on success, raise an exception and return -1 on error. */
PyAPI_FUNC(int)
_PyUnicodeWriter_WriteLatin1String(_PyUnicodeWriter *writer,
    const char *str,           /* latin1-encoded byte string */
    Py_ssize_t len             /* length in bytes */
    );

/* Get the value of the writer as a Unicode string. Clear the
   buffer of the writer. Raise an exception and return NULL
   on error. */
PyAPI_FUNC(PyObject *)
_PyUnicodeWriter_Finish(_PyUnicodeWriter *writer);

/* Deallocate memory of a writer (clear its internal buffer). */
PyAPI_FUNC(void)
_PyUnicodeWriter_Dealloc(_PyUnicodeWriter *writer);


/* Format the object based on the format_spec, as defined in PEP 3101
   (Advanced String Formatting). */
PyAPI_FUNC(int) _PyUnicode_FormatAdvancedWriter(
    _PyUnicodeWriter *writer,
    PyObject *obj,
    PyObject *format_spec,
    Py_ssize_t start,
    Py_ssize_t end);

/* --- Manage the default encoding ---------------------------------------- */

/* Returns a pointer to the default encoding (UTF-8) of the
   Unicode object unicode.

   Like PyUnicode_AsUTF8AndSize(), this also caches the UTF-8 representation
   in the unicodeobject.

   _PyUnicode_AsString is a #define for PyUnicode_AsUTF8 to
   support the previous internal function with the same behaviour.

   Use of this API is DEPRECATED since no size information can be
   extracted from the returned data.
*/

PyAPI_FUNC(const char *) PyUnicode_AsUTF8(PyObject *unicode);

#define _PyUnicode_AsString PyUnicode_AsUTF8

/* --- UTF-7 Codecs ------------------------------------------------------- */

PyAPI_FUNC(PyObject*) _PyUnicode_EncodeUTF7(
    PyObject *unicode,          /* Unicode object */
    int base64SetO,             /* Encode RFC2152 Set O characters in base64 */
    int base64WhiteSpace,       /* Encode whitespace (sp, ht, nl, cr) in base64 */
    const char *errors          /* error handling */
    );

/* --- UTF-8 Codecs ------------------------------------------------------- */

PyAPI_FUNC(PyObject*) _PyUnicode_AsUTF8String(
    PyObject *unicode,
    const char *errors);

/* --- UTF-32 Codecs ------------------------------------------------------ */

PyAPI_FUNC(PyObject*) _PyUnicode_EncodeUTF32(
    PyObject *object,           /* Unicode object */
    const char *errors,         /* error handling */
    int byteorder               /* byteorder to use 0=BOM+native;-1=LE,1=BE */
    );

/* --- UTF-16 Codecs ------------------------------------------------------ */

/* Returns a Python string object holding the UTF-16 encoded value of
   the Unicode data.

   If byteorder is not 0, output is written according to the following
   byte order:

   byteorder == -1: little endian
   byteorder == 0:  native byte order (writes a BOM mark)
   byteorder == 1:  big endian

   If byteorder is 0, the output string will always start with the
   Unicode BOM mark (U+FEFF). In the other two modes, no BOM mark is
   prepended.
*/
PyAPI_FUNC(PyObject*) _PyUnicode_EncodeUTF16(
    PyObject* unicode,          /* Unicode object */
    const char *errors,         /* error handling */
    int byteorder               /* byteorder to use 0=BOM+native;-1=LE,1=BE */
    );

/* --- Unicode-Escape Codecs ---------------------------------------------- */

/* Variant of PyUnicode_DecodeUnicodeEscape that supports partial decoding. */
PyAPI_FUNC(PyObject*) _PyUnicode_DecodeUnicodeEscapeStateful(
        const char *string,     /* Unicode-Escape encoded string */
        Py_ssize_t length,      /* size of string */
        const char *errors,     /* error handling */
        Py_ssize_t *consumed    /* bytes consumed */
);
/* Helper for PyUnicode_DecodeUnicodeEscape that detects invalid escape
   chars. */
PyAPI_FUNC(PyObject*) _PyUnicode_DecodeUnicodeEscapeInternal(
        const char *string,     /* Unicode-Escape encoded string */
        Py_ssize_t length,      /* size of string */
        const char *errors,     /* error handling */
        Py_ssize_t *consumed,   /* bytes consumed */
        const char **first_invalid_escape  /* on return, points to first
                                              invalid escaped char in
                                              string. */
);

/* --- Raw-Unicode-Escape Codecs ---------------------------------------------- */

/* Variant of PyUnicode_DecodeRawUnicodeEscape that supports partial decoding. */
PyAPI_FUNC(PyObject*) _PyUnicode_DecodeRawUnicodeEscapeStateful(
        const char *string,     /* Unicode-Escape encoded string */
        Py_ssize_t length,      /* size of string */
        const char *errors,     /* error handling */
        Py_ssize_t *consumed    /* bytes consumed */
);

/* --- Latin-1 Codecs ----------------------------------------------------- */

PyAPI_FUNC(PyObject*) _PyUnicode_AsLatin1String(
    PyObject* unicode,
    const char* errors);

/* --- ASCII Codecs ------------------------------------------------------- */

PyAPI_FUNC(PyObject*) _PyUnicode_AsASCIIString(
    PyObject* unicode,
    const char* errors);

/* --- Character Map Codecs ----------------------------------------------- */

/* Translate an Unicode object by applying a character mapping table to
   it and return the resulting Unicode object.

   The mapping table must map Unicode ordinal integers to Unicode strings,
   Unicode ordinal integers or None (causing deletion of the character).

   Mapping tables may be dictionaries or sequences. Unmapped character
   ordinals (ones which cause a LookupError) are left untouched and
   are copied as-is.
*/
PyAPI_FUNC(PyObject*) _PyUnicode_EncodeCharmap(
    PyObject *unicode,          /* Unicode object */
    PyObject *mapping,          /* encoding mapping */
    const char *errors          /* error handling */
    );

/* --- Decimal Encoder ---------------------------------------------------- */

/* Coverts a Unicode object holding a decimal value to an ASCII string
   for using in int, float and complex parsers.
   Transforms code points that have decimal digit property to the
   corresponding ASCII digit code points.  Transforms spaces to ASCII.
   Transforms code points starting from the first non-ASCII code point that
   is neither a decimal digit nor a space to the end into '?'. */

PyAPI_FUNC(PyObject*) _PyUnicode_TransformDecimalAndSpaceToASCII(
    PyObject *unicode           /* Unicode object */
    );

/* --- Methods & Slots ---------------------------------------------------- */

PyAPI_FUNC(PyObject *) _PyUnicode_JoinArray(
    PyObject *separator,
    PyObject *const *items,
    Py_ssize_t seqlen
    );

/* Test whether a unicode is equal to ASCII identifier.  Return 1 if true,
   0 otherwise.  The right argument must be ASCII identifier.
   Any error occurs inside will be cleared before return. */
PyAPI_FUNC(int) _PyUnicode_EqualToASCIIId(
    PyObject *left,             /* Left string */
    _Py_Identifier *right       /* Right identifier */
    );

/* Test whether a unicode is equal to ASCII string.  Return 1 if true,
   0 otherwise.  The right argument must be ASCII-encoded string.
   Any error occurs inside will be cleared before return. */
PyAPI_FUNC(int) _PyUnicode_EqualToASCIIString(
    PyObject *left,
    const char *right           /* ASCII-encoded string */
    );

/* Externally visible for str.strip(unicode) */
PyAPI_FUNC(PyObject *) _PyUnicode_XStrip(
    PyObject *self,
    int striptype,
    PyObject *sepobj
    );

/* Using explicit passed-in values, insert the thousands grouping
   into the string pointed to by buffer.  For the argument descriptions,
   see Objects/stringlib/localeutil.h */
PyAPI_FUNC(Py_ssize_t) _PyUnicode_InsertThousandsGrouping(
    _PyUnicodeWriter *writer,
    Py_ssize_t n_buffer,
    PyObject *digits,
    Py_ssize_t d_pos,
    Py_ssize_t n_digits,
    Py_ssize_t min_width,
    const char *grouping,
    PyObject *thousands_sep,
    Py_UCS4 *maxchar);

/* === Characters Type APIs =============================================== */

/* Helper array used by Py_UNICODE_ISSPACE(). */

PyAPI_DATA(const unsigned char) _Py_ascii_whitespace[];

/* These should not be used directly. Use the Py_UNICODE_IS* and
   Py_UNICODE_TO* macros instead.

   These APIs are implemented in Objects/unicodectype.c.

*/

PyAPI_FUNC(int) _PyUnicode_IsLowercase(
    Py_UCS4 ch       /* Unicode character */
    );

PyAPI_FUNC(int) _PyUnicode_IsUppercase(
    Py_UCS4 ch       /* Unicode character */
    );

PyAPI_FUNC(int) _PyUnicode_IsTitlecase(
    Py_UCS4 ch       /* Unicode character */
    );

PyAPI_FUNC(int) _PyUnicode_IsXidStart(
    Py_UCS4 ch       /* Unicode character */
    );

PyAPI_FUNC(int) _PyUnicode_IsXidContinue(
    Py_UCS4 ch       /* Unicode character */
    );

PyAPI_FUNC(int) _PyUnicode_IsWhitespace(
    const Py_UCS4 ch         /* Unicode character */
    );

PyAPI_FUNC(int) _PyUnicode_IsLinebreak(
    const Py_UCS4 ch         /* Unicode character */
    );

/* Py_DEPRECATED(3.3) */ PyAPI_FUNC(Py_UCS4) _PyUnicode_ToLowercase(
    Py_UCS4 ch       /* Unicode character */
    );

/* Py_DEPRECATED(3.3) */ PyAPI_FUNC(Py_UCS4) _PyUnicode_ToUppercase(
    Py_UCS4 ch       /* Unicode character */
    );

Py_DEPRECATED(3.3) PyAPI_FUNC(Py_UCS4) _PyUnicode_ToTitlecase(
    Py_UCS4 ch       /* Unicode character */
    );

PyAPI_FUNC(int) _PyUnicode_ToLowerFull(
    Py_UCS4 ch,       /* Unicode character */
    Py_UCS4 *res
    );

PyAPI_FUNC(int) _PyUnicode_ToTitleFull(
    Py_UCS4 ch,       /* Unicode character */
    Py_UCS4 *res
    );

PyAPI_FUNC(int) _PyUnicode_ToUpperFull(
    Py_UCS4 ch,       /* Unicode character */
    Py_UCS4 *res
    );

PyAPI_FUNC(int) _PyUnicode_ToFoldedFull(
    Py_UCS4 ch,       /* Unicode character */
    Py_UCS4 *res
    );

PyAPI_FUNC(int) _PyUnicode_IsCaseIgnorable(
    Py_UCS4 ch         /* Unicode character */
    );

PyAPI_FUNC(int) _PyUnicode_IsCased(
    Py_UCS4 ch         /* Unicode character */
    );

PyAPI_FUNC(int) _PyUnicode_ToDecimalDigit(
    Py_UCS4 ch       /* Unicode character */
    );

PyAPI_FUNC(int) _PyUnicode_ToDigit(
    Py_UCS4 ch       /* Unicode character */
    );

PyAPI_FUNC(double) _PyUnicode_ToNumeric(
    Py_UCS4 ch       /* Unicode character */
    );

PyAPI_FUNC(int) _PyUnicode_IsDecimalDigit(
    Py_UCS4 ch       /* Unicode character */
    );

PyAPI_FUNC(int) _PyUnicode_IsDigit(
    Py_UCS4 ch       /* Unicode character */
    );

PyAPI_FUNC(int) _PyUnicode_IsNumeric(
    Py_UCS4 ch       /* Unicode character */
    );

PyAPI_FUNC(int) _PyUnicode_IsPrintable(
    Py_UCS4 ch       /* Unicode character */
    );

PyAPI_FUNC(int) _PyUnicode_IsAlpha(
    Py_UCS4 ch       /* Unicode character */
    );

PyAPI_FUNC(PyObject*) _PyUnicode_FormatLong(PyObject *, int, int, int);

/* Return an interned Unicode object for an Identifier; may fail if there is no memory.*/
PyAPI_FUNC(PyObject*) _PyUnicode_FromId(_Py_Identifier*);

/* Fast equality check when the inputs are known to be exact unicode types
   and where the hash values are equal (i.e. a very probable match) */
PyAPI_FUNC(int) _PyUnicode_EQ(PyObject *, PyObject *);

/* Equality check. Returns -1 on failure. */
PyAPI_FUNC(int) _PyUnicode_Equal(PyObject *, PyObject *);

PyAPI_FUNC(int) _PyUnicode_WideCharString_Converter(PyObject *, void *);
PyAPI_FUNC(int) _PyUnicode_WideCharString_Opt_Converter(PyObject *, void *);

PyAPI_FUNC(Py_ssize_t) _PyUnicode_ScanIdentifier(PyObject *);<|MERGE_RESOLUTION|>--- conflicted
+++ resolved
@@ -239,52 +239,15 @@
     PyObject *op,
     int check_content);
 
-<<<<<<< HEAD
-PyAPI_FUNC(Py_ssize_t) _PyASCIIObject_LENGTH(PyASCIIObject* op);
-PyAPI_FUNC(wchar_t*) _PyASCIIObject_WSTR(PyASCIIObject* op);
-PyAPI_FUNC(unsigned int) _PyASCIIObject_STATE_ASCII(PyASCIIObject* op);
-PyAPI_FUNC(unsigned int) _PyASCIIObject_STATE_COMPACT(PyASCIIObject* op);
-PyAPI_FUNC(unsigned int) _PyASCIIObject_STATE_KIND(PyASCIIObject* op);
-PyAPI_FUNC(unsigned int) _PyASCIIObject_STATE_READY(PyASCIIObject* op);
+PyAPI_FUNC(Py_ssize_t) _PyUnicode_GET_LENGTH(PyObject* op);
+PyAPI_FUNC(unsigned int) _PyUnicode_IS_ASCII(PyObject* op);
+PyAPI_FUNC(unsigned int) _PyUnicode_KIND(PyObject* op);
+PyAPI_FUNC(unsigned int) _PyUnicode_IS_READY(PyObject* op);
+PyAPI_FUNC(unsigned int) _PyUnicode_CHECK_INTERNED(PyObject* op);
 PyAPI_FUNC(void*) _PyUnicodeObject_DATA(PyUnicodeObject* op);
-
-/* Fast access macros */
-
-/* Returns the deprecated Py_UNICODE representation's size in code units
-   (this includes surrogate pairs as 2 units).
-   If the Py_UNICODE representation is not available, it will be computed
-   on request.  Use PyUnicode_GET_LENGTH() for the length in code points. */
-
-/* Py_DEPRECATED(3.3) */
-#define PyUnicode_GET_SIZE(op)                       \
-    (assert(PyUnicode_Check(op)),                    \
-     (_PyASCIIObject_WSTR((PyASCIIObject *)(op))) ?               \
-      PyUnicode_WSTR_LENGTH(op) :                    \
-      ((void)PyUnicode_AsUnicode(_PyObject_CAST(op)),\
-       assert(_PyASCIIObject_WSTR((PyASCIIObject *)(op))),        \
-       PyUnicode_WSTR_LENGTH(op)))
-
-/* Py_DEPRECATED(3.3) */
-#define PyUnicode_GET_DATA_SIZE(op) \
-    (PyUnicode_GET_SIZE(op) * Py_UNICODE_SIZE)
-
-/* Alias for PyUnicode_AsUnicode().  This will create a wchar_t/Py_UNICODE
-   representation on demand.  Using this macro is very inefficient now,
-   try to port your code to use the new PyUnicode_*BYTE_DATA() macros or
-   use PyUnicode_WRITE() and PyUnicode_READ(). */
-=======
->>>>>>> 8f1105d6
 
 #define _PyASCIIObject_CAST(op) \
     (assert(PyUnicode_Check(op)), \
-<<<<<<< HEAD
-     (_PyASCIIObject_WSTR((PyASCIIObject *)(op))) ? (_PyASCIIObject_WSTR((PyASCIIObject *)(op))) : \
-      PyUnicode_AsUnicode(_PyObject_CAST(op)))
-
-/* Py_DEPRECATED(3.3) */
-#define PyUnicode_AS_DATA(op) \
-    ((const char *)(PyUnicode_AS_UNICODE(op)))
-=======
      _Py_CAST(PyASCIIObject*, (op)))
 #define _PyCompactUnicodeObject_CAST(op) \
     (assert(PyUnicode_Check(op)), \
@@ -292,7 +255,6 @@
 #define _PyUnicodeObject_CAST(op) \
     (assert(PyUnicode_Check(op)), \
      _Py_CAST(PyUnicodeObject*, (op)))
->>>>>>> 8f1105d6
 
 
 /* --- Flexible String Representation Helper Macros (PEP 393) -------------- */
@@ -306,7 +268,7 @@
 
 /* Use only if you know it's a string */
 static inline unsigned int PyUnicode_CHECK_INTERNED(PyObject *op) {
-    return _PyASCIIObject_CAST(op)->state.interned;
+    return _PyUnicode_CHECK_INTERNED(op);
 }
 #if !defined(Py_LIMITED_API) || Py_LIMITED_API+0 < 0x030b0000
 #  define PyUnicode_CHECK_INTERNED(op) PyUnicode_CHECK_INTERNED(_PyObject_CAST(op))
@@ -315,7 +277,7 @@
 /* Fast check to determine whether an object is ready. Equivalent to:
    PyUnicode_IS_COMPACT(op) || _PyUnicodeObject_CAST(op)->data.any */
 static inline unsigned int PyUnicode_IS_READY(PyObject *op) {
-    return _PyASCIIObject_CAST(op)->state.ready;
+    return _PyUnicode_IS_READY(op);
 }
 #if !defined(Py_LIMITED_API) || Py_LIMITED_API+0 < 0x030b0000
 #  define PyUnicode_IS_READY(op) PyUnicode_IS_READY(_PyObject_CAST(op))
@@ -324,25 +286,9 @@
 /* Return true if the string contains only ASCII characters, or 0 if not. The
    string may be compact (PyUnicode_IS_COMPACT_ASCII) or not, but must be
    ready. */
-<<<<<<< HEAD
-#define PyUnicode_IS_ASCII(op)                   \
-    (assert(PyUnicode_Check(op)),                \
-     assert(PyUnicode_IS_READY(op)),             \
-	 _PyASCIIObject_STATE_ASCII((PyASCIIObject*)op))
-
-/* Return true if the string is compact or 0 if not.
-   No type checks or Ready calls are performed. */
-#define PyUnicode_IS_COMPACT(op) \
-    (_PyASCIIObject_STATE_COMPACT((PyASCIIObject*)(op)))
-
-/* Return true if the string is a compact ASCII string (use PyASCIIObject
-   structure), or 0 if not.  No type checks or Ready calls are performed. */
-#define PyUnicode_IS_COMPACT_ASCII(op)                 \
-    (_PyASCIIObject_STATE_ASCII((PyASCIIObject*)op) && PyUnicode_IS_COMPACT(op))
-=======
 static inline unsigned int PyUnicode_IS_ASCII(PyObject *op) {
     assert(PyUnicode_IS_READY(op));
-    return _PyASCIIObject_CAST(op)->state.ascii;
+    return _PyUnicode_IS_ASCII(op);
 }
 #if !defined(Py_LIMITED_API) || Py_LIMITED_API+0 < 0x030b0000
 #  define PyUnicode_IS_ASCII(op) PyUnicode_IS_ASCII(_PyObject_CAST(op))
@@ -351,7 +297,8 @@
 /* Return true if the string is compact or 0 if not.
    No type checks or Ready calls are performed. */
 static inline unsigned int PyUnicode_IS_COMPACT(PyObject *op) {
-    return _PyASCIIObject_CAST(op)->state.compact;
+    // strings are never compact in GraalPy
+    return 0;
 }
 #if !defined(Py_LIMITED_API) || Py_LIMITED_API+0 < 0x030b0000
 #  define PyUnicode_IS_COMPACT(op) PyUnicode_IS_COMPACT(_PyObject_CAST(op))
@@ -360,12 +307,11 @@
 /* Return true if the string is a compact ASCII string (use PyASCIIObject
    structure), or 0 if not.  No type checks or Ready calls are performed. */
 static inline int PyUnicode_IS_COMPACT_ASCII(PyObject *op) {
-    return (_PyASCIIObject_CAST(op)->state.ascii && PyUnicode_IS_COMPACT(op));
+    return (PyUnicode_IS_ASCII(op) && PyUnicode_IS_COMPACT(op));
 }
 #if !defined(Py_LIMITED_API) || Py_LIMITED_API+0 < 0x030b0000
 #  define PyUnicode_IS_COMPACT_ASCII(op) PyUnicode_IS_COMPACT_ASCII(_PyObject_CAST(op))
 #endif
->>>>>>> 8f1105d6
 
 enum PyUnicode_Kind {
 /* String contains only wstr byte characters.  This is only possible
@@ -380,38 +326,19 @@
 
 /* Return one of the PyUnicode_*_KIND values defined above. */
 #define PyUnicode_KIND(op) \
-<<<<<<< HEAD
-    (assert(PyUnicode_Check(op)), \
-     assert(PyUnicode_IS_READY(op)),            \
-	 _PyASCIIObject_STATE_KIND((PyASCIIObject *)(op)))
-
-/* Return a void pointer to the raw unicode buffer. */
-#define _PyUnicode_COMPACT_DATA(op)                     \
-    (assert(0), (void*) 0) // strings are never compact in GraalPy
-
-#define _PyUnicode_NONCOMPACT_DATA(op)                  \
-    (assert(_PyUnicodeObject_DATA((PyUnicodeObject*)(op))),        \
-     ((_PyUnicodeObject_DATA((PyUnicodeObject *)(op)))))
-=======
     (assert(PyUnicode_IS_READY(op)), \
-     _PyASCIIObject_CAST(op)->state.kind)
+     _PyUnicode_KIND(op))
 
 /* Return a void pointer to the raw unicode buffer. */
 static inline void* _PyUnicode_COMPACT_DATA(PyObject *op) {
-    if (PyUnicode_IS_ASCII(op)) {
-        return _Py_STATIC_CAST(void*, (_PyASCIIObject_CAST(op) + 1));
-    }
-    return _Py_STATIC_CAST(void*, (_PyCompactUnicodeObject_CAST(op) + 1));
+    // strings are never compact in GraalPy
+    assert(0);
+    return NULL;
 }
 
 static inline void* _PyUnicode_NONCOMPACT_DATA(PyObject *op) {
-    void *data;
-    assert(!PyUnicode_IS_COMPACT(op));
-    data = _PyUnicodeObject_CAST(op)->data.any;
-    assert(data != NULL);
-    return data;
-}
->>>>>>> 8f1105d6
+    return _PyUnicodeObject_DATA((PyUnicodeObject *)op);
+}
 
 static inline void* PyUnicode_DATA(PyObject *op) {
     if (PyUnicode_IS_COMPACT(op)) {
@@ -437,7 +364,7 @@
    this function.  Call PyUnicode_(FAST_)Ready to ensure that. */
 static inline Py_ssize_t PyUnicode_GET_LENGTH(PyObject *op) {
     assert(PyUnicode_IS_READY(op));
-    return _PyASCIIObject_CAST(op)->length;
+    return _PyUnicode_GET_LENGTH(op);
 }
 #if !defined(Py_LIMITED_API) || Py_LIMITED_API+0 < 0x030b0000
 #  define PyUnicode_GET_LENGTH(op) PyUnicode_GET_LENGTH(_PyObject_CAST(op))
@@ -496,42 +423,6 @@
    calls PyUnicode_KIND() and might call it twice.  For single reads, use
    PyUnicode_READ_CHAR, for multiple consecutive reads callers should
    cache kind and use PyUnicode_READ instead. */
-<<<<<<< HEAD
-#define PyUnicode_READ_CHAR(unicode, index) \
-    (assert(PyUnicode_Check(unicode)),          \
-     assert(PyUnicode_IS_READY(unicode)),       \
-     (Py_UCS4)                                  \
-        (PyUnicode_KIND((unicode)) == PyUnicode_1BYTE_KIND ? \
-            ((const Py_UCS1 *)(PyUnicode_DATA((unicode))))[(index)] : \
-            (PyUnicode_KIND((unicode)) == PyUnicode_2BYTE_KIND ? \
-                ((const Py_UCS2 *)(PyUnicode_DATA((unicode))))[(index)] : \
-                ((const Py_UCS4 *)(PyUnicode_DATA((unicode))))[(index)] \
-            ) \
-        ))
-
-/* Returns the length of the unicode string. The caller has to make sure that
-   the string has it's canonical representation set before calling
-   this macro.  Call PyUnicode_(FAST_)Ready to ensure that. */
-#define PyUnicode_GET_LENGTH(op)                \
-    (assert(PyUnicode_Check(op)),               \
-     assert(PyUnicode_IS_READY(op)),            \
-	 _PyASCIIObject_LENGTH((PyASCIIObject *)(op)))
-
-
-/* Fast check to determine whether an object is ready. Equivalent to
-   PyUnicode_IS_COMPACT(op) || ((PyUnicodeObject*)(op))->data.any */
-
-#define PyUnicode_IS_READY(op) (_PyASCIIObject_STATE_READY((PyASCIIObject*)op))
-
-/* PyUnicode_READY() does less work than _PyUnicode_Ready() in the best
-   case.  If the canonical representation is not yet set, it will still call
-   _PyUnicode_Ready().
-   Returns 0 on success and -1 on errors. */
-#define PyUnicode_READY(op)                        \
-    (assert(PyUnicode_Check(op)),                       \
-     (PyUnicode_IS_READY(op) ?                          \
-      0 : _PyUnicode_Ready(_PyObject_CAST(op))))
-=======
 static inline Py_UCS4 PyUnicode_READ_CHAR(PyObject *unicode, Py_ssize_t index)
 {
     int kind;
@@ -550,7 +441,6 @@
 #  define PyUnicode_READ_CHAR(unicode, index) \
        PyUnicode_READ_CHAR(_PyObject_CAST(unicode), (index))
 #endif
->>>>>>> 8f1105d6
 
 /* Return a maximum character value which is suitable for creating another
    string based on op.  This is always an approximation but more efficient
@@ -559,11 +449,6 @@
 {
     int kind;
 
-<<<<<<< HEAD
-Py_DEPRECATED(3.3)
-PyAPI_FUNC(Py_ssize_t) _PyUnicode_get_wstr_length(PyObject *op);
-#define PyUnicode_WSTR_LENGTH(op) _PyUnicode_get_wstr_length((PyObject*)op)
-=======
     assert(PyUnicode_IS_READY(op));
     if (PyUnicode_IS_ASCII(op)) {
         return 0x7fU;
@@ -583,7 +468,6 @@
 #  define PyUnicode_MAX_CHAR_VALUE(op) \
        PyUnicode_MAX_CHAR_VALUE(_PyObject_CAST(op))
 #endif
->>>>>>> 8f1105d6
 
 /* === Public API ========================================================= */
 
