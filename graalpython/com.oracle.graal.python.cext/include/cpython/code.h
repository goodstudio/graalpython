--- conflicted
+++ resolved
@@ -1,12 +1,8 @@
-<<<<<<< HEAD
 /* Copyright (c) 2022, 2023, Oracle and/or its affiliates.
  * Copyright (C) 1996-2022 Python Software Foundation
  *
  * Licensed under the PYTHON SOFTWARE FOUNDATION LICENSE VERSION 2
  */
-#ifndef Py_CPYTHON_CODE_H
-#  error "this header file must not be included directly"
-=======
 /* Definitions for bytecode */
 
 #ifndef Py_LIMITED_API
@@ -14,7 +10,6 @@
 #define Py_CODE_H
 #ifdef __cplusplus
 extern "C" {
->>>>>>> 8f1105d6
 #endif
 
 /* Each instruction in a code object is a fixed-width value,
@@ -177,13 +172,7 @@
    use PyFrame_GetLineNumber() instead. */
 PyAPI_FUNC(int) PyCode_Addr2Line(PyCodeObject *, int);
 
-<<<<<<< HEAD
-/* GraalPy specific to avoid direct field access. Used by (at least) pytorch */
-PyAPI_FUNC(PyObject*) PyCode_GetFileName(PyCodeObject* code);
-PyAPI_FUNC(PyObject*) PyCode_GetName(PyCodeObject* code);
-=======
 PyAPI_FUNC(int) PyCode_Addr2Location(PyCodeObject *, int, int *, int *, int *, int *);
->>>>>>> 8f1105d6
 
 /* for internal use only */
 struct _opaque {
@@ -222,18 +211,6 @@
 PyAPI_FUNC(int) _PyCode_SetExtra(PyObject *code, Py_ssize_t index,
                                  void *extra);
 
-<<<<<<< HEAD
-/** API for initializing the line number table. */
-PyAPI_FUNC(int) _PyCode_InitAddressRange(PyCodeObject* co, PyCodeAddressRange *bounds);
-
-/** Out of process API for initializing the line number table. */
-PyAPI_FUNC(void) PyLineTable_InitAddressRange(const char *linetable, Py_ssize_t length, int firstlineno, PyCodeAddressRange *range);
-
-/** API for traversing the line number table. */
-PyAPI_FUNC(int) PyLineTable_NextAddressRange(PyCodeAddressRange *range);
-PyAPI_FUNC(int) PyLineTable_PreviousAddressRange(PyCodeAddressRange *range);
-
-=======
 /* Equivalent to getattr(code, 'co_code') in Python.
    Returns a strong reference to a bytes object. */
 PyAPI_FUNC(PyObject *) PyCode_GetCode(PyCodeObject *code);
@@ -244,6 +221,10 @@
 /* Equivalent to getattr(code, 'co_freevars') in Python. */
 PyAPI_FUNC(PyObject *) PyCode_GetFreevars(PyCodeObject *code);
 
+/* GraalPy specific to avoid direct field access. Used by (at least) pytorch */
+PyAPI_FUNC(PyObject*) PyCode_GetFileName(PyCodeObject* code);
+PyAPI_FUNC(PyObject*) PyCode_GetName(PyCodeObject* code);
+
 typedef enum _PyCodeLocationInfoKind {
     /* short forms are 0 to 9 */
     PY_CODE_LOCATION_INFO_SHORT0 = 0,
@@ -261,5 +242,4 @@
 }
 #endif
 #endif  // !Py_CODE_H
-#endif  // !Py_LIMITED_API
->>>>>>> 8f1105d6
+#endif  // !Py_LIMITED_API