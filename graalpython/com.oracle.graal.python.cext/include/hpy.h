--- conflicted
+++ resolved
@@ -137,29 +137,24 @@
 typedef struct { intptr_t _lst; } HPyListBuilder;
 typedef struct { intptr_t _tup; } HPyTupleBuilder;
 typedef struct { intptr_t _i; } HPyTracker;
-<<<<<<< HEAD
+typedef struct { intptr_t _i; } HPyThreadState;
 #else
 typedef struct _HPy_s { void* _i; } HPy;
+typedef struct { void* _i; } HPyField;
 typedef struct { void* _lst; } HPyListBuilder;
 typedef struct { void* _tup; } HPyTupleBuilder;
 typedef struct { void* _i; } HPyTracker;
-#endif
-=======
-typedef struct { intptr_t _i; } HPyThreadState;
->>>>>>> d222c34c
+typedef struct { void* _i; } HPyThreadState;
+#endif
 
 
 /* A null handle is officially defined as a handle whose _i is 0. This is true
    in all ABI modes. */
-<<<<<<< HEAD
 #ifndef GRAALVM_PYTHON_LLVM
-#define HPy_NULL ((HPy){0})
-=======
 #define HPy_NULL _hconv(0)
->>>>>>> d222c34c
 #define HPy_IsNull(h) ((h)._i == 0)
 #else
-#define HPy_NULL ((HPy){NULL})
+#define HPy_NULL _hconv(NULL)
 #define HPy_IsNull(h) ((h)._i == NULL)
 #endif
 
@@ -169,15 +164,11 @@
 /* Convenience functions to cast between HPy and void*.  We need to decide
    whether these are part of the official API or not, and maybe introduce a
    better naming convetion. For now, they are needed for ujson. */
-<<<<<<< HEAD
 #ifndef GRAALVM_PYTHON_LLVM
-static inline HPy HPy_FromVoidP(void *p) { return (HPy){(intptr_t)p}; }
-=======
 static inline HPy HPy_FromVoidP(void *p) { return _hconv((intptr_t)p); }
->>>>>>> d222c34c
 static inline void* HPy_AsVoidP(HPy h) { return (void*)h._i; }
 #else
-static inline HPy HPy_FromVoidP(void *p) { return (HPy){p}; }
+static inline HPy HPy_FromVoidP(void *p) { return _hconv(p); }
 static inline void* HPy_AsVoidP(HPy h) { return h._i; }
 #endif
 
