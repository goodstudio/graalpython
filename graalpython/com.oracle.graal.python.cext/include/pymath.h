<<<<<<< HEAD
/* Copyright (c) 2018, 2022, Oracle and/or its affiliates.
 * Copyright (C) 1996-2017 Python Software Foundation
 *
 * Licensed under the PYTHON SOFTWARE FOUNDATION LICENSE VERSION 2
 */
=======
// Symbols and macros to supply platform-independent interfaces to mathematical
// functions and constants.

>>>>>>> 8f1105d6
#ifndef Py_PYMATH_H
#define Py_PYMATH_H

/* High precision definition of pi and e (Euler)
 * The values are taken from libc6's math.h.
 */
#ifndef Py_MATH_PIl
#define Py_MATH_PIl 3.1415926535897932384626433832795029L
#endif
#ifndef Py_MATH_PI
#define Py_MATH_PI 3.14159265358979323846
#endif

#ifndef Py_MATH_El
#define Py_MATH_El 2.7182818284590452353602874713526625L
#endif

#ifndef Py_MATH_E
#define Py_MATH_E 2.7182818284590452354
#endif

/* Tau (2pi) to 40 digits, taken from tauday.com/tau-digits. */
#ifndef Py_MATH_TAU
#define Py_MATH_TAU 6.2831853071795864769252867665590057683943L
#endif

// Py_IS_NAN(X)
// Return 1 if float or double arg is a NaN, else 0.
#define Py_IS_NAN(X) isnan(X)

// Py_IS_INFINITY(X)
// Return 1 if float or double arg is an infinity, else 0.
#define Py_IS_INFINITY(X) isinf(X)

// Py_IS_FINITE(X)
// Return 1 if float or double arg is neither infinite nor NAN, else 0.
#define Py_IS_FINITE(X) isfinite(X)

/* HUGE_VAL is supposed to expand to a positive double infinity.  Python
 * uses Py_HUGE_VAL instead because some platforms are broken in this
 * respect.  We used to embed code in pyport.h to try to worm around that,
 * but different platforms are broken in conflicting ways.  If you're on
 * a platform where HUGE_VAL is defined incorrectly, fiddle your Python
 * config to #define Py_HUGE_VAL to something that works on your platform.
 */
#ifndef Py_HUGE_VAL
#  define Py_HUGE_VAL HUGE_VAL
#endif

// Py_NAN: Value that evaluates to a quiet Not-a-Number (NaN).
#if !defined(Py_NAN)
#  if _Py__has_builtin(__builtin_nan)
     // Built-in implementation of the ISO C99 function nan(): quiet NaN.
#    define Py_NAN (__builtin_nan(""))
#else
     // Use C99 NAN constant: quiet Not-A-Number.
     // NAN is a float, Py_NAN is a double: cast to double.
#    define Py_NAN ((double)NAN)
#  endif
#endif

#endif /* Py_PYMATH_H */<|MERGE_RESOLUTION|>--- conflicted
+++ resolved
@@ -1,14 +1,11 @@
-<<<<<<< HEAD
 /* Copyright (c) 2018, 2022, Oracle and/or its affiliates.
  * Copyright (C) 1996-2017 Python Software Foundation
  *
  * Licensed under the PYTHON SOFTWARE FOUNDATION LICENSE VERSION 2
  */
-=======
 // Symbols and macros to supply platform-independent interfaces to mathematical
 // functions and constants.
 
->>>>>>> 8f1105d6
 #ifndef Py_PYMATH_H
 #define Py_PYMATH_H
 
