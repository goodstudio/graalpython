/* Copyright (c) 2022, Oracle and/or its affiliates.
 * Copyright (C) 1996-2022 Python Software Foundation
 *
 * Licensed under the PYTHON SOFTWARE FOUNDATION LICENSE VERSION 2
 */
#ifndef Py_INTERNAL_PYSTATE_H
#define Py_INTERNAL_PYSTATE_H
#ifdef __cplusplus
extern "C" {
#endif

#ifndef Py_BUILD_CORE
#  error "this header requires Py_BUILD_CORE define"
#endif

#include "pycore_runtime.h"   /* PyRuntimeState */


/* Check if the current thread is the main thread.
   Use _Py_IsMainInterpreter() to check if it's the main interpreter. */
static inline int
_Py_IsMainThread(void)
{
    unsigned long thread = PyThread_get_thread_ident();
    return (thread == _PyRuntime.main_thread);
}


static inline PyInterpreterState *
_PyInterpreterState_Main(void)
{
    return _PyRuntime.interpreters.main;
}

static inline int
_Py_IsMainInterpreter(PyInterpreterState *interp)
{
    return (interp == _PyInterpreterState_Main());
}


static inline const PyConfig *
_Py_GetMainConfig(void)
{
    PyInterpreterState *interp = _PyInterpreterState_Main();
    if (interp == NULL) {
        return NULL;
    }
    return _PyInterpreterState_GetConfig(interp);
}


/* Only handle signals on the main thread of the main interpreter. */
static inline int
_Py_ThreadCanHandleSignals(PyInterpreterState *interp)
{
    return (_Py_IsMainThread() && _Py_IsMainInterpreter(interp));
}


/* Only execute pending calls on the main thread. */
static inline int
_Py_ThreadCanHandlePendingCalls(void)
{
    return _Py_IsMainThread();
}


/* Variable and macro for in-line access to current thread
   and interpreter state */

static inline PyThreadState*
_PyRuntimeState_GetThreadState(_PyRuntimeState *runtime)
{
    return (PyThreadState*)_Py_atomic_load_relaxed(&runtime->gilstate.tstate_current);
}

/* Get the current Python thread state.

   Efficient macro reading directly the 'gilstate.tstate_current' atomic
   variable. The macro is unsafe: it does not check for error and it can
   return NULL.

   The caller must hold the GIL.

   See also PyThreadState_Get() and _PyThreadState_UncheckedGet(). */
static inline PyThreadState*
_PyThreadState_GET(void)
{
<<<<<<< HEAD
    /* GraalVM change
#ifdef EXPERIMENTAL_ISOLATED_SUBINTERPRETERS
    return _PyThreadState_GetTSS();
#else
    return _PyRuntimeState_GetThreadState(&_PyRuntime);
#endif
     */
    return PyThreadState_Get();
=======
    return _PyRuntimeState_GetThreadState(&_PyRuntime);
>>>>>>> 8f1105d6
}

PyAPI_FUNC(void) _Py_NO_RETURN _Py_FatalError_TstateNULL(const char *func);

static inline void
_Py_EnsureFuncTstateNotNULL(const char *func, PyThreadState *tstate)
{
    if (tstate == NULL) {
        _Py_FatalError_TstateNULL(func);
    }
}

// Call Py_FatalError() if tstate is NULL
#define _Py_EnsureTstateNotNULL(tstate) \
    _Py_EnsureFuncTstateNotNULL(__func__, tstate)


/* Get the current interpreter state.

   The macro is unsafe: it does not check for error and it can return NULL.

   The caller must hold the GIL.

   See also _PyInterpreterState_Get()
   and _PyGILState_GetInterpreterStateUnsafe(). */
static inline PyInterpreterState* _PyInterpreterState_GET(void) {
    PyThreadState *tstate = _PyThreadState_GET();
#ifdef Py_DEBUG
    _Py_EnsureTstateNotNULL(tstate);
#endif
    return tstate->interp;
}


// PyThreadState functions

PyAPI_FUNC(void) _PyThreadState_SetCurrent(PyThreadState *tstate);
// We keep this around exclusively for stable ABI compatibility.
PyAPI_FUNC(void) _PyThreadState_Init(
    PyThreadState *tstate);
PyAPI_FUNC(void) _PyThreadState_DeleteExcept(
    _PyRuntimeState *runtime,
    PyThreadState *tstate);


static inline void
_PyThreadState_UpdateTracingState(PyThreadState *tstate)
{
    bool use_tracing =
        (tstate->tracing == 0) &&
        (tstate->c_tracefunc != NULL || tstate->c_profilefunc != NULL);
    tstate->cframe->use_tracing = (use_tracing ? 255 : 0);
}


/* Other */

PyAPI_FUNC(PyThreadState *) _PyThreadState_Swap(
    struct _gilstate_runtime_state *gilstate,
    PyThreadState *newts);

PyAPI_FUNC(PyStatus) _PyInterpreterState_Enable(_PyRuntimeState *runtime);

#ifdef HAVE_FORK
extern PyStatus _PyInterpreterState_DeleteExceptMain(_PyRuntimeState *runtime);
extern PyStatus _PyGILState_Reinit(_PyRuntimeState *runtime);
extern void _PySignal_AfterFork(void);
#endif


PyAPI_FUNC(int) _PyState_AddModule(
    PyThreadState *tstate,
    PyObject* module,
    PyModuleDef* def);


PyAPI_FUNC(int) _PyOS_InterruptOccurred(PyThreadState *tstate);

#ifdef __cplusplus
}
#endif
#endif /* !Py_INTERNAL_PYSTATE_H */<|MERGE_RESOLUTION|>--- conflicted
+++ resolved
@@ -87,18 +87,8 @@
 static inline PyThreadState*
 _PyThreadState_GET(void)
 {
-<<<<<<< HEAD
-    /* GraalVM change
-#ifdef EXPERIMENTAL_ISOLATED_SUBINTERPRETERS
-    return _PyThreadState_GetTSS();
-#else
-    return _PyRuntimeState_GetThreadState(&_PyRuntime);
-#endif
-     */
+    // GraalPy change
     return PyThreadState_Get();
-=======
-    return _PyRuntimeState_GetThreadState(&_PyRuntime);
->>>>>>> 8f1105d6
 }
 
 PyAPI_FUNC(void) _Py_NO_RETURN _Py_FatalError_TstateNULL(const char *func);
