--- conflicted
+++ resolved
@@ -1,7 +1,6 @@
-<<<<<<< HEAD
 /* MIT License
  *
- * Copyright (c) 2022, Oracle and/or its affiliates.
+ * Copyright (c) 2022, 2023, Oracle and/or its affiliates.
  * Copyright (c) 2019 pyhandle
  *
  * Permission is hereby granted, free of charge, to any person obtaining a copy
@@ -23,10 +22,7 @@
  * SOFTWARE.
  */
 
-/**
-=======
 /*
->>>>>>> 832622cf
  * Helper functions to create struct sequences.
  *
  * These are not part of the HPy context or ABI, but instead are just helpers
@@ -205,14 +201,11 @@
 
     HPyTracker_Close(ctx, ht);
     return result;
-<<<<<<< HEAD
-=======
 
  error:
     HPyTracker_Close(ctx, ht);
     HPy_Close(ctx, result);
     return HPy_NULL;
->>>>>>> 832622cf
 #else
     PyStructSequence_Desc d = {
         .name = desc->name,
@@ -229,65 +222,6 @@
 #endif
 }
 
-<<<<<<< HEAD
-HPyAPI_HELPER HPyStructSequenceBuilder
-HPyStructSequenceBuilder_New(HPyContext *ctx, HPy type)
-{
-#ifdef HPY_UNIVERSAL_ABI
-    HPy fields = HPy_GetAttr_s(ctx, type, "_fields");
-    if (HPy_IsNull(fields)) {
-#ifdef GRAALVM_PYTHON_LLVM
-        return (HPyTupleBuilder){NULL};
-#else
-        return (HPyTupleBuilder){(HPy_ssize_t)0};
-#endif
-    }
-    HPy_ssize_t n = HPy_Length(ctx, fields);
-    if (n < 0) {
-        HPy_Close(ctx, fields);
-#ifdef GRAALVM_PYTHON_LLVM
-        return (HPyTupleBuilder){NULL};
-#else
-        return (HPyTupleBuilder){(HPy_ssize_t)0};
-#endif
-    }
-    return HPyTupleBuilder_New(ctx, n);
-#else
-    PyObject *seq = PyStructSequence_New((PyTypeObject *)_h2py(type));
-#ifdef GRAALVM_PYTHON_LLVM
-    return (HPyStructSequenceBuilder){(void *)seq};
-#else
-    return (HPyStructSequenceBuilder){(HPy_ssize_t)seq};
-#endif
-#endif
-}
-
-HPyAPI_HELPER void
-HPyStructSequenceBuilder_Set(HPyContext *ctx, HPyStructSequenceBuilder self, HPy_ssize_t i, HPy value)
-{
-#ifdef HPY_UNIVERSAL_ABI
-    HPyTupleBuilder_Set(ctx, self, i, value);
-#else
-    PyObject *v = _h2py(value);
-    Py_INCREF(v);
-    PyStructSequence_SetItem((PyObject *)self._tup, i, v);
-#endif
-}
-
-HPyAPI_HELPER void
-HPyStructSequenceBuilder_Set_i(HPyContext *ctx, HPyStructSequenceBuilder self, HPy_ssize_t i, long value)
-{
-#ifdef HPY_UNIVERSAL_ABI
-    HPy v = HPyLong_FromLong(ctx, value);
-    HPyTupleBuilder_Set(ctx, self, i, v);
-    HPy_Close(ctx, v);
-#else
-    PyStructSequence_SetItem((PyObject *)self._tup, i, PyLong_FromLong(value));
-#endif
-}
-
-=======
->>>>>>> 832622cf
 HPyAPI_HELPER HPy
 HPyStructSequence_New(HPyContext *ctx, HPy type, HPy_ssize_t nargs, HPy *args)
 {
