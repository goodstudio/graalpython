--- conflicted
+++ resolved
@@ -1,6 +1,6 @@
 /* MIT License
  *
- * Copyright (c) 2022, Oracle and/or its affiliates.
+ * Copyright (c) 2022, 2023, Oracle and/or its affiliates.
  * Copyright (c) 2019 pyhandle
  *
  * Permission is hereby granted, free of charge, to any person obtaining a copy
@@ -25,64 +25,9 @@
 #include <Python.h>
 #include "hpy.h"
 
-<<<<<<< HEAD
-#ifdef HPY_UNIVERSAL_ABI
-
-    // for _h2py and _py2h
-#   include "handles.h"
-#endif
-
-#define DESTRUCTOR_REGISTRY_KEY "_hpycapsule_destructors"
-
-static PyObject *
-hpy_get_destructor_registry(void)
-{
-    PyObject *res;
-
-#if PY_VERSION_HEX < 0x03080000
-    res = PySys_GetObject(DESTRUCTOR_REGISTRY_KEY); /* borrowed ref */
-    if (res == NULL) {
-        /* create the HPy capsule destructor registry on demand */
-        res = PyDict_New();
-        if (PySys_SetObject(DESTRUCTOR_REGISTRY_KEY, res) < 0) {
-            return NULL;
-        }
-
-        /* this function returns a borrowed ref */
-        Py_DECREF(res);
-    }
-#else
-    /* borrowed ref */
-    PyObject *interp_dict =
-            PyInterpreterState_GetDict(PyThreadState_Get()->interp);
-    if (interp_dict == NULL) {
-        PyErr_SetString(PyExc_SystemError,
-                "HPyCapsule destructor registry is not available");
-        return NULL;
-    }
-    PyObject *key = PyUnicode_InternFromString(DESTRUCTOR_REGISTRY_KEY);
-    if (key == NULL) {
-        return NULL;
-    }
-    res = PyDict_GetItem(interp_dict, key); /* borrowed ref */
-    if (res == NULL) {
-        /* create the HPy capsule destructor registry on demand */
-        res = PyDict_New();
-        if (res == NULL) {
-            return NULL;
-        }
-        if (PyDict_SetItem(interp_dict, key, res) < 0) {
-            return NULL;
-        }
-        /* this function returns a borrowed ref */
-        Py_DECREF(res);
-    }
-    Py_DECREF(key);
-=======
 #ifndef HPY_ABI_CPYTHON
    // for _h2py and _py2h
 #  include "handles.h"
->>>>>>> 832622cf
 #endif
 
 _HPy_HIDDEN HPy
