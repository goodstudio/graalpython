<<<<<<< HEAD
# MIT License
# 
# Copyright (c) 2020, 2022, Oracle and/or its affiliates.
# Copyright (c) 2019 pyhandle
# 
# Permission is hereby granted, free of charge, to any person obtaining a copy
# of this software and associated documentation files (the "Software"), to deal
# in the Software without restriction, including without limitation the rights
# to use, copy, modify, merge, publish, distribute, sublicense, and/or sell
# copies of the Software, and to permit persons to whom the Software is
# furnished to do so, subject to the following conditions:
# 
# The above copyright notice and this permission notice shall be included in all
# copies or substantial portions of the Software.
# 
# THE SOFTWARE IS PROVIDED "AS IS", WITHOUT WARRANTY OF ANY KIND, EXPRESS OR
# IMPLIED, INCLUDING BUT NOT LIMITED TO THE WARRANTIES OF MERCHANTABILITY,
# FITNESS FOR A PARTICULAR PURPOSE AND NONINFRINGEMENT. IN NO EVENT SHALL THE
# AUTHORS OR COPYRIGHT HOLDERS BE LIABLE FOR ANY CLAIM, DAMAGES OR OTHER
# LIABILITY, WHETHER IN AN ACTION OF CONTRACT, TORT OR OTHERWISE, ARISING FROM,
# OUT OF OR IN CONNECTION WITH THE SOFTWARE OR THE USE OR OTHER DEALINGS IN THE
# SOFTWARE.
=======
# NOTE: this file is also imported by PyPy tests, so it must be compatible
# with both Python 2.7 and Python 3.x
>>>>>>> 832622cf

import sys
import os.path
import functools
import re
from pathlib import Path

# setuptools >= 60.2 ships its own version of distutils, which monkey-patches
# the stdlib one. Here we ensure that we are using setuptool's.
#
# But this file needs to be importable also in py27 (for pypy tests), and we
# don't care about setuptools version in that case.
import setuptools
import distutils
if (sys.version_info.major > 2 and
    distutils is not getattr(setuptools, '_distutils', None)):
    raise Exception(
        "setuptools' monkey-patching of distutils did not work. "
        "Most likely this is caused by:\n"
        "  - a too old setuptools. Try installing setuptools>=60.2\n"
        "  - the env variable SETUPTOOLS_USE_DISTUTILS=stdlib. Try to unset it."
        )
from distutils import log
<<<<<<< HEAD
from distutils.ccompiler import new_compiler
from distutils.command.build import build
from distutils.errors import DistutilsError
from distutils import sysconfig
from setuptools.command import bdist_egg as bdist_egg_mod
from setuptools.command.build_ext import build_ext

# NOTE: this file is also imported by PyPy tests, so it must be compatible
# with both Python 2.7 and Python 3.x
=======
from distutils.errors import DistutilsError
import setuptools.command as cmd
try:
    import setuptools.command.build
except ImportError:
    print(
        "warning: setuptools.command.build does not exist in setuptools",
        setuptools.__version__, "on", sys.version
    )
    setuptools.command.build = None
import setuptools.command.build_ext
import setuptools.command.bdist_egg

from .abitag import get_hpy_ext_suffix
>>>>>>> 832622cf

DEFAULT_HPY_ABI = 'universal'
if hasattr(sys, 'implementation') and sys.implementation.name == 'cpython':
    DEFAULT_HPY_ABI = 'cpython'


class HPyDevel:
    """ Extra sources for building HPy extensions with hpy.devel. """

    _DEFAULT_BASE_DIR = Path(__file__).parent

    def __init__(self, base_dir=_DEFAULT_BASE_DIR):
        self.base_dir = Path(base_dir)
        self.include_dir = self.base_dir.joinpath('include')
        self.src_dir = self.base_dir.joinpath('src', 'runtime')
<<<<<<< HEAD
        self._ctx_lib = None
=======
        self._available_static_libs = None
>>>>>>> 832622cf

    def get_extra_include_dirs(self):
        """ Extra include directories needed by extensions in both CPython and
            Universal modes.
        """
        return list(map(str, [
            self.include_dir,
        ]))

    def get_include_dir_forbid_python_h(self):
        return self.include_dir.joinpath('hpy', 'forbid_python_h')

    def get_extra_sources(self):
        """ Extra sources needed by extensions in both CPython and Universal
            modes.
        """
        return list(map(str, [
            self.src_dir.joinpath('argparse.c'),
            self.src_dir.joinpath('buildvalue.c'),
            self.src_dir.joinpath('format.c'),
            self.src_dir.joinpath('helpers.c'),
            self.src_dir.joinpath('structseq.c'),
        ]))

    def _scan_static_lib_dir(self):
        """ Scan the static library directory and build a dict for all
            available static libraries. The library directory contains
            subdirectories for each ABI and the ABI folders then contain
            the static libraries.
        """
        available_libs = {}
        lib_dir = self.base_dir.joinpath('lib')
        if lib_dir.exists():
            for abi_dir in lib_dir.iterdir():
                if abi_dir.is_dir():
                    abi = abi_dir.name
                    # All files in '.../lib/<abi>/' are considered to be static
                    # libraries.
                    available_libs[abi] = \
                        [str(x) for x in abi_dir.iterdir() if x.is_file()]
        return available_libs

    def get_static_libs(self, hpy_abi):
        """ The list of necessary static libraries an HPy extension needs to
            link to or 'None' (if not available). The HPy ext needs to link to
            all static libraries in the list otherwise some function may stay
            unresolved. For example, there is library 'hpyextra' which contains
            compiled HPy helper functions like 'HPyArg_Parse' and such.
            Libraries are always specific to an ABI.
        """
        if not self._available_static_libs:
            # lazily initialize the dict of available (=shipped) static libs
            self._available_static_libs = self._scan_static_lib_dir()
        return self._available_static_libs.get(hpy_abi, None)

    def get_ctx_sources(self):
        """ Extra sources needed only in the CPython ABI mode.
        """
        return list(map(str, self.src_dir.glob('ctx_*.c')))

    def get_ctx_lib(self):
        ctx_lib = self._ctx_lib
        if not ctx_lib:
            workdir = os.path.join(sysconfig.get_python_lib(plat_specific=1, standard_lib=1), "hpy.devel")
            lib_name = "cpy_abi"
            sources = self.get_ctx_sources()
            ctx_lib = HPyDevel._compile_ctx_sources(sources, lib_name, workdir)
            self._ctx_lib = ctx_lib
        return ctx_lib

    @staticmethod
    def _compile_ctx_sources(sources, lib_name, output_dir):
        """ Compiles the sources 'get_ctx_sources' and creates a static library.
        """
        c = new_compiler()
        # the compiler needs to be "customized" such that it uses the right flags etc.
        sysconfig.customize_compiler(c)
        ctx_lib = c.library_filename(lib_name, output_dir=output_dir)
        if HPyDevel._ctx_lib_needsBuild(sources, ctx_lib):
            # Create compiler with default options
            py_include = sysconfig.get_python_inc()
            include_dirs = [py_include]
            plat_py_include = sysconfig.get_python_inc(plat_specific=1)
            if plat_py_include != py_include:
                include_dirs.append(plat_py_include)
            objects = c.compile(sources, output_dir=output_dir, include_dirs=include_dirs)
            c.create_static_lib(objects, lib_name, output_dir=output_dir)
        return ctx_lib

    @staticmethod
    def _ctx_lib_needsBuild(sources, ctx_lib):
        return True
        if not os.path.exists(ctx_lib):
            log.debug("Building %s (did not exist)", ctx_lib)
            return True
        # Compare timestamps; if any sources is newer than 'ctx_lib' -> rebuild
        ts_newest_source = 0
        newest_source_file = None
        for f in sources:
            ts = os.path.getmtime(f)
            if ts_newest_source < ts:
                ts_newest_source = ts
                newest_source_file = f
        ts_lib = os.path.getmtime(ctx_lib)
        if ts_lib < ts_newest_source:
            log.debug("Rebuild needed for %s (%s newer than %s)", ctx_lib, newest_source_file, ts_lib)
            return True
        log.debug("%s is up-to-date", ctx_lib)
        return False

    def fix_distribution(self, dist):
        """ Override build_ext to support hpy modules.

            Used from both setup.py and hpy/test.
        """
        # ============= Distribution ==========
        dist.hpydevel = self

        @monkeypatch(dist.__class__)
        def has_ext_modules(self):
            if self.ext_modules or self.hpy_ext_modules:
                return True
            return False

        # ============= build ==========
        if cmd.build is not None:
            build = dist.cmdclass.get("build", cmd.build.build)
            build_hpy = make_mixin(build, build_hpy_mixin)
            dist.cmdclass['build'] = build_hpy

        # ============= build_ext ==========
        build_ext = dist.cmdclass.get("build_ext", cmd.build_ext.build_ext)
        self.build_ext_sanity_check(build_ext)
        build_ext_hpy = make_mixin(build_ext, build_ext_hpy_mixin)
        dist.cmdclass['build_ext'] = build_ext_hpy

        # ============= bdist_egg ==========
        @monkeypatch(setuptools.command.bdist_egg)
        def write_stub(resource, pyfile):
            """
            This is needed because the default bdist_egg unconditionally writes a .py
            stub, thus overwriting the one which was created by
            build_ext_hpy_mixin.write_stub.
            """
            ext_suffix = None
            if dist.hpy_abi != 'cpython':
                ext_suffix = get_hpy_ext_suffix(dist.hpy_abi)
            #
            if ext_suffix and resource.endswith(ext_suffix):
                log.info("stub file already created for %s", resource)
            else:
                write_stub.super(resource, pyfile)

    def build_ext_sanity_check(self, build_ext):
        # check that the supplied build_ext inherits from setuptools
        if isinstance(build_ext, type):
            assert ('setuptools.command.build_ext', 'build_ext') in [
                (c.__module__, c.__name__) for c in build_ext.__mro__
            ], (
                "dist.cmdclass['build_ext'] does not inherit from"
                " setuptools.command.build_ext.build_ext. The HPy build"
                " system does not currently support any other build_ext"
                " classes. If you are using distutils.commands.build_ext,"
                " please use setuptools.commands.build_ext instead."
            )


def handle_hpy_ext_modules(dist, attr, hpy_ext_modules):
    """ Distuils hpy_ext_module setup(...) argument and --hpy-abi option.

        See hpy's setup.py where this function is registered as an entry
        point.
    """
    assert attr == 'hpy_ext_modules'

    # It can happen that this hook will be called multiple times depending on
    # which command was used. So, skip patching if we already patched the
    # distribution.
    if getattr(dist, 'hpydevel', None):
        return

    # add a global option --hpy-abi to setup.py
    dist.__class__.hpy_abi = DEFAULT_HPY_ABI
    dist.__class__.hpy_use_static_libs = False
    dist.__class__.global_options += [
        ('hpy-abi=', None, 'Specify the HPy ABI mode (default: %s)'
                           % DEFAULT_HPY_ABI),
        ('hpy-use-static-libs', None, 'Use static library containing context '
                                      'and helper functions for building '
                                      'extensions (default: False)')
    ]
    hpydevel = HPyDevel()
    hpydevel.fix_distribution(dist)


_HPY_UNIVERSAL_MODULE_STUB_TEMPLATE = """
# DO NOT EDIT THIS FILE!
# This file is automatically generated by hpy

def __bootstrap__():

    from sys import modules
    from os import environ
    from pkg_resources import resource_filename
    from hpy.universal import _load_bootstrap
    ext_filepath = resource_filename(__name__, {ext_file!r})
    m = _load_bootstrap({module_name!r}, __name__, __package__, ext_filepath,
                        __loader__, __spec__, environ)
    modules[__name__] = m

__bootstrap__()
"""


class HPyExtensionName(str):
    """ Wrapper around str to allow HPy extension modules to be identified.

        The following build_ext command methods are passed only the *name*
        of the extension and not the full extension object. The
        build_ext_hpy_mixin class needs to detect when HPy are extensions
        passed to these methods and override the default behaviour.

        This str sub-class allows HPy extensions to be detected, while
        still allowing the extension name to be used as an ordinary string.
    """

    def split(self, *args, **kw):
        result = str.split(self, *args, **kw)
        return [self.__class__(s) for s in result]

    def translate(self, *args, **kw):
        result = str.translate(self, *args, **kw)
        return self.__class__(result)


def is_hpy_extension(ext_name):
    """ Return True if the extension name is for an HPy extension. """
    return isinstance(ext_name, HPyExtensionName)


def remember_hpy_extension(f):
    """ Decorator for remembering whether an extension name belongs to an
        HPy extension.
    """
    @functools.wraps(f)
    def wrapper(self, ext_name):
        if self._only_hpy_extensions:
            assert is_hpy_extension(ext_name), (
                "Extension name %r is not marked as an HPyExtensionName"
                " but only HPy extensions are present. This is almost"
                " certainly a bug in HPy's overriding of setuptools"
                " build_ext. Please report this error the HPy maintainers."
                % (ext_name,)
            )
        result = f(self, ext_name)
        if is_hpy_extension(ext_name):
            result = HPyExtensionName(result)
        return result
    return wrapper


# ==================================================
# Augmented setuptools commands and monkeypatching
# ==================================================

def make_mixin(base, mixin):
    """
    Create a new class which inherits from both mixin and base, so that the
    methods of mixin effectively override the ones of base
    """
    class NewClass(mixin, base, object):
        _mixin_super = base
    NewClass.__name__ = base.__name__ + '_hpy'
    return NewClass

def monkeypatch(target):
    """
    Decorator to monkey patch a function in a module. The original function
    will be available as new_function.super()
    """
    def decorator(fn):
        name = fn.__name__
        fn.super = getattr(target, name)
        setattr(target, name, fn)
        return fn
    return decorator


class build_hpy_mixin:
    """ A mixin class to override setuptools.commands.build """

    def finalize_options(self):
        self._mixin_super.finalize_options(self)
        if self.distribution.hpy_abi != 'cpython':
            suffix = '-hpy-%s' % self.distribution.hpy_abi
            self.build_platlib += suffix
            self.build_lib += suffix
            self.build_temp += suffix


class build_ext_hpy_mixin:
    """ A mixin class to override setuptools.commands.build_ext """

    # Ideally we would have simply added the HPy extensions to .extensions
    # at the end of .initialize_options() but the setuptools build_ext
    # .finalize_options both iterate over and needless overwrite the
    # .extensions attribute, so we hide the full extension list in
    # ._extensions and expose it as a settable property that ignores attempts
    # to overwrite it:

    _extensions = None

    @property
    def extensions(self):
        return self._extensions

    @extensions.setter
    def extensions(self, value):
        pass  # ignore any attempts to change the list of extensions directly

    def initialize_options(self):
        self._mixin_super.initialize_options(self)
        self.hpydevel = self.distribution.hpydevel

    def _finalize_hpy_ext(self, ext):
        if hasattr(ext, "hpy_abi"):
            return
        ext.name = HPyExtensionName(ext.name)
        ext.hpy_abi = self.distribution.hpy_abi
        ext.include_dirs += self.hpydevel.get_extra_include_dirs()
        # If static libs should be used, then add all available libs (for
        # the given ABI) to the extra objects. The libs will then just be added
        # in the linking phase but nothing will be compiled in addition.
        static_libs = self.distribution.hpy_use_static_libs
        if static_libs:
            static_libs = self.hpydevel.get_static_libs(ext.hpy_abi)
            if static_libs is None or len(static_libs) != 1:
                raise DistutilsError('Expected exactly one static library for '
                                     'ABI "%s" but got: %r' %
                                     (ext.hpy_abi, static_libs))

        if static_libs:
            ext.extra_objects += static_libs
        else:
            # If we should not use (pre-compiled) static libs or if they are
            # not available, we just add the sources of the helpers to the
            # extension. They are then compiler with the extension.
            ext.sources += self.hpydevel.get_extra_sources()
        ext.define_macros.append(('HPY', None))
        if ext.hpy_abi == 'cpython':
<<<<<<< HEAD
            # ext.sources += self.hpydevel.get_ctx_sources()
            ext.extra_objects.append(self.hpydevel.get_ctx_lib())
=======
            # If the user disabled using static libs, we need to add the
            # context sources in this case.
            if not static_libs:
                ext.sources += self.hpydevel.get_ctx_sources()
            ext.define_macros.append(('HPY_ABI_CPYTHON', None))
>>>>>>> 832622cf
            ext._hpy_needs_stub = False
        elif ext.hpy_abi == 'hybrid':
            ext.define_macros.append(('HPY_ABI_HYBRID', None))
            ext._hpy_needs_stub = True
        elif ext.hpy_abi == 'universal':
            ext.define_macros.append(('HPY_ABI_UNIVERSAL', None))
            ext._hpy_needs_stub = True
            forbid_python_h = self.hpydevel.get_include_dir_forbid_python_h()
            ext.include_dirs.insert(0, forbid_python_h)
        else:
            raise DistutilsError('Unknown HPy ABI: %s. Valid values are: '
                                 'cpython, hybrid, universal' % ext.hpy_abi)

    def finalize_options(self):
        self._extensions = self.distribution.ext_modules or []
        # _only_hpy_extensions is used only as a sanity check that no
        # hpy extensions are misidentified as legacy C API extensions in the
        # case where only hpy extensions are present.
        self._only_hpy_extensions = not bool(self._extensions)
        hpy_ext_modules = self.distribution.hpy_ext_modules or []
        for ext in hpy_ext_modules:
            self._finalize_hpy_ext(ext)
        self._extensions.extend(hpy_ext_modules)
        self._mixin_super.finalize_options(self)
        for ext in hpy_ext_modules:
            ext._needs_stub = ext._hpy_needs_stub

    @remember_hpy_extension
    def get_ext_fullname(self, ext_name):
        return self._mixin_super.get_ext_fullname(self, ext_name)

    @remember_hpy_extension
    def get_ext_fullpath(self, ext_name):
        return self._mixin_super.get_ext_fullpath(self, ext_name)

    @remember_hpy_extension
    def get_ext_filename(self, ext_name):
        hpy_abi = self.distribution.hpy_abi
        if not is_hpy_extension(ext_name) or hpy_abi == 'cpython':
            return self._mixin_super.get_ext_filename(self, ext_name)
        else:
            assert is_hpy_extension(ext_name)
            assert hpy_abi in ('universal', 'hybrid')
            ext_path = ext_name.split('.')
            ext_suffix = get_hpy_ext_suffix(hpy_abi)
            ext_filename = os.path.join(*ext_path) + ext_suffix
            return ext_filename

    def write_stub(self, output_dir, ext, compile=False):
        if (not hasattr(ext, "hpy_abi") or
                self.distribution.hpy_abi not in ('universal', 'hybrid')):
            return self._mixin_super.write_stub(
                self, output_dir, ext, compile=compile)
        pkgs = ext._full_name.split('.')
        if compile:
            # compile is true when .write_stub is called while copying
            # extensions to the source folder as part of build_ext --inplace.
            # In this situation, output_dir includes the folders that make up
            # the packages containing the module. When compile is false,
            # output_dir does not include those folders (and is just the
            # build_lib folder).
            pkgs = [pkgs[-1]]
        stub_file = os.path.join(output_dir, *pkgs) + '.py'
        log.info(
            "writing hpy universal stub loader for %s to %s",
            ext._full_name, stub_file)

        ext_file = os.path.basename(ext._file_name)
        module_name = ext_file.split(".")[0]
        if not self.dry_run:
            with open(stub_file, 'w') as f:
                f.write(_HPY_UNIVERSAL_MODULE_STUB_TEMPLATE.format(
                    ext_file=ext_file, module_name=module_name)
                )

    def copy_extensions_to_source(self):
        """Override from setuptools 64.0.0 to copy our stub instead of recreating it."""
        build_py = self.get_finalized_command('build_py')
        build_lib = build_py.build_lib
        for ext in self.extensions:
            inplace_file, regular_file = self._get_inplace_equivalent(build_py, ext)

            # Always copy, even if source is older than destination, to ensure
            # that the right extensions for the current Python/platform are
            # used.
            if os.path.exists(regular_file) or not ext.optional:
                self.copy_file(regular_file, inplace_file, level=self.verbose)

            if ext._needs_stub:
                source_stub = os.path.join(build_lib, *ext._full_name.split('.')) + '.py'
                inplace_stub = self._get_equivalent_stub(ext, inplace_file)
                self.copy_file(source_stub, inplace_stub, level=self.verbose)

    def get_export_symbols(self, ext):
        """ Override .get_export_symbols to replace "PyInit_<module_name>"
            with "HPyInit_<module_name>.

            Only relevant on Windows, where the .pyd file (DLL) must export the
            module "HPyInit_" function.
        """
        exports = self._mixin_super.get_export_symbols(self, ext)
        if hasattr(ext, "hpy_abi") and ext.hpy_abi in ('universal', 'hybrid'):
            exports = [re.sub(r"^PyInit_", "HPyInit_", name) for name in exports]
        return exports<|MERGE_RESOLUTION|>--- conflicted
+++ resolved
@@ -1,19 +1,18 @@
-<<<<<<< HEAD
 # MIT License
-# 
-# Copyright (c) 2020, 2022, Oracle and/or its affiliates.
+#
+# Copyright (c) 2020, 2023, Oracle and/or its affiliates.
 # Copyright (c) 2019 pyhandle
-# 
+#
 # Permission is hereby granted, free of charge, to any person obtaining a copy
 # of this software and associated documentation files (the "Software"), to deal
 # in the Software without restriction, including without limitation the rights
 # to use, copy, modify, merge, publish, distribute, sublicense, and/or sell
 # copies of the Software, and to permit persons to whom the Software is
 # furnished to do so, subject to the following conditions:
-# 
+#
 # The above copyright notice and this permission notice shall be included in all
 # copies or substantial portions of the Software.
-# 
+#
 # THE SOFTWARE IS PROVIDED "AS IS", WITHOUT WARRANTY OF ANY KIND, EXPRESS OR
 # IMPLIED, INCLUDING BUT NOT LIMITED TO THE WARRANTIES OF MERCHANTABILITY,
 # FITNESS FOR A PARTICULAR PURPOSE AND NONINFRINGEMENT. IN NO EVENT SHALL THE
@@ -21,10 +20,6 @@
 # LIABILITY, WHETHER IN AN ACTION OF CONTRACT, TORT OR OTHERWISE, ARISING FROM,
 # OUT OF OR IN CONNECTION WITH THE SOFTWARE OR THE USE OR OTHER DEALINGS IN THE
 # SOFTWARE.
-=======
-# NOTE: this file is also imported by PyPy tests, so it must be compatible
-# with both Python 2.7 and Python 3.x
->>>>>>> 832622cf
 
 import sys
 import os.path
@@ -48,17 +43,6 @@
         "  - the env variable SETUPTOOLS_USE_DISTUTILS=stdlib. Try to unset it."
         )
 from distutils import log
-<<<<<<< HEAD
-from distutils.ccompiler import new_compiler
-from distutils.command.build import build
-from distutils.errors import DistutilsError
-from distutils import sysconfig
-from setuptools.command import bdist_egg as bdist_egg_mod
-from setuptools.command.build_ext import build_ext
-
-# NOTE: this file is also imported by PyPy tests, so it must be compatible
-# with both Python 2.7 and Python 3.x
-=======
 from distutils.errors import DistutilsError
 import setuptools.command as cmd
 try:
@@ -73,7 +57,6 @@
 import setuptools.command.bdist_egg
 
 from .abitag import get_hpy_ext_suffix
->>>>>>> 832622cf
 
 DEFAULT_HPY_ABI = 'universal'
 if hasattr(sys, 'implementation') and sys.implementation.name == 'cpython':
@@ -89,11 +72,7 @@
         self.base_dir = Path(base_dir)
         self.include_dir = self.base_dir.joinpath('include')
         self.src_dir = self.base_dir.joinpath('src', 'runtime')
-<<<<<<< HEAD
-        self._ctx_lib = None
-=======
         self._available_static_libs = None
->>>>>>> 832622cf
 
     def get_extra_include_dirs(self):
         """ Extra include directories needed by extensions in both CPython and
@@ -153,35 +132,6 @@
         """ Extra sources needed only in the CPython ABI mode.
         """
         return list(map(str, self.src_dir.glob('ctx_*.c')))
-
-    def get_ctx_lib(self):
-        ctx_lib = self._ctx_lib
-        if not ctx_lib:
-            workdir = os.path.join(sysconfig.get_python_lib(plat_specific=1, standard_lib=1), "hpy.devel")
-            lib_name = "cpy_abi"
-            sources = self.get_ctx_sources()
-            ctx_lib = HPyDevel._compile_ctx_sources(sources, lib_name, workdir)
-            self._ctx_lib = ctx_lib
-        return ctx_lib
-
-    @staticmethod
-    def _compile_ctx_sources(sources, lib_name, output_dir):
-        """ Compiles the sources 'get_ctx_sources' and creates a static library.
-        """
-        c = new_compiler()
-        # the compiler needs to be "customized" such that it uses the right flags etc.
-        sysconfig.customize_compiler(c)
-        ctx_lib = c.library_filename(lib_name, output_dir=output_dir)
-        if HPyDevel._ctx_lib_needsBuild(sources, ctx_lib):
-            # Create compiler with default options
-            py_include = sysconfig.get_python_inc()
-            include_dirs = [py_include]
-            plat_py_include = sysconfig.get_python_inc(plat_specific=1)
-            if plat_py_include != py_include:
-                include_dirs.append(plat_py_include)
-            objects = c.compile(sources, output_dir=output_dir, include_dirs=include_dirs)
-            c.create_static_lib(objects, lib_name, output_dir=output_dir)
-        return ctx_lib
 
     @staticmethod
     def _ctx_lib_needsBuild(sources, ctx_lib):
@@ -444,16 +394,11 @@
             ext.sources += self.hpydevel.get_extra_sources()
         ext.define_macros.append(('HPY', None))
         if ext.hpy_abi == 'cpython':
-<<<<<<< HEAD
-            # ext.sources += self.hpydevel.get_ctx_sources()
-            ext.extra_objects.append(self.hpydevel.get_ctx_lib())
-=======
             # If the user disabled using static libs, we need to add the
             # context sources in this case.
             if not static_libs:
                 ext.sources += self.hpydevel.get_ctx_sources()
             ext.define_macros.append(('HPY_ABI_CPYTHON', None))
->>>>>>> 832622cf
             ext._hpy_needs_stub = False
         elif ext.hpy_abi == 'hybrid':
             ext.define_macros.append(('HPY_ABI_HYBRID', None))
