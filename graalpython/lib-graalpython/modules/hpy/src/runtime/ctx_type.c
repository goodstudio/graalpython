--- conflicted
+++ resolved
@@ -21,7 +21,7 @@
  * OUT OF OR IN CONNECTION WITH THE SOFTWARE OR THE USE OR OTHER DEALINGS IN THE
  * SOFTWARE.
  */
-
+ 
 #include <stddef.h>
 #include <Python.h>
 #include "structmember.h" // for PyMemberDef
@@ -79,17 +79,10 @@
         switch(slots[i].slot) {
         case Py_tp_methods:
             *method_defs = (PyMethodDef *)slots[i].pfunc;
-<<<<<<< HEAD
             break;
         case Py_tp_members:
             *member_defs = (PyMemberDef *)slots[i].pfunc;
             break;
-=======
-            break;
-        case Py_tp_members:
-            *member_defs = (PyMemberDef *)slots[i].pfunc;
-            break;
->>>>>>> 9ddc176a
         case Py_tp_getset:
             *getset_defs = (PyGetSetDef *)slots[i].pfunc;
             break;
@@ -162,7 +155,6 @@
     result[dst_idx++] = (PyMethodDef){NULL, NULL, 0, NULL};
     if (dst_idx != total_count + 1)
         Py_FatalError("bogus count in create_method_defs");
-<<<<<<< HEAD
     return result;
 }
 
@@ -257,102 +249,6 @@
     return result;
 }
 
-=======
-    return result;
-}
-
-static PyMemberDef *
-create_member_defs(HPyDef *hpydefs[], PyMemberDef *legacy_members)
-{
-    HPy_ssize_t hpymember_count = HPyDef_count(hpydefs, HPyDef_Kind_Member);
-    // count the legacy members
-    HPy_ssize_t legacy_count = 0;
-    if (legacy_members != NULL) {
-        while (legacy_members[legacy_count].name != NULL)
-            legacy_count++;
-    }
-    HPy_ssize_t total_count = hpymember_count + legacy_count;
-
-    // allocate&fill the result
-    PyMemberDef *result = PyMem_Calloc(total_count+1, sizeof(PyMemberDef));
-    if (result == NULL) {
-        PyErr_NoMemory();
-        return NULL;
-    }
-    // copy the HPy members
-    int dst_idx = 0;
-    if (hpydefs != NULL) {
-        for(int i=0; hpydefs[i] != NULL; i++) {
-            HPyDef *src = hpydefs[i];
-            if (src->kind != HPyDef_Kind_Member)
-                continue;
-            PyMemberDef *dst = &result[dst_idx++];
-            /* for Python <= 3.6 compatibility, we need to remove the 'const'
-               qualifier from src->member.{name,doc} */
-            dst->name = (char *)src->member.name;
-            dst->type = src->member.type;
-            dst->offset = src->member.offset;
-            dst->doc = (char *)src->member.doc;
-            if (src->member.readonly)
-                dst->flags = READONLY;
-            else
-                dst->flags = 0; // read-write
-        }
-    }
-    // copy the legacy members
-    for(int i=0; i<legacy_count; i++)
-        result[dst_idx++] = legacy_members[i];
-    result[dst_idx++] = (PyMemberDef){NULL};
-    if (dst_idx != total_count + 1)
-        Py_FatalError("bogus count in create_member_defs");
-    return result;
-}
-
-static PyGetSetDef *
-create_getset_defs(HPyDef *hpydefs[], PyGetSetDef *legacy_getsets)
-{
-    HPy_ssize_t hpygetset_count = HPyDef_count(hpydefs, HPyDef_Kind_GetSet);
-    // count the legacy members
-    HPy_ssize_t legacy_count = 0;
-    if (legacy_getsets != NULL) {
-        while (legacy_getsets[legacy_count].name != NULL)
-            legacy_count++;
-    }
-    HPy_ssize_t total_count = hpygetset_count + legacy_count;
-
-    // allocate&fill the result
-    PyGetSetDef *result = PyMem_Calloc(total_count+1, sizeof(PyGetSetDef));
-    if (result == NULL) {
-        PyErr_NoMemory();
-        return NULL;
-    }
-    // copy the HPy members
-    int dst_idx = 0;
-    if (hpydefs != NULL) {
-        for(int i=0; hpydefs[i] != NULL; i++) {
-            HPyDef *src = hpydefs[i];
-            if (src->kind != HPyDef_Kind_GetSet)
-                continue;
-            PyGetSetDef *dst = &result[dst_idx++];
-            /* for Python <= 3.6 compatibility, we need to remove the 'const'
-               qualifier from src->getset.{name,doc} */
-            dst->name = (char *)src->getset.name;
-            dst->get = src->getset.getter_cpy_trampoline;
-            dst->set = src->getset.setter_cpy_trampoline;
-            dst->doc = (char *)src->getset.doc;
-            dst->closure = src->getset.closure;
-        }
-    }
-    // copy the legacy members
-    for(int i=0; i<legacy_count; i++)
-        result[dst_idx++] = legacy_getsets[i];
-    result[dst_idx++] = (PyGetSetDef){NULL};
-    if (dst_idx != total_count + 1)
-        Py_FatalError("bogus count in create_getset_defs");
-    return result;
-}
-
->>>>>>> 9ddc176a
 
 static PyType_Slot *
 create_slot_defs(HPyType_Spec *hpyspec)
@@ -407,7 +303,6 @@
     // add the "real" methods
     PyMethodDef *pymethods = create_method_defs(hpyspec->defines, legacy_method_defs);
     if (pymethods == NULL) {
-<<<<<<< HEAD
         PyMem_Free(result);
         return NULL;
     }
@@ -420,20 +315,6 @@
         PyMem_Free(result);
         return NULL;
     }
-=======
-        PyMem_Free(result);
-        return NULL;
-    }
-    result[dst_idx++] = (PyType_Slot){Py_tp_methods, pymethods};
-
-    // add the "real" members
-    PyMemberDef *pymembers = create_member_defs(hpyspec->defines, legacy_member_defs);
-    if (pymembers == NULL) {
-        PyMem_Free(pymethods);
-        PyMem_Free(result);
-        return NULL;
-    }
->>>>>>> 9ddc176a
     result[dst_idx++] = (PyType_Slot){Py_tp_members, pymembers};
 
     // add the "real" getsets
@@ -494,10 +375,7 @@
     if (params == NULL)
         return NULL;
 
-<<<<<<< HEAD
-=======
     PyObject *tup;
->>>>>>> 9ddc176a
     int found_base = 0;
     for (HPyType_SpecParam *p = params; p->kind != 0; p++) {
         switch (p->kind) {
@@ -507,26 +385,18 @@
                 break;
             case HPyType_SpecParam_BasesTuple:
                 /* if there is instead a complete base tuple, just return it */
-<<<<<<< HEAD
-                return _h2py(p->object);
-=======
                 /* we increment the reference count of the tuple here to match
                    the reference counting on the tuple we create below when
                    there is no HPyType_SpecParam_BasesTuple */
                 tup = _h2py(p->object);
                 Py_INCREF(tup);
                 return tup;
->>>>>>> 9ddc176a
         }
     }
     if (found_base == 0)
         return NULL;
 
-<<<<<<< HEAD
-    PyObject *tup = PyTuple_New(found_base);
-=======
     tup = PyTuple_New(found_base);
->>>>>>> 9ddc176a
     if (tup == NULL)
         return NULL;
 
@@ -565,11 +435,8 @@
     }
     PyObject *bases = build_bases_from_params(params);
     if (PyErr_Occurred()) {
-<<<<<<< HEAD
-=======
         PyMem_Free(spec->slots);
         PyMem_Free(spec);
->>>>>>> 9ddc176a
         return HPy_NULL;
     }
     PyObject *result = PyType_FromSpecWithBases(spec, bases);
@@ -615,18 +482,6 @@
         return HPy_NULL;
     }
 
-<<<<<<< HEAD
-    *data = (void*)result;
-    return _py2h(result);
-}
-
-_HPy_HIDDEN HPy
-ctx_Type_GenericNew(HPyContext ctx, HPy h_type, HPy *args, HPy_ssize_t nargs, HPy kw)
-{
-    PyTypeObject *type = (PyTypeObject *)_h2py(h_type);
-    PyObject *res = type->tp_alloc(type, 0);
-=======
     PyObject *res = ((PyTypeObject*) tp)->tp_alloc((PyTypeObject*) tp, 0);
->>>>>>> 9ddc176a
     return _py2h(res);
 }