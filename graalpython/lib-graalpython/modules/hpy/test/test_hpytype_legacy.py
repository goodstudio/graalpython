--- conflicted
+++ resolved
@@ -1,18 +1,18 @@
 # MIT License
-# 
-# Copyright (c) 2021, 2022, Oracle and/or its affiliates.
+#
+# Copyright (c) 2021, 2023, Oracle and/or its affiliates.
 # Copyright (c) 2019 pyhandle
-# 
+#
 # Permission is hereby granted, free of charge, to any person obtaining a copy
 # of this software and associated documentation files (the "Software"), to deal
 # in the Software without restriction, including without limitation the rights
 # to use, copy, modify, merge, publish, distribute, sublicense, and/or sell
 # copies of the Software, and to permit persons to whom the Software is
 # furnished to do so, subject to the following conditions:
-# 
+#
 # The above copyright notice and this permission notice shall be included in all
 # copies or substantial portions of the Software.
-# 
+#
 # THE SOFTWARE IS PROVIDED "AS IS", WITHOUT WARRANTY OF ANY KIND, EXPRESS OR
 # IMPLIED, INCLUDING BUT NOT LIMITED TO THE WARRANTIES OF MERCHANTABILITY,
 # FITNESS FOR A PARTICULAR PURPOSE AND NONINFRINGEMENT. IN NO EVENT SHALL THE
@@ -257,39 +257,6 @@
         mod.set_member(d)
         assert d.member == 123614
 
-<<<<<<< HEAD
-    @pytest.mark.usefixtures('skip_cpython_abi')
-    def test_metatype_as_legacy_static_type(self):
-        self._metaclass_test("""
-            static PyTypeObject DummyMetaType = {
-                PyVarObject_HEAD_INIT(&PyType_Type, 0)
-                .tp_base = &PyType_Type,
-                .tp_name = "mytest.DummyMeta",
-                .tp_basicsize = sizeof(DummyMeta),
-                .tp_flags = Py_TPFLAGS_DEFAULT,
-            };
-
-            bool setup_metatype(HPyContext *ctx, HPy module, HPy *h_DummyMeta) {
-                if (PyType_Ready(&DummyMetaType))
-                    return false;
-                *h_DummyMeta = HPy_FromPyObject(ctx, (PyObject*) &DummyMetaType);
-                return true;
-            }
-        """)
-
-    # Ideally this test should be in the super class and parametrized by
-    # @IS_LEGACY for both the metatype and the class itself, but we cannot
-    # do pure HPy types in this scenario - see the comment above.
-    @pytest.mark.usefixtures('skip_cpython_abi')
-    def test_metatype_as_legacy_hpy_type(self):
-        self._metaclass_test("""
-            static HPyType_Spec DummyMeta_spec = {
-                .name = "mytest.DummyMeta",
-                .basicsize = sizeof(DummyMeta),
-                .flags = HPy_TPFLAGS_DEFAULT,
-                .legacy = true,
-            };
-=======
     def test_call_zero_basicsize(self):
         import pytest
         # type 'Dummy' has basicsize == 0; we cannot use the HPy call protocol
@@ -304,7 +271,6 @@
                 {
                     return HPyUnicode_FromString(ctx, "hello");
                 }
->>>>>>> 832622cf
 
                 static HPyDef *Dummy_defines[] = { &Dummy_call, NULL };
                 static HPyType_Spec Dummy_spec = {
