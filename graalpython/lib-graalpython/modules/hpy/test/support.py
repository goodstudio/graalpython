# MIT License
# 
# Copyright (c) 2020, Oracle and/or its affiliates.
# Copyright (c) 2019 pyhandle
# 
# Permission is hereby granted, free of charge, to any person obtaining a copy
# of this software and associated documentation files (the "Software"), to deal
# in the Software without restriction, including without limitation the rights
# to use, copy, modify, merge, publish, distribute, sublicense, and/or sell
# copies of the Software, and to permit persons to whom the Software is
# furnished to do so, subject to the following conditions:
# 
# The above copyright notice and this permission notice shall be included in all
# copies or substantial portions of the Software.
# 
# THE SOFTWARE IS PROVIDED "AS IS", WITHOUT WARRANTY OF ANY KIND, EXPRESS OR
# IMPLIED, INCLUDING BUT NOT LIMITED TO THE WARRANTIES OF MERCHANTABILITY,
# FITNESS FOR A PARTICULAR PURPOSE AND NONINFRINGEMENT. IN NO EVENT SHALL THE
# AUTHORS OR COPYRIGHT HOLDERS BE LIABLE FOR ANY CLAIM, DAMAGES OR OTHER
# LIABILITY, WHETHER IN AN ACTION OF CONTRACT, TORT OR OTHERWISE, ARISING FROM,
# OUT OF OR IN CONNECTION WITH THE SOFTWARE OR THE USE OR OTHER DEALINGS IN THE
# SOFTWARE.

import os, sys
import pytest
import re
<<<<<<< HEAD
import hpy.devel
=======
import textwrap
>>>>>>> bd2983be

PY2 = sys.version_info[0] == 2

def reindent(s, indent):
    s = textwrap.dedent(s)
    return ''.join(' '*indent + line if line.strip() else line
        for line in s.splitlines(True))

class DefaultExtensionTemplate(object):

    INIT_TEMPLATE = textwrap.dedent("""
    static HPyDef *moduledefs[] = {
        %(defines)s
        NULL
    };
    static HPyModuleDef moduledef = {
        HPyModuleDef_HEAD_INIT,
        .m_name = "%(name)s",
        .m_doc = "some test for hpy",
        .m_size = -1,
        .legacy_methods = %(legacy_methods)s,
        .defines = moduledefs
    };

    HPy_MODINIT(%(name)s)
    static HPy init_%(name)s_impl(HPyContext ctx)
    {
        HPy m;
        m = HPyModule_Create(ctx, &moduledef);
        if (HPy_IsNull(m))
            return HPy_NULL;
        %(init_types)s
        return m;
    }
    """)

    r_marker = re.compile(r"^\s*@([A-Za-z_]+)(\(.*\))?$")

    def __init__(self, src, name):
        self.src = textwrap.dedent(src)
        self.name = name
        self.defines_table = None
        self.legacy_methods = 'NULL'
        self.type_table = None

    def expand(self):
        self.defines_table = []
        self.type_table = []
        self.output = ['#include <hpy.h>']
        for line in self.src.split('\n'):
            match = self.r_marker.match(line)
            if match:
                name, args = self.parse_marker(match)
                meth = getattr(self, name)
                out = meth(*args)
                if out is not None:
                    out = textwrap.dedent(out)
                    self.output.append(out)
            else:
                self.output.append(line)
        return '\n'.join(self.output)

    def parse_marker(self, match):
        name = match.group(1)
        args = match.group(2)
        if args is None:
            args = ()
        else:
            assert args[0] == '('
            assert args[-1] == ')'
            args = args[1:-1].split(',')
            args = [x.strip() for x in args]
        return name, args

    def INIT(self):
        if self.type_table:
            init_types = '\n'.join(self.type_table)
        else:
            init_types = ''

        exp = self.INIT_TEMPLATE % {
            'legacy_methods': self.legacy_methods,
            'defines': '\n        '.join(self.defines_table),
            'init_types': init_types,
            'name': self.name}
        self.output.append(exp)
        # make sure that we don't fill the tables any more
        self.defines_table = None
        self.type_table = None

    def EXPORT(self, meth):
        self.defines_table.append('&%s,' % meth)

    def EXPORT_LEGACY(self, pymethoddef):
        self.legacy_methods = pymethoddef

    def EXPORT_TYPE(self, name, spec):
        i = len(self.type_table)
        src = """
            HPy {h} = HPyType_FromSpec(ctx, &{spec}, NULL);
            if (HPy_IsNull({h}))
                return HPy_NULL;
            if (HPy_SetAttr_s(ctx, m, {name}, {h}) != 0)
                return HPy_NULL;
            HPy_Close(ctx, {h});
            """
        src = reindent(src, 4)
        self.type_table.append(src.format(
            h = 'h_type_%d' % i,
            name = name,
            spec = spec))

    def EXTRA_INIT_FUNC(self, func):
        src = """
            {func}(ctx, m);
            if (HPyErr_Occurred(ctx))
                return HPy_NULL;
            """
        src = reindent(src, 4)
        self.type_table.append(src.format(func=func))


class Spec(object):
    def __init__(self, name, origin):
        self.name = name
        self.origin = origin


class ExtensionCompiler:
    def __init__(self, tmpdir, hpy_devel, hpy_abi, compiler_verbose=False,
                 extra_include_dirs=None):
        """
        hpy_devel is an instance of HPyDevel which specifies where to find
        include/, runtime/src, etc. Usually it will point to hpy/devel/, but
        alternate implementations can point to their own place (e.g. pypy puts
        it into pypy/module/_hpy_universal/_vendored)

        extra_include_dirs is a list of include dirs which is put BEFORE all
        others. By default it is empty, but it is used e.g. by PyPy to make
        sure that #include <Python.h> picks its own version, instead of the
        system-wide one.
        """
        self.tmpdir = tmpdir
        self.hpy_devel = hpy_devel
        self.hpy_abi = hpy_abi
        self.compiler_verbose = compiler_verbose
        self.extra_include_dirs = extra_include_dirs

    def _expand(self, ExtensionTemplate, name, template):
        source = ExtensionTemplate(template, name).expand()
        filename = self.tmpdir.join(name + '.c')
        if PY2:
            # this code is used also by pypy tests, which run on python2. In
            # this case, we need to write as binary, because source is
            # "bytes". If we don't and source contains a non-ascii char, we
            # get an UnicodeDecodeError
            filename.write(source, mode='wb')
        else:
            filename.write(source)
        return str(filename)

    def compile_module(self, ExtensionTemplate, main_src, name, extra_sources):
        """
        Create and compile a HPy module from the template
        """
<<<<<<< HEAD
        filename = self._expand(name, main_template)
        sources = hpy.devel.get_sources()
        for i, template in enumerate(extra_templates):
            extra_filename = self._expand('extmod_%d' % i, template)
=======
        from distutils.core import Extension
        filename = self._expand(ExtensionTemplate, name, main_src)
        sources = [str(filename)]
        for i, src in enumerate(extra_sources):
            extra_filename = self._expand(ExtensionTemplate, 'extmod_%d' % i, src)
>>>>>>> bd2983be
            sources.append(extra_filename)
        #
        compile_args = [
            '-g', '-O0',
            '-Wfatal-errors',    # stop after one error (unrelated to warnings)
            '-Werror',           # turn warnings into errors (all, for now)
        ]
        link_args = [
            '-g',
        ]
        #
        ext = Extension(
            name,
            sources=sources,
            include_dirs=self.extra_include_dirs,
            extra_compile_args=compile_args,
            extra_link_args=link_args)

        so_filename = c_compile(str(self.tmpdir), ext,
                                hpy_devel=self.hpy_devel,
                                hpy_abi=self.hpy_abi,
                                compiler_verbose=self.compiler_verbose)
        return so_filename

    def make_module(self, ExtensionTemplate, main_src, name, extra_sources):
        """
        Compile&load a modulo into memory. This is NOT a proper import: e.g. the module
        is not put into sys.modules
        """
        so_filename = self.compile_module(ExtensionTemplate, main_src, name,
                                          extra_sources)
        if self.hpy_abi == 'universal':
            return self.load_universal_module(name, so_filename)
        else:
            return self.load_cython_module(name, so_filename)

    def load_universal_module(self, name, so_filename):
        assert self.hpy_abi == 'universal'
        import hpy.universal
        spec = Spec(name, so_filename)
        return hpy.universal.load_from_spec(spec)

    def load_cython_module(self, name, so_filename):
        assert self.hpy_abi == 'cpython'
        # we've got a normal CPython module compiled with the CPython API/ABI,
        # let's load it normally. It is important to do the imports only here,
        # because this file will be imported also by PyPy tests which runs on
        # Python2
        import importlib.util
        from importlib.machinery import ExtensionFileLoader
        spec = importlib.util.spec_from_file_location(name, so_filename)
        module = importlib.util.module_from_spec(spec)
        spec.loader.exec_module(module)
        return module


@pytest.mark.usefixtures('initargs')
class HPyTest:
    ExtensionTemplate = DefaultExtensionTemplate

    @pytest.fixture()
    def initargs(self, compiler):
        # compiler is a fixture defined in conftest
        self.compiler = compiler

    def make_module(self, main_src, name='mytest', extra_sources=()):
        ExtensionTemplate = self.ExtensionTemplate
        return self.compiler.make_module(ExtensionTemplate, main_src, name,
                                         extra_sources)

    def should_check_refcount(self):
<<<<<<< HEAD
        return False
=======
        # defaults to True on CPython, but is set to False by e.g. PyPy
        return sys.implementation.name == 'cpython'
>>>>>>> bd2983be


# the few functions below are copied and adapted from cffi/ffiplatform.py

def c_compile(tmpdir, ext, hpy_devel, hpy_abi, compiler_verbose=0, debug=None):
    """Compile a C extension module using distutils."""
    saved_environ = os.environ.copy()
    try:
        outputfilename = _build(tmpdir, ext, hpy_devel, hpy_abi, compiler_verbose, debug)
        outputfilename = os.path.abspath(outputfilename)
    finally:
        # workaround for a distutils bugs where some env vars can
        # become longer and longer every time it is used
        for key, value in saved_environ.items():
            if os.environ.get(key) != value:
                os.environ[key] = value
    return outputfilename

def _build(tmpdir, ext, hpy_devel, hpy_abi, compiler_verbose=0, debug=None):
    # XXX compact but horrible :-(
    from distutils.core import Distribution
    import distutils.errors, distutils.log
    #
    dist = Distribution()
    dist.parse_config_files()
    options = dist.get_option_dict('build_ext')
    if debug is None:
        debug = sys.flags.debug
    options['debug'] = ('ffiplatform', debug)
    options['force'] = ('ffiplatform', True)
    options['build_lib'] = ('ffiplatform', tmpdir)
    options['build_temp'] = ('ffiplatform', tmpdir)
    #
    # this is the equivalent of passing --hpy-abi from setup.py's command line
    dist.hpy_abi = hpy_abi
    hpy_devel.fix_distribution(dist, hpy_ext_modules=[ext])
    #
    old_level = distutils.log.set_threshold(0) or 0
    try:
        distutils.log.set_verbosity(compiler_verbose)
        dist.run_command('build_ext')
        cmd_obj = dist.get_command_obj('build_ext')
        [soname] = cmd_obj.get_outputs()
    finally:
        distutils.log.set_threshold(old_level)
    #
    return soname<|MERGE_RESOLUTION|>--- conflicted
+++ resolved
@@ -24,11 +24,7 @@
 import os, sys
 import pytest
 import re
-<<<<<<< HEAD
-import hpy.devel
-=======
 import textwrap
->>>>>>> bd2983be
 
 PY2 = sys.version_info[0] == 2
 
@@ -194,18 +190,11 @@
         """
         Create and compile a HPy module from the template
         """
-<<<<<<< HEAD
-        filename = self._expand(name, main_template)
-        sources = hpy.devel.get_sources()
-        for i, template in enumerate(extra_templates):
-            extra_filename = self._expand('extmod_%d' % i, template)
-=======
         from distutils.core import Extension
         filename = self._expand(ExtensionTemplate, name, main_src)
         sources = [str(filename)]
         for i, src in enumerate(extra_sources):
             extra_filename = self._expand(ExtensionTemplate, 'extmod_%d' % i, src)
->>>>>>> bd2983be
             sources.append(extra_filename)
         #
         compile_args = [
@@ -277,12 +266,7 @@
                                          extra_sources)
 
     def should_check_refcount(self):
-<<<<<<< HEAD
         return False
-=======
-        # defaults to True on CPython, but is set to False by e.g. PyPy
-        return sys.implementation.name == 'cpython'
->>>>>>> bd2983be
 
 
 # the few functions below are copied and adapted from cffi/ffiplatform.py
