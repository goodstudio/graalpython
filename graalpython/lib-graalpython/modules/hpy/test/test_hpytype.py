# MIT License
# 
# Copyright (c) 2020, 2021, Oracle and/or its affiliates.
# Copyright (c) 2019 pyhandle
# 
# Permission is hereby granted, free of charge, to any person obtaining a copy
# of this software and associated documentation files (the "Software"), to deal
# in the Software without restriction, including without limitation the rights
# to use, copy, modify, merge, publish, distribute, sublicense, and/or sell
# copies of the Software, and to permit persons to whom the Software is
# furnished to do so, subject to the following conditions:
# 
# The above copyright notice and this permission notice shall be included in all
# copies or substantial portions of the Software.
# 
# THE SOFTWARE IS PROVIDED "AS IS", WITHOUT WARRANTY OF ANY KIND, EXPRESS OR
# IMPLIED, INCLUDING BUT NOT LIMITED TO THE WARRANTIES OF MERCHANTABILITY,
# FITNESS FOR A PARTICULAR PURPOSE AND NONINFRINGEMENT. IN NO EVENT SHALL THE
# AUTHORS OR COPYRIGHT HOLDERS BE LIABLE FOR ANY CLAIM, DAMAGES OR OTHER
# LIABILITY, WHETHER IN AN ACTION OF CONTRACT, TORT OR OTHERWISE, ARISING FROM,
# OUT OF OR IN CONNECTION WITH THE SOFTWARE OR THE USE OR OTHER DEALINGS IN THE
# SOFTWARE.

"""
NOTE: these tests are also meant to be run as PyPy "applevel" tests.

This means that global imports will NOT be visible inside the test
functions. In particular, you have to "import pytest" inside the test in order
to be able to use e.g. pytest.raises (which on PyPy will be implemented by a
"fake pytest module")
"""
from .support import HPyTest, DefaultExtensionTemplate
import pytest


class PointTemplate(DefaultExtensionTemplate):
    """
    ExtensionTemplate with extra markers which helps to define again and again
    a simple Point type. Note that every test can use a different combination
    of markers, to test different features.
    """

    def DEFINE_PointObject(self):
        return """
            typedef struct {
                HPyObject_HEAD
                long x;
                long y;
            } PointObject;
        """

    def DEFINE_Point_new(self):
        return """
            HPyDef_SLOT(Point_new, Point_new_impl, HPy_tp_new)
            static HPy Point_new_impl(HPyContext ctx, HPy cls, HPy *args,
                                      HPy_ssize_t nargs, HPy kw)
            {
                long x, y;
                if (!HPyArg_Parse(ctx, args, nargs, "ll", &x, &y))
                    return HPy_NULL;
                PointObject *point;
                HPy h_point = HPy_New(ctx, cls, &point);
                if (HPy_IsNull(h_point))
                    return HPy_NULL;
                point->x = x;
                point->y = y;
                return h_point;
            }
        """

    def DEFINE_Point_xy(self):
        return """
            HPyDef_MEMBER(Point_x, "x", HPyMember_LONG, offsetof(PointObject, x))
            HPyDef_MEMBER(Point_y, "y", HPyMember_LONG, offsetof(PointObject, y))
        """

    def EXPORT_POINT_TYPE(self, *defines):
        defines += ('NULL',)
        defines = ', '.join(defines)
        #
        self.EXPORT_TYPE('"Point"', "Point_spec")
        return """
            static HPyDef *Point_defines[] = { %s };
            static HPyType_Spec Point_spec = {
                .name = "mytest.Point",
                .basicsize = sizeof(PointObject),
                .defines = Point_defines
            };
        """ % defines



class TestType(HPyTest):

    ExtensionTemplate = PointTemplate

    def test_simple_type(self):
        mod = self.make_module("""
            static HPyType_Spec Dummy_spec = {
                .name = "mytest.Dummy",
                .itemsize = 0,
                .flags = HPy_TPFLAGS_DEFAULT | HPy_TPFLAGS_BASETYPE,
            };

            @EXPORT_TYPE("Dummy", Dummy_spec)
            @INIT
        """)
        assert isinstance(mod.Dummy, type)
        assert mod.Dummy.__name__ == 'Dummy'
        assert mod.Dummy.__module__ == 'mytest'
        assert isinstance(mod.Dummy(), mod.Dummy)

        class Sub(mod.Dummy):
            pass
        assert isinstance(Sub(), mod.Dummy)

    def test_HPyDef_SLOT(self):
        mod = self.make_module("""
            HPyDef_SLOT(Dummy_repr, Dummy_repr_impl, HPy_tp_repr);
            static HPy Dummy_repr_impl(HPyContext ctx, HPy self)
            {
                return HPyUnicode_FromString(ctx, "<Dummy>");
            }

            HPyDef_SLOT(Dummy_abs, Dummy_abs_impl, HPy_nb_absolute);
            static HPy Dummy_abs_impl(HPyContext ctx, HPy self)
            {
                return HPyLong_FromLong(ctx, 1234);
            }

            static HPyDef *Dummy_defines[] = {
                &Dummy_repr,
                &Dummy_abs,
                NULL
            };
            static HPyType_Spec Dummy_spec = {
                .name = "mytest.Dummy",
                .defines = Dummy_defines
            };

            @EXPORT_TYPE("Dummy", Dummy_spec)
            @INIT
        """)
        d = mod.Dummy()
        assert repr(d) == '<Dummy>'
        assert abs(d) == 1234

    def test_HPyDef_METH(self):
        import pytest
        mod = self.make_module("""
            HPyDef_METH(Dummy_foo, "foo", Dummy_foo_impl, HPyFunc_O)
            static HPy Dummy_foo_impl(HPyContext ctx, HPy self, HPy arg)
            {
                return HPy_Add(ctx, arg, arg);
            }

            HPyDef_METH(Dummy_bar, "bar", Dummy_bar_impl, HPyFunc_NOARGS)
            static HPy Dummy_bar_impl(HPyContext ctx, HPy self)
            {
                return HPyLong_FromLong(ctx, 1234);
            }

            HPyDef_METH(Dummy_identity, "identity", Dummy_identity_impl, HPyFunc_NOARGS)
            static HPy Dummy_identity_impl(HPyContext ctx, HPy self)
            {
                return HPy_Dup(ctx, self);
            }

            static HPyDef *dummy_type_defines[] = {
                    &Dummy_foo,
                    &Dummy_bar,
                    &Dummy_identity,
                    NULL
            };

            static HPyType_Spec dummy_type_spec = {
                .name = "mytest.Dummy",
                .defines = dummy_type_defines
            };

            @EXPORT_TYPE("Dummy", dummy_type_spec)
            @INIT
        """)
        d = mod.Dummy()
        assert d.foo(21) == 42
        assert d.bar() == 1234
        assert d.identity() is d
        with pytest.raises(TypeError):
            mod.Dummy.identity()
        class A: pass
        with pytest.raises(TypeError):
            mod.Dummy.identity(A())

    def test_HPy_New(self):
        mod = self.make_module("""
            @DEFINE_PointObject
            @DEFINE_Point_new

            HPyDef_METH(Point_foo, "foo", Point_foo_impl, HPyFunc_NOARGS)
            static HPy Point_foo_impl(HPyContext ctx, HPy self)
            {
                PointObject *point = HPy_CAST(ctx, PointObject, self);
                return HPyLong_FromLong(ctx, point->x*10 + point->y);
            }

            @EXPORT_POINT_TYPE(&Point_new, &Point_foo)
            @INIT
        """)
        p1 = mod.Point(7, 3)
        assert p1.foo() == 73
        p2 = mod.Point(4, 2)
        assert p2.foo() == 42

    def test_refcount(self):
        import pytest
        import sys
        if not self.should_check_refcount():
            pytest.skip()
        mod = self.make_module("""
            @DEFINE_PointObject
            @DEFINE_Point_new
            @EXPORT_POINT_TYPE(&Point_new)
            @INIT
        """)
        tp = mod.Point
        init_refcount = sys.getrefcount(tp)
        p = tp(1, 2)
        assert sys.getrefcount(tp) == init_refcount + 1
        p = None
        assert sys.getrefcount(tp) == init_refcount

    def test_HPyDef_Member_basic(self):
        mod = self.make_module("""
            @DEFINE_PointObject
            @DEFINE_Point_new
            @DEFINE_Point_xy
            @EXPORT_POINT_TYPE(&Point_new, &Point_x, &Point_y)
            @INIT
        """)
        p = mod.Point(7, 3)
        assert p.x == 7
        assert p.y == 3
        p.x = 123
        p.y = 456
        assert p.x == 123
        assert p.y == 456

    def test_HPyDef_Member_integers(self):
        import pytest
        BIGNUM = 2**200
        for kind, c_type in [
<<<<<<< HEAD
            ('SHORT', 'short'),
            ('INT', 'int'),
            ('LONG', 'long'),
            ('USHORT', 'unsigned short'),
            ('UINT', 'unsigned int'),
            ('ULONG', 'unsigned long'),
            ('BYTE', 'char'),
            ('UBYTE', 'unsigned char'),
            ('LONGLONG', 'long long'),
            ('ULONGLONG', 'unsigned long long'),
            ('HPYSSIZET', 'HPy_ssize_t'),
        ]:
=======
                ('SHORT', 'short'),
                ('INT', 'int'),
                ('LONG', 'long'),
                ('USHORT', 'unsigned short'),
                ('UINT', 'unsigned int'),
                ('ULONG', 'unsigned long'),
                ('BYTE', 'char'),
                ('UBYTE', 'unsigned char'),
                ('LONGLONG', 'long long'),
                ('ULONGLONG', 'unsigned long long'),
                ('HPYSSIZET', 'HPy_ssize_t'),
                ]:
>>>>>>> 05bc6c1b
            mod = self.make_module("""
            typedef struct {
                HPyObject_HEAD
                %(c_type)s member;
            } FooObject;

            HPyDef_SLOT(Foo_new, Foo_new_impl, HPy_tp_new)
            static HPy Foo_new_impl(HPyContext ctx, HPy cls, HPy *args,
                                      HPy_ssize_t nargs, HPy kw)
            {
                FooObject *foo;
                HPy h_obj = HPy_New(ctx, cls, &foo);
                if (HPy_IsNull(h_obj))
                    return HPy_NULL;
                foo->member = 42;
                return h_obj;
            }

            HPyDef_MEMBER(Foo_member, "member", HPyMember_%(kind)s, offsetof(FooObject, member))

            static HPyDef *Foo_defines[] = {
                    &Foo_new,
                    &Foo_member,
                    NULL
            };

            static HPyType_Spec Foo_spec = {
                .name = "test_%(kind)s.Foo",
                .basicsize = sizeof(FooObject),
                .defines = Foo_defines
            };

            @EXPORT_TYPE("Foo", Foo_spec)
            @INIT
            """ % {'c_type': c_type, 'kind': kind}, name='test_%s' % (kind,))
            foo = mod.Foo()
            assert foo.member == 42
            foo.member = 43
            assert foo.member == 43
            with pytest.raises(OverflowError):
                foo.member = BIGNUM
            with pytest.raises(TypeError):
                foo.member = None
            with pytest.raises(TypeError):
                del foo.member

    def test_HPyDef_Member_readonly_integers(self):
        import pytest
        for kind, c_type in [
<<<<<<< HEAD
            ('SHORT', 'short'),
            ('INT', 'int'),
            ('LONG', 'long'),
            ('USHORT', 'unsigned short'),
            ('UINT', 'unsigned int'),
            ('ULONG', 'unsigned long'),
            ('BYTE', 'char'),
            ('UBYTE', 'unsigned char'),
            ('LONGLONG', 'long long'),
            ('ULONGLONG', 'unsigned long long'),
            ('HPYSSIZET', 'HPy_ssize_t'),
        ]:
=======
                ('SHORT', 'short'),
                ('INT', 'int'),
                ('LONG', 'long'),
                ('USHORT', 'unsigned short'),
                ('UINT', 'unsigned int'),
                ('ULONG', 'unsigned long'),
                ('BYTE', 'char'),
                ('UBYTE', 'unsigned char'),
                ('LONGLONG', 'long long'),
                ('ULONGLONG', 'unsigned long long'),
                ('HPYSSIZET', 'HPy_ssize_t'),
                ]:
>>>>>>> 05bc6c1b
            mod = self.make_module("""
            typedef struct {
                HPyObject_HEAD
                %(c_type)s member;
            } FooObject;

            HPyDef_SLOT(Foo_new, Foo_new_impl, HPy_tp_new)
            static HPy Foo_new_impl(HPyContext ctx, HPy cls, HPy *args,
                                      HPy_ssize_t nargs, HPy kw)
            {
                FooObject *foo;
                HPy h_obj = HPy_New(ctx, cls, &foo);
                if (HPy_IsNull(h_obj))
                    return HPy_NULL;
                foo->member = 42;
                return h_obj;
            }

            HPyDef_MEMBER(Foo_member, "member", HPyMember_%(kind)s, offsetof(FooObject, member), .readonly=1)

            static HPyDef *Foo_defines[] = {
                    &Foo_new,
                    &Foo_member,
                    NULL
            };

            static HPyType_Spec Foo_spec = {
                .name = "test_%(kind)s.Foo",
                .basicsize = sizeof(FooObject),
                .defines = Foo_defines
            };

            @EXPORT_TYPE("Foo", Foo_spec)
            @INIT
            """ % {'c_type': c_type, 'kind': kind}, name='test_%s' % (kind,))
            foo = mod.Foo()
            assert foo.member == 42
            with pytest.raises(AttributeError):
                foo.member = 43
            assert foo.member == 42
            with pytest.raises(AttributeError):
                del foo.member
            assert foo.member == 42

    def test_HPyDef_Member_others(self):
        import pytest
        mod = self.make_module("""
            #include <string.h>
            typedef struct {
                HPyObject_HEAD
                float FLOAT_member;
                double DOUBLE_member;
                const char* STRING_member;
                char CHAR_member;
                char ISTRING_member[6];
                char BOOL_member;
            } FooObject;

            HPyDef_SLOT(Foo_new, Foo_new_impl, HPy_tp_new)
            static HPy Foo_new_impl(HPyContext ctx, HPy cls, HPy *args,
                                      HPy_ssize_t nargs, HPy kw)
            {
                FooObject *foo;
                HPy h_obj = HPy_New(ctx, cls, &foo);
                if (HPy_IsNull(h_obj))
                    return HPy_NULL;
                foo->FLOAT_member = 1.;
                foo->DOUBLE_member = 1.;
                const char * s = "Hello";
                foo->STRING_member = s;
                foo->CHAR_member = 'A';
                strncpy(foo->ISTRING_member, "Hello", 6);
                foo->BOOL_member = 0;
                return h_obj;
            }

            HPyDef_MEMBER(Foo_FLOAT_member, "FLOAT_member", HPyMember_FLOAT, offsetof(FooObject, FLOAT_member))
            HPyDef_MEMBER(Foo_DOUBLE_member, "DOUBLE_member", HPyMember_DOUBLE, offsetof(FooObject, DOUBLE_member))
            HPyDef_MEMBER(Foo_STRING_member, "STRING_member", HPyMember_STRING, offsetof(FooObject, STRING_member))
            HPyDef_MEMBER(Foo_CHAR_member, "CHAR_member", HPyMember_CHAR, offsetof(FooObject, CHAR_member))
            HPyDef_MEMBER(Foo_ISTRING_member, "ISTRING_member", HPyMember_STRING_INPLACE, offsetof(FooObject, ISTRING_member))
            HPyDef_MEMBER(Foo_BOOL_member, "BOOL_member", HPyMember_BOOL, offsetof(FooObject, BOOL_member))
            HPyDef_MEMBER(Foo_NONE_member, "NONE_member", HPyMember_NONE, offsetof(FooObject, FLOAT_member))

            static HPyDef *Foo_defines[] = {
                    &Foo_new,
                    &Foo_FLOAT_member,
                    &Foo_DOUBLE_member,
                    &Foo_STRING_member,
                    &Foo_CHAR_member,
                    &Foo_ISTRING_member,
                    &Foo_BOOL_member,
                    &Foo_NONE_member,
                    NULL
            };

            static HPyType_Spec Foo_spec = {
                .name = "mytest.Foo",
                .basicsize = sizeof(FooObject),
                .defines = Foo_defines
            };

            @EXPORT_TYPE("Foo", Foo_spec)
            @INIT
            """)
        foo = mod.Foo()
        assert foo.FLOAT_member == 1.
        foo.FLOAT_member = 0.1
        assert foo.FLOAT_member != 0.1
        assert abs(foo.FLOAT_member - 0.1) < 1e-8
        with pytest.raises(TypeError):
            del foo.FLOAT_member

        assert foo.DOUBLE_member == 1.
        foo.DOUBLE_member = 0.1
        assert foo.DOUBLE_member == 0.1  # exactly
        with pytest.raises(TypeError):
            del foo.DOUBLE_member

        assert foo.STRING_member == "Hello"
        with pytest.raises(TypeError):
            foo.STRING_member = "world"
        with pytest.raises(TypeError):
            del foo.STRING_member

        assert foo.CHAR_member == 'A'
        foo.CHAR_member = 'B'
        assert foo.CHAR_member == 'B'
        with pytest.raises(TypeError):
            foo.CHAR_member = 'ABC'
        with pytest.raises(TypeError):
            del foo.CHAR_member

        assert foo.ISTRING_member == "Hello"
        with pytest.raises(TypeError):
            foo.ISTRING_member = "world"
        with pytest.raises(TypeError):
            del foo.ISTRING_member

        assert foo.BOOL_member is False
        foo.BOOL_member = True
        assert foo.BOOL_member is True
        with pytest.raises(TypeError):
            foo.BOOL_member = 1
        with pytest.raises(TypeError):
            del foo.BOOL_member

        assert foo.NONE_member is None
        with pytest.raises((SystemError, TypeError)):  # CPython quirk/bug
            foo.NONE_member = None
        with pytest.raises(TypeError):
            del foo.NONE_member

    def test_HPyDef_Member_readonly_others(self):
        import pytest
        mod = self.make_module("""
            #include <string.h>
            typedef struct {
                HPyObject_HEAD
                float FLOAT_member;
                double DOUBLE_member;
                const char* STRING_member;
                char CHAR_member;
                char ISTRING_member[6];
                char BOOL_member;
            } FooObject;

            HPyDef_SLOT(Foo_new, Foo_new_impl, HPy_tp_new)
            static HPy Foo_new_impl(HPyContext ctx, HPy cls, HPy *args,
                                      HPy_ssize_t nargs, HPy kw)
            {
                FooObject *foo;
                HPy h_obj = HPy_New(ctx, cls, &foo);
                if (HPy_IsNull(h_obj))
                    return HPy_NULL;
                foo->FLOAT_member = 1.;
                foo->DOUBLE_member = 1.;
                const char * s = "Hello";
                foo->STRING_member = s;
                foo->CHAR_member = 'A';
                strncpy(foo->ISTRING_member, "Hello", 6);
                foo->BOOL_member = 0;
                return h_obj;
            }

            HPyDef_MEMBER(Foo_FLOAT_member, "FLOAT_member", HPyMember_FLOAT, offsetof(FooObject, FLOAT_member), .readonly=1)
            HPyDef_MEMBER(Foo_DOUBLE_member, "DOUBLE_member", HPyMember_DOUBLE, offsetof(FooObject, DOUBLE_member), .readonly=1)
            HPyDef_MEMBER(Foo_STRING_member, "STRING_member", HPyMember_STRING, offsetof(FooObject, STRING_member), .readonly=1)
            HPyDef_MEMBER(Foo_CHAR_member, "CHAR_member", HPyMember_CHAR, offsetof(FooObject, CHAR_member), .readonly=1)
            HPyDef_MEMBER(Foo_ISTRING_member, "ISTRING_member", HPyMember_STRING_INPLACE, offsetof(FooObject, ISTRING_member), .readonly=1)
            HPyDef_MEMBER(Foo_BOOL_member, "BOOL_member", HPyMember_BOOL, offsetof(FooObject, BOOL_member), .readonly=1)
            HPyDef_MEMBER(Foo_NONE_member, "NONE_member", HPyMember_NONE, offsetof(FooObject, FLOAT_member), .readonly=1)

            static HPyDef *Foo_defines[] = {
                    &Foo_new,
                    &Foo_FLOAT_member,
                    &Foo_DOUBLE_member,
                    &Foo_STRING_member,
                    &Foo_CHAR_member,
                    &Foo_ISTRING_member,
                    &Foo_BOOL_member,
                    &Foo_NONE_member,
                    NULL
            };

            static HPyType_Spec Foo_spec = {
                .name = "mytest.Foo",
                .basicsize = sizeof(FooObject),
                .defines = Foo_defines
            };

            @EXPORT_TYPE("Foo", Foo_spec)
            @INIT
            """)
        foo = mod.Foo()
        assert foo.FLOAT_member == 1.
        with pytest.raises(AttributeError):
            foo.FLOAT_member = 0.1
        assert foo.DOUBLE_member == 1.
        with pytest.raises(AttributeError):
            foo.DOUBLE_member = 0.1

        assert foo.STRING_member == "Hello"
        with pytest.raises(AttributeError):
            foo.STRING_member = "world"
        with pytest.raises(AttributeError):
            del foo.STRING_member

        assert foo.CHAR_member == 'A'
        with pytest.raises(AttributeError):
            foo.CHAR_member = 'B'
        with pytest.raises(AttributeError):
            foo.CHAR_member = 'ABC'
        with pytest.raises(AttributeError):
            del foo.CHAR_member

        assert foo.ISTRING_member == "Hello"
        with pytest.raises(AttributeError):
            foo.ISTRING_member = "world"
        with pytest.raises(AttributeError):
            del foo.ISTRING_member

        assert foo.BOOL_member is False
        with pytest.raises(AttributeError):
            foo.BOOL_member = True
        with pytest.raises(AttributeError):
            foo.BOOL_member = 1
        with pytest.raises(AttributeError):
            del foo.BOOL_member

        assert foo.NONE_member is None
        with pytest.raises(AttributeError):
            foo.NONE_member = None
        with pytest.raises(AttributeError):
            del foo.NONE_member


    def test_HPyType_GenericNew(self):
        mod = self.make_module("""
            @DEFINE_PointObject
            @DEFINE_Point_xy

            HPyDef_SLOT(Point_new, HPyType_GenericNew, HPy_tp_new)

            @EXPORT_POINT_TYPE(&Point_new, &Point_x, &Point_y)
            @INIT
        """)
        p = mod.Point()
        assert p.x == 0
        assert p.y == 0

    def test_HPyDef_GET(self):
        mod = self.make_module("""
            @DEFINE_PointObject
            @DEFINE_Point_new

            HPyDef_GET(Point_z, "z", Point_z_get)
            static HPy Point_z_get(HPyContext ctx, HPy self, void *closure)
            {
                PointObject *point = HPy_CAST(ctx, PointObject, self);
                return HPyLong_FromLong(ctx, point->x*10 + point->y);
            }

            @EXPORT_POINT_TYPE(&Point_new, &Point_z)
            @INIT
        """)
        p = mod.Point(7, 3)
        assert p.z == 73

    def test_HPyDef_GETSET(self):
        mod = self.make_module("""
            @DEFINE_PointObject
            @DEFINE_Point_new

            HPyDef_GETSET(Point_z, "z", Point_z_get, Point_z_set, .closure=(void *)1000)
            static HPy Point_z_get(HPyContext ctx, HPy self, void *closure)
            {
                PointObject *point = HPy_CAST(ctx, PointObject, self);
                return HPyLong_FromLong(ctx, point->x*10 + point->y + (long)closure);
            }
            static int Point_z_set(HPyContext ctx, HPy self, HPy value, void *closure)
            {
                PointObject *point = HPy_CAST(ctx, PointObject, self);
                long current = point->x*10 + point->y + (long)closure;
                long target = HPyLong_AsLong(ctx, value);  // assume no exception
                point->y += target - current;
                return 0;
            }

            @EXPORT_POINT_TYPE(&Point_new, &Point_z)
            @INIT
        """)
        p = mod.Point(7, 3)
        assert p.z == 1073
        p.z = 1075
        assert p.z == 1075

    def test_HPyDef_SET(self):
        mod = self.make_module("""
            @DEFINE_PointObject
            @DEFINE_Point_new
            @DEFINE_Point_xy

            HPyDef_SET(Point_z, "z", Point_z_set, .closure=(void *)1000)
            static int Point_z_set(HPyContext ctx, HPy self, HPy value, void *closure)
            {
                PointObject *point = HPy_CAST(ctx, PointObject, self);
                long current = point->x*10 + point->y + (long)closure;
                long target = HPyLong_AsLong(ctx, value);  // assume no exception
                point->y += target - current;
                return 0;
            }

            @EXPORT_POINT_TYPE(&Point_new, &Point_x, &Point_y, &Point_z)
            @INIT
        """)
        p = mod.Point(7, 3)
        assert p.y == 3
        p.z = 1075
        assert p.y == 5

    @pytest.mark.xfail
    def test_specparam_base(self):
        mod = self.make_module("""
            static HPyType_Spec Dummy_spec = {
                .name = "mytest.Dummy",
                .itemsize = 0,
                .flags = HPy_TPFLAGS_DEFAULT | HPy_TPFLAGS_BASETYPE,
            };

            static void make_Dummy(HPyContext ctx, HPy module)
            {
                HPyType_SpecParam param[] = {
                    { HPyType_SpecParam_Base, ctx->h_LongType },
                    { 0 }
                };
                HPy h_Dummy = HPyType_FromSpec(ctx, &Dummy_spec, param);
                if (HPy_IsNull(h_Dummy))
                    return;
                HPy_SetAttr_s(ctx, module, "Dummy", h_Dummy);
                HPy_Close(ctx, h_Dummy);
            }
            @EXTRA_INIT_FUNC(make_Dummy)
            @INIT
        """)
        assert isinstance(mod.Dummy, type)
        assert mod.Dummy.__name__ == 'Dummy'
        assert mod.Dummy.__module__ == 'mytest'
        assert issubclass(mod.Dummy, int)
        assert isinstance(mod.Dummy(), mod.Dummy)
        assert mod.Dummy() == 0
        assert mod.Dummy(42) == 42

        class Sub(mod.Dummy):
            pass
        assert isinstance(Sub(), mod.Dummy)

    @pytest.mark.xfail
    def test_specparam_basestuple(self):
        mod = self.make_module("""
            static HPyType_Spec Dummy_spec = {
                .name = "mytest.Dummy",
                .itemsize = 0,
                .flags = HPy_TPFLAGS_DEFAULT | HPy_TPFLAGS_BASETYPE,
            };

            static void make_Dummy(HPyContext ctx, HPy module)
            {
                HPy h_bases = HPyTuple_Pack(ctx, 1, ctx->h_LongType);
                if (HPy_IsNull(h_bases))
                    return;
                HPyType_SpecParam param[] = {
                    { HPyType_SpecParam_BasesTuple, h_bases },
                    { 0 }
                };
                HPy h_Dummy = HPyType_FromSpec(ctx, &Dummy_spec, param);
                HPy_Close(ctx, h_bases);
                if (HPy_IsNull(h_Dummy))
                    return;
                HPy_SetAttr_s(ctx, module, "Dummy", h_Dummy);
                HPy_Close(ctx, h_Dummy);
            }
            @EXTRA_INIT_FUNC(make_Dummy)
            @INIT
        """)
        assert isinstance(mod.Dummy, type)
        assert mod.Dummy.__name__ == 'Dummy'
        assert mod.Dummy.__module__ == 'mytest'
        assert issubclass(mod.Dummy, int)
        assert isinstance(mod.Dummy(), mod.Dummy)
        assert mod.Dummy() == 0
        assert mod.Dummy(42) == 42

        class Sub(mod.Dummy):
            pass
        assert isinstance(Sub(), mod.Dummy)<|MERGE_RESOLUTION|>--- conflicted
+++ resolved
@@ -249,20 +249,6 @@
         import pytest
         BIGNUM = 2**200
         for kind, c_type in [
-<<<<<<< HEAD
-            ('SHORT', 'short'),
-            ('INT', 'int'),
-            ('LONG', 'long'),
-            ('USHORT', 'unsigned short'),
-            ('UINT', 'unsigned int'),
-            ('ULONG', 'unsigned long'),
-            ('BYTE', 'char'),
-            ('UBYTE', 'unsigned char'),
-            ('LONGLONG', 'long long'),
-            ('ULONGLONG', 'unsigned long long'),
-            ('HPYSSIZET', 'HPy_ssize_t'),
-        ]:
-=======
                 ('SHORT', 'short'),
                 ('INT', 'int'),
                 ('LONG', 'long'),
@@ -275,7 +261,6 @@
                 ('ULONGLONG', 'unsigned long long'),
                 ('HPYSSIZET', 'HPy_ssize_t'),
                 ]:
->>>>>>> 05bc6c1b
             mod = self.make_module("""
             typedef struct {
                 HPyObject_HEAD
@@ -325,20 +310,6 @@
     def test_HPyDef_Member_readonly_integers(self):
         import pytest
         for kind, c_type in [
-<<<<<<< HEAD
-            ('SHORT', 'short'),
-            ('INT', 'int'),
-            ('LONG', 'long'),
-            ('USHORT', 'unsigned short'),
-            ('UINT', 'unsigned int'),
-            ('ULONG', 'unsigned long'),
-            ('BYTE', 'char'),
-            ('UBYTE', 'unsigned char'),
-            ('LONGLONG', 'long long'),
-            ('ULONGLONG', 'unsigned long long'),
-            ('HPYSSIZET', 'HPy_ssize_t'),
-        ]:
-=======
                 ('SHORT', 'short'),
                 ('INT', 'int'),
                 ('LONG', 'long'),
@@ -351,7 +322,6 @@
                 ('ULONGLONG', 'unsigned long long'),
                 ('HPYSSIZET', 'HPy_ssize_t'),
                 ]:
->>>>>>> 05bc6c1b
             mod = self.make_module("""
             typedef struct {
                 HPyObject_HEAD
