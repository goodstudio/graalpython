--- conflicted
+++ resolved
@@ -22,19 +22,12 @@
 # SOFTWARE.
 import sys
 import pytest
-<<<<<<< HEAD
-from .support import ExtensionCompiler, DefaultExtensionTemplate
-from hpy.debug.leakdetector import LeakDetector
-
-GRAALPYTHON_NATIVE = sys.implementation.name == 'graalpython' and __graalpython__.platform_id == 'native'
-=======
 from .support import ExtensionCompiler, DefaultExtensionTemplate,\
     PythonSubprocessRunner, HPyDebugCapture
 from hpy.debug.leakdetector import LeakDetector
 
 IS_VALGRIND_RUN = False
->>>>>>> d222c34c
-
+GRAALPYTHON_NATIVE = sys.implementation.name == 'graalpython' and __graalpython__.platform_id == 'native'
 def pytest_addoption(parser):
     parser.addoption(
         "--compiler-v", action="store_true",
@@ -66,7 +59,6 @@
             yield abi
     else:
         yield abi
-<<<<<<< HEAD
 
 @pytest.fixture
 def ExtensionTemplate():
@@ -74,28 +66,18 @@
 
 
 @pytest.fixture
-=======
-
-@pytest.fixture
-def ExtensionTemplate():
-    return DefaultExtensionTemplate
-
-
-@pytest.fixture
->>>>>>> d222c34c
 def compiler(request, tmpdir, hpy_devel, hpy_abi, ExtensionTemplate):
     compiler_verbose = request.config.getoption('--compiler-v')
     return ExtensionCompiler(tmpdir, hpy_devel, hpy_abi,
                              compiler_verbose=compiler_verbose,
                              ExtensionTemplate=ExtensionTemplate)
 
-<<<<<<< HEAD
 @pytest.fixture()
 def skip_nfi(hpy_abi):
     # skip all tests in this class for NFI mode
     if hpy_abi == 'nfi':
         pytest.skip()
-=======
+
 
 @pytest.fixture(scope="session")
 def fatal_exit_code(request):
@@ -119,5 +101,4 @@
 def hpy_debug_capture(request, hpy_abi):
     assert hpy_abi == 'debug'
     with HPyDebugCapture() as reporter:
-        yield reporter
->>>>>>> d222c34c
+        yield reporter