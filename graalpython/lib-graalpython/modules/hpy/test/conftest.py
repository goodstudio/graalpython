--- conflicted
+++ resolved
@@ -1,18 +1,18 @@
 # MIT License
-# 
-# Copyright (c) 2020, 2022, Oracle and/or its affiliates.
+#
+# Copyright (c) 2020, 2023, Oracle and/or its affiliates.
 # Copyright (c) 2019 pyhandle
-# 
+#
 # Permission is hereby granted, free of charge, to any person obtaining a copy
 # of this software and associated documentation files (the "Software"), to deal
 # in the Software without restriction, including without limitation the rights
 # to use, copy, modify, merge, publish, distribute, sublicense, and/or sell
 # copies of the Software, and to permit persons to whom the Software is
 # furnished to do so, subject to the following conditions:
-# 
+#
 # The above copyright notice and this permission notice shall be included in all
 # copies or substantial portions of the Software.
-# 
+#
 # THE SOFTWARE IS PROVIDED "AS IS", WITHOUT WARRANTY OF ANY KIND, EXPRESS OR
 # IMPLIED, INCLUDING BUT NOT LIMITED TO THE WARRANTIES OF MERCHANTABILITY,
 # FITNESS FOR A PARTICULAR PURPOSE AND NONINFRINGEMENT. IN NO EVENT SHALL THE
@@ -20,6 +20,7 @@
 # LIABILITY, WHETHER IN AN ACTION OF CONTRACT, TORT OR OTHERWISE, ARISING FROM,
 # OUT OF OR IN CONNECTION WITH THE SOFTWARE OR THE USE OR OTHER DEALINGS IN THE
 # SOFTWARE.
+
 import os
 import sys
 import pytest
@@ -32,7 +33,6 @@
 if SELECTED_ABI_MODE:
     SELECTED_ABI_MODE = [SELECTED_ABI_MODE]
 IS_VALGRIND_RUN = False
-GRAALPYTHON_NATIVE = sys.implementation.name == 'graalpy' and __graalpython__.platform_id == 'native'
 def pytest_addoption(parser):
     parser.addoption(
         "--compiler-v", action="store_true",
@@ -83,14 +83,6 @@
     from hpy.devel import HPyDevel
     return HPyDevel()
 
-<<<<<<< HEAD
-@pytest.fixture(params=SELECTED_ABI_MODE or (['cpython', 'universal', 'debug', 'nfi'] if GRAALPYTHON_NATIVE else ['cpython', 'universal']))
-def hpy_abi(request):
-    abi = request.param
-    if abi == 'debug':
-        with LeakDetector():
-            yield abi
-=======
 @pytest.fixture
 def leakdetector(hpy_abi):
     """
@@ -99,7 +91,6 @@
     if 'debug' in hpy_abi:
         with LeakDetector() as ld:
             yield ld
->>>>>>> 832622cf
     else:
         yield None
 
