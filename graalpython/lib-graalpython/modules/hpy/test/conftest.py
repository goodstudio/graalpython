# MIT License
# 
# Copyright (c) 2020, Oracle and/or its affiliates.
# Copyright (c) 2019 pyhandle
# 
# Permission is hereby granted, free of charge, to any person obtaining a copy
# of this software and associated documentation files (the "Software"), to deal
# in the Software without restriction, including without limitation the rights
# to use, copy, modify, merge, publish, distribute, sublicense, and/or sell
# copies of the Software, and to permit persons to whom the Software is
# furnished to do so, subject to the following conditions:
# 
# The above copyright notice and this permission notice shall be included in all
# copies or substantial portions of the Software.
# 
# THE SOFTWARE IS PROVIDED "AS IS", WITHOUT WARRANTY OF ANY KIND, EXPRESS OR
# IMPLIED, INCLUDING BUT NOT LIMITED TO THE WARRANTIES OF MERCHANTABILITY,
# FITNESS FOR A PARTICULAR PURPOSE AND NONINFRINGEMENT. IN NO EVENT SHALL THE
# AUTHORS OR COPYRIGHT HOLDERS BE LIABLE FOR ANY CLAIM, DAMAGES OR OTHER
# LIABILITY, WHETHER IN AN ACTION OF CONTRACT, TORT OR OTHERWISE, ARISING FROM,
# OUT OF OR IN CONNECTION WITH THE SOFTWARE OR THE USE OR OTHER DEALINGS IN THE
# SOFTWARE.

import pytest
from .support import ExtensionCompiler

def pytest_addoption(parser):
    parser.addoption(
        "--compiler-v", action="store_true",
        help="Print to stdout the commands used to invoke the compiler")

@pytest.fixture(scope='session')
def hpy_devel(request):
    from hpy.devel import HPyDevel
    return HPyDevel()

<<<<<<< HEAD
@pytest.fixture(scope='session')
def abimode():
    return "universal"
=======
@pytest.fixture(params=['cpython', 'universal'])
def hpy_abi(request):
    return request.param
>>>>>>> bd2983be

@pytest.fixture
def compiler(request, tmpdir, hpy_devel, hpy_abi):
    compiler_verbose = request.config.getoption('--compiler-v')
    return ExtensionCompiler(tmpdir, hpy_devel, hpy_abi,
                             compiler_verbose=compiler_verbose)<|MERGE_RESOLUTION|>--- conflicted
+++ resolved
@@ -34,15 +34,9 @@
     from hpy.devel import HPyDevel
     return HPyDevel()
 
-<<<<<<< HEAD
 @pytest.fixture(scope='session')
-def abimode():
+def hpy_abi(request):
     return "universal"
-=======
-@pytest.fixture(params=['cpython', 'universal'])
-def hpy_abi(request):
-    return request.param
->>>>>>> bd2983be
 
 @pytest.fixture
 def compiler(request, tmpdir, hpy_devel, hpy_abi):
