--- conflicted
+++ resolved
@@ -1,18 +1,18 @@
 # MIT License
-# 
-# Copyright (c) 2020, 2022, Oracle and/or its affiliates.
+#
+# Copyright (c) 2020, 2023, Oracle and/or its affiliates.
 # Copyright (c) 2019 pyhandle
-# 
+#
 # Permission is hereby granted, free of charge, to any person obtaining a copy
 # of this software and associated documentation files (the "Software"), to deal
 # in the Software without restriction, including without limitation the rights
 # to use, copy, modify, merge, publish, distribute, sublicense, and/or sell
 # copies of the Software, and to permit persons to whom the Software is
 # furnished to do so, subject to the following conditions:
-# 
+#
 # The above copyright notice and this permission notice shall be included in all
 # copies or substantial portions of the Software.
-# 
+#
 # THE SOFTWARE IS PROVIDED "AS IS", WITHOUT WARRANTY OF ANY KIND, EXPRESS OR
 # IMPLIED, INCLUDING BUT NOT LIMITED TO THE WARRANTIES OF MERCHANTABILITY,
 # FITNESS FOR A PARTICULAR PURPOSE AND NONINFRINGEMENT. IN NO EVENT SHALL THE
@@ -29,8 +29,6 @@
 to be able to use e.g. pytest.raises (which on PyPy will be implemented by a
 "fake pytest module")
 """
-import math
-
 from .support import HPyTest
 
 
@@ -321,13 +319,6 @@
         mod.f(b)
         assert b.foo is True
 
-<<<<<<< HEAD
-    def check_subscript_type_error(self, fun):
-        import pytest
-        for obj in [42, 3.14, None]:
-            with pytest.raises(TypeError):
-                fun(obj)
-=======
     def test_delattr(self):
         import pytest
         mod = self.make_module("""
@@ -486,7 +477,6 @@
         mod.del_foo(c)
         with pytest.raises(AttributeError):
             c.foo
->>>>>>> 832622cf
 
     def test_getitem(self):
         import pytest
@@ -508,9 +498,6 @@
             @INIT
         """)
         assert mod.f({3: "hello"}) == "hello"
-        assert mod.f({3: 42}) == 42
-        assert mod.f({3: 0.5}) == 0.5
-        assert math.isnan(mod.f({3: math.nan}))
         with pytest.raises(KeyError) as exc:
             mod.f({1: "bad"})
         assert exc.value.args == (3,)
@@ -519,8 +506,6 @@
         with pytest.raises(IndexError):
             mod.f([])
 
-        self.check_subscript_type_error(mod.f)
-
     def test_getitem_i(self):
         import pytest
         mod = self.make_module("""
@@ -537,9 +522,6 @@
             @INIT
         """)
         assert mod.f({3: "hello"}) == "hello"
-        assert mod.f({3: 42}) == 42
-        assert mod.f({3: 0.5}) == 0.5
-        assert math.isnan(mod.f({3: math.nan}))
         with pytest.raises(KeyError) as exc:
             mod.f({1: "bad"})
         assert exc.value.args == (3,)
@@ -548,8 +530,6 @@
         with pytest.raises(IndexError):
             mod.f([])
 
-        self.check_subscript_type_error(mod.f)
-
     def test_getitem_s(self):
         import pytest
         mod = self.make_module("""
@@ -566,9 +546,6 @@
             @INIT
         """)
         assert mod.f({"limes": "hello"}) == "hello"
-        assert mod.f({"limes": 42}) == 42
-        assert mod.f({"limes": 0.5}) == 0.5
-        assert math.isnan(mod.f({"limes": math.nan}))
         with pytest.raises(KeyError) as exc:
             mod.f({"oranges": "bad"})
         assert exc.value.args == ("limes",)
@@ -576,8 +553,6 @@
         with pytest.raises(TypeError):
             mod.f([])
 
-        self.check_subscript_type_error(mod.f)
-
     def test_setitem(self):
         import pytest
         mod = self.make_module("""
@@ -606,9 +581,6 @@
         with pytest.raises(IndexError):
             mod.f([])
 
-        self.check_subscript_type_error(mod.f)
-
-
     def test_setitem_i(self):
         import pytest
         mod = self.make_module("""
@@ -632,8 +604,6 @@
         with pytest.raises(IndexError):
             mod.f([])
 
-        self.check_subscript_type_error(mod.f)
-
     def test_setitem_s(self):
         import pytest
         mod = self.make_module("""
@@ -656,9 +626,6 @@
         with pytest.raises(TypeError):
             mod.f([])
 
-<<<<<<< HEAD
-        self.check_subscript_type_error(mod.f)
-=======
     def test_delitem(self):
         import pytest
         mod = self.make_module("""
@@ -730,7 +697,6 @@
             mod.delitem_s3((1, 2, 3, 4))
         with pytest.raises(TypeError):
             mod.delitem_s3([1, 2, 3, 4])
->>>>>>> 832622cf
 
     def test_length(self):
         mod = self.make_module("""
@@ -865,46 +831,4 @@
         assert mod.f(None, None)
         a = object()
         assert mod.f(a, a)
-        assert not mod.f(a, None)
-
-    def test_is_ctx_constant(self):
-        mod = self.make_module("""
-            HPyDef_METH(f, "f", f_impl, HPyFunc_VARARGS)
-            static HPy f_impl(HPyContext *ctx, HPy self, HPy *args, HPy_ssize_t nargs)
-            {
-                HPy obj;
-                int constant;
-                if (!HPyArg_Parse(ctx, NULL, args, nargs, "iO", &constant, &obj))
-                    return HPy_NULL;
-                HPy h_constant;
-                switch (constant) {
-                case 0:
-                    h_constant = ctx->h_None;
-                    break;
-                case 1:
-                    h_constant = ctx->h_True;
-                    break;
-                case 2:
-                    h_constant = ctx->h_False;
-                    break;
-                case 3:
-                    h_constant = ctx->h_NotImplemented;
-                    break;
-                case 4:
-                    h_constant = ctx->h_Ellipsis;
-                    break;
-                default:
-                    HPyErr_SetString(ctx, ctx->h_ValueError, "invalid choice");
-                    return HPy_NULL;
-                }
-                int res = HPy_Is(ctx, obj, h_constant);
-                return HPyBool_FromLong(ctx, res);
-            }
-            @EXPORT(f)
-            @INIT
-        """)
-        ctx_constants = [None, True, False, NotImplemented, Ellipsis]
-        for idx, const in enumerate(ctx_constants):
-            for other_idx in range(len(ctx_constants)):
-                expected = (idx == other_idx)
-                assert mod.f(other_idx, const) == expected, "{}, {}, {}".format(other_idx, const, expected)+        assert not mod.f(a, None)