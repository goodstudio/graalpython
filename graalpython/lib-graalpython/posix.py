--- conflicted
+++ resolved
@@ -42,28 +42,21 @@
 
 stat_result_c = make_named_tuple_class("stat_result", [
     "st_mode", "st_ino", "st_dev", "st_nlink",
-<<<<<<< HEAD
     "st_uid", "st_gid", "st_size",
     None, None, None,
     "st_atime", "st_mtime", "st_ctime",
     "st_atime_ns", "st_mtime_ns", "st_ctime_ns"
 ], 10)
 
+stat_result_c.__qualname__ = 'stat_result'
+stat_result_c.__name__ = 'stat_result'
+stat_result_c.__module__ = 'os'
+
 def stat_result(data):
     if len(data) == 10:
         return stat_result_c(data + tuple(float(x) for x in data[7:10]) + tuple(x * 1000000000 for x in data[7:10]))
     else:
         return stat_result_c(data)
-=======
-    "st_uid", "st_gid", "st_size", "st_atime",
-    "st_mtime", "st_ctime"
-])
-stat_result.__qualname__ = 'stat_result'
-stat_result.__name__ = 'stat_result'
-stat_result.__module__ = 'os'
-stat_result.st_atime_ns = property(lambda s: int(s.st_atime * 1000))
-stat_result.st_mtime_ns = property(lambda s: int(s.st_mtime * 1000))
->>>>>>> 40c97b25
 
 old_stat = stat
 
@@ -191,7 +184,6 @@
 
 @__graalpython__.builtin
 def get_terminal_size(fd = None):
-<<<<<<< HEAD
     return terminal_size(old_get_terminal_size(fd))
 
 old_nfi_get_terminal_size = nfi_get_terminal_size
@@ -204,7 +196,4 @@
     """execl(file, *args)
     Execute the executable file with argument list args, replacing the
     current process. """
-    execv(file, args)
-=======
-    return terminal_size(old_get_terminal_size(fd))
->>>>>>> 40c97b25
+    execv(file, args)