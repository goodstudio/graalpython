--- conflicted
+++ resolved
@@ -160,15 +160,10 @@
 
     def __compile_cpython_sre(self):
         if not self.__compiled_sre_pattern:
-<<<<<<< HEAD
             global _cpython_sre
             if not _cpython_sre:
                 import _cpython_sre
-            self.__compiled_sre_pattern = _cpython_sre.compile(self._emit(self.pattern), self.flags, self.code, self.num_groups, self.groupindex, self.indexgroup)
-=======
-            import _cpython_sre
             self.__compiled_sre_pattern = _cpython_sre.compile(self.pattern, self.flags, self.code, self.num_groups, self.groupindex, self.indexgroup)
->>>>>>> d06ed1d4
         return self.__compiled_sre_pattern
 
 
