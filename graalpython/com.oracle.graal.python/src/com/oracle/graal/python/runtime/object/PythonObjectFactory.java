/*
 * Copyright (c) 2017, 2020, Oracle and/or its affiliates.
 * Copyright (c) 2013, Regents of the University of California
 *
 * All rights reserved.
 *
 * Redistribution and use in source and binary forms, with or without modification, are
 * permitted provided that the following conditions are met:
 *
 * 1. Redistributions of source code must retain the above copyright notice, this list of
 * conditions and the following disclaimer.
 * 2. Redistributions in binary form must reproduce the above copyright notice, this list of
 * conditions and the following disclaimer in the documentation and/or other materials provided
 * with the distribution.
 *
 * THIS SOFTWARE IS PROVIDED BY THE COPYRIGHT HOLDERS AND CONTRIBUTORS "AS IS" AND ANY EXPRESS
 * OR IMPLIED WARRANTIES, INCLUDING, BUT NOT LIMITED TO, THE IMPLIED WARRANTIES OF
 * MERCHANTABILITY AND FITNESS FOR A PARTICULAR PURPOSE ARE DISCLAIMED. IN NO EVENT SHALL THE
 * COPYRIGHT HOLDER OR CONTRIBUTORS BE LIABLE FOR ANY DIRECT, INDIRECT, INCIDENTAL, SPECIAL,
 * EXEMPLARY, OR CONSEQUENTIAL DAMAGES (INCLUDING, BUT NOT LIMITED TO, PROCUREMENT OF SUBSTITUTE
 * GOODS OR SERVICES; LOSS OF USE, DATA, OR PROFITS; OR BUSINESS INTERRUPTION) HOWEVER CAUSED
 * AND ON ANY THEORY OF LIABILITY, WHETHER IN CONTRACT, STRICT LIABILITY, OR TORT (INCLUDING
 * NEGLIGENCE OR OTHERWISE) ARISING IN ANY WAY OUT OF THE USE OF THIS SOFTWARE, EVEN IF ADVISED
 * OF THE POSSIBILITY OF SUCH DAMAGE.
 */
package com.oracle.graal.python.runtime.object;

import java.io.ByteArrayOutputStream;
import java.lang.ref.ReferenceQueue;
import java.math.BigInteger;
import java.nio.channels.SeekableByteChannel;
import java.nio.file.DirectoryStream;
import java.util.concurrent.Semaphore;

import com.oracle.graal.python.PythonLanguage;
import com.oracle.graal.python.builtins.PythonBuiltinClassType;
import com.oracle.graal.python.builtins.objects.array.PArray;
import com.oracle.graal.python.builtins.objects.bytes.PByteArray;
import com.oracle.graal.python.builtins.objects.bytes.PBytes;
import com.oracle.graal.python.builtins.objects.cell.PCell;
import com.oracle.graal.python.builtins.objects.cext.PythonNativeVoidPtr;
import com.oracle.graal.python.builtins.objects.code.PCode;
import com.oracle.graal.python.builtins.objects.common.DynamicObjectStorage;
import com.oracle.graal.python.builtins.objects.common.EconomicMapStorage;
import com.oracle.graal.python.builtins.objects.common.HashingStorage;
import com.oracle.graal.python.builtins.objects.common.HashingStorage.DictEntry;
import com.oracle.graal.python.builtins.objects.common.HashingStorageLibrary.HashingStorageIterator;
import com.oracle.graal.python.builtins.objects.common.LocalsStorage;
import com.oracle.graal.python.builtins.objects.common.PHashingCollection;
import com.oracle.graal.python.builtins.objects.complex.PComplex;
import com.oracle.graal.python.builtins.objects.dict.PDict;
import com.oracle.graal.python.builtins.objects.dict.PDictView;
import com.oracle.graal.python.builtins.objects.dict.PDictView.PDictItemsView;
import com.oracle.graal.python.builtins.objects.dict.PDictView.PDictKeysView;
import com.oracle.graal.python.builtins.objects.dict.PDictView.PDictValuesView;
import com.oracle.graal.python.builtins.objects.enumerate.PEnumerate;
import com.oracle.graal.python.builtins.objects.exception.PBaseException;
import com.oracle.graal.python.builtins.objects.floats.PFloat;
import com.oracle.graal.python.builtins.objects.frame.PFrame;
import com.oracle.graal.python.builtins.objects.function.PBuiltinFunction;
import com.oracle.graal.python.builtins.objects.function.PFunction;
import com.oracle.graal.python.builtins.objects.function.PGeneratorFunction;
import com.oracle.graal.python.builtins.objects.function.PKeyword;
import com.oracle.graal.python.builtins.objects.function.Signature;
import com.oracle.graal.python.builtins.objects.generator.PGenerator;
import com.oracle.graal.python.builtins.objects.getsetdescriptor.GetSetDescriptor;
import com.oracle.graal.python.builtins.objects.getsetdescriptor.HiddenKeyDescriptor;
import com.oracle.graal.python.builtins.objects.ints.PInt;
import com.oracle.graal.python.builtins.objects.iterator.PArrayIterator;
import com.oracle.graal.python.builtins.objects.iterator.PBaseSetIterator;
import com.oracle.graal.python.builtins.objects.iterator.PDoubleSequenceIterator;
import com.oracle.graal.python.builtins.objects.iterator.PForeignArrayIterator;
import com.oracle.graal.python.builtins.objects.iterator.PIntegerIterator;
import com.oracle.graal.python.builtins.objects.iterator.PIntegerSequenceIterator;
import com.oracle.graal.python.builtins.objects.iterator.PLongSequenceIterator;
import com.oracle.graal.python.builtins.objects.iterator.PRangeIterator;
import com.oracle.graal.python.builtins.objects.iterator.PRangeIterator.PRangeReverseIterator;
import com.oracle.graal.python.builtins.objects.iterator.PSentinelIterator;
import com.oracle.graal.python.builtins.objects.iterator.PSequenceIterator;
import com.oracle.graal.python.builtins.objects.iterator.PStringIterator;
import com.oracle.graal.python.builtins.objects.iterator.PZip;
import com.oracle.graal.python.builtins.objects.list.PList;
import com.oracle.graal.python.builtins.objects.lzma.PLZMACompressor;
import com.oracle.graal.python.builtins.objects.lzma.PLZMADecompressor;
import com.oracle.graal.python.builtins.objects.map.PMap;
import com.oracle.graal.python.builtins.objects.mappingproxy.PMappingproxy;
import com.oracle.graal.python.builtins.objects.memoryview.PBuffer;
import com.oracle.graal.python.builtins.objects.memoryview.PMemoryView;
import com.oracle.graal.python.builtins.objects.method.PBuiltinMethod;
import com.oracle.graal.python.builtins.objects.method.PDecoratedMethod;
import com.oracle.graal.python.builtins.objects.method.PMethod;
import com.oracle.graal.python.builtins.objects.mmap.PMMap;
import com.oracle.graal.python.builtins.objects.module.PythonModule;
import com.oracle.graal.python.builtins.objects.object.PythonObject;
import com.oracle.graal.python.builtins.objects.posix.PDirEntry;
import com.oracle.graal.python.builtins.objects.posix.PScandirIterator;
import com.oracle.graal.python.builtins.objects.random.PRandom;
import com.oracle.graal.python.builtins.objects.range.PRange;
import com.oracle.graal.python.builtins.objects.referencetype.PReferenceType;
import com.oracle.graal.python.builtins.objects.reversed.PSequenceReverseIterator;
import com.oracle.graal.python.builtins.objects.reversed.PStringReverseIterator;
import com.oracle.graal.python.builtins.objects.set.PBaseSet;
import com.oracle.graal.python.builtins.objects.set.PFrozenSet;
import com.oracle.graal.python.builtins.objects.set.PSet;
import com.oracle.graal.python.builtins.objects.slice.PSlice;
import com.oracle.graal.python.builtins.objects.socket.PSocket;
import com.oracle.graal.python.builtins.objects.str.PString;
import com.oracle.graal.python.builtins.objects.superobject.SuperObject;
import com.oracle.graal.python.builtins.objects.thread.PLock;
import com.oracle.graal.python.builtins.objects.thread.PRLock;
import com.oracle.graal.python.builtins.objects.thread.PSemLock;
import com.oracle.graal.python.builtins.objects.thread.PThread;
import com.oracle.graal.python.builtins.objects.traceback.PTraceback;
import com.oracle.graal.python.builtins.objects.tuple.PTuple;
import com.oracle.graal.python.builtins.objects.type.LazyPythonClass;
import com.oracle.graal.python.builtins.objects.type.PythonAbstractClass;
import com.oracle.graal.python.builtins.objects.type.PythonClass;
import com.oracle.graal.python.builtins.objects.type.TypeNodes;
import com.oracle.graal.python.builtins.objects.zipimporter.PZipImporter;
import com.oracle.graal.python.nodes.attributes.WriteAttributeToDynamicObjectNode;
import com.oracle.graal.python.nodes.literal.ListLiteralNode;
import com.oracle.graal.python.parser.ExecutionCellSlots;
import com.oracle.graal.python.runtime.PythonContext;
import com.oracle.graal.python.runtime.PythonOptions;
import com.oracle.graal.python.runtime.exception.PException;
import com.oracle.graal.python.runtime.sequence.storage.ByteSequenceStorage;
import com.oracle.graal.python.runtime.sequence.storage.CharSequenceStorage;
import com.oracle.graal.python.runtime.sequence.storage.DoubleSequenceStorage;
import com.oracle.graal.python.runtime.sequence.storage.EmptySequenceStorage;
import com.oracle.graal.python.runtime.sequence.storage.IntSequenceStorage;
import com.oracle.graal.python.runtime.sequence.storage.LongSequenceStorage;
import com.oracle.graal.python.runtime.sequence.storage.SequenceStorage;
import com.oracle.graal.python.runtime.sequence.storage.SequenceStorageFactory;
import com.oracle.truffle.api.Assumption;
import com.oracle.truffle.api.CompilerDirectives.TruffleBoundary;
import com.oracle.truffle.api.RootCallTarget;
import com.oracle.truffle.api.TruffleFile;
import com.oracle.truffle.api.TruffleLanguage.ContextReference;
import com.oracle.truffle.api.dsl.Cached;
import com.oracle.truffle.api.dsl.CachedContext;
import com.oracle.truffle.api.dsl.GenerateUncached;
import com.oracle.truffle.api.dsl.ImportStatic;
import com.oracle.truffle.api.dsl.ReportPolymorphism;
import com.oracle.truffle.api.dsl.Specialization;
import com.oracle.truffle.api.frame.FrameDescriptor;
import com.oracle.truffle.api.frame.MaterializedFrame;
import com.oracle.truffle.api.instrumentation.AllocationReporter;
import com.oracle.truffle.api.interop.InteropLibrary;
import com.oracle.truffle.api.interop.TruffleObject;
import com.oracle.truffle.api.nodes.Node;
import com.oracle.truffle.api.object.DynamicObject;
import com.oracle.truffle.api.object.HiddenKey;
import com.oracle.truffle.api.object.Shape;
import com.oracle.truffle.api.profiles.ConditionProfile;

import org.graalvm.collections.EconomicMap;
import org.tukaani.xz.FinishableOutputStream;

@GenerateUncached
@ImportStatic(PythonOptions.class)
@ReportPolymorphism
public abstract class PythonObjectFactory extends Node {

    public static PythonObjectFactory create() {
        return PythonObjectFactoryNodeGen.create();
    }

    public static PythonObjectFactory getUncached() {
        return PythonObjectFactoryNodeGen.getUncached();
    }

    protected abstract AllocationReporter executeTrace(Object o, long size);

    protected abstract DynamicObject executeMakeStorage(LazyPythonClass o, boolean flag);

    @Specialization(guards = "cls == cachedCls", limit = "getCallSiteInlineCacheMaxDepth()")
    static final DynamicObject makeStorageCachedType(@SuppressWarnings("unused") PythonBuiltinClassType cls, @SuppressWarnings("unused") boolean flag,
                    @Cached("cls") PythonBuiltinClassType cachedCls) {
        return cachedCls.newInstance();
    }

    protected static final Assumption singleContextAssumption() {
        return PythonLanguage.getCurrent().singleContextAssumption;
    }

    @Specialization(guards = "cls == cachedCls", limit = "getCallSiteInlineCacheMaxDepth()", replaces = "makeStorageCachedType", assumptions = "singleContextAssumption()")
    static final DynamicObject makeStorageCachedClass(@SuppressWarnings("unused") LazyPythonClass cls, @SuppressWarnings("unused") boolean flag,
                    @Cached("cls") LazyPythonClass cachedCls,
                    @Cached TypeNodes.GetInstanceShape getShapeNode) {
        return getShapeNode.execute(cachedCls).newInstance();
    }

    @Specialization(replaces = "makeStorageCachedClass")
    static final DynamicObject makeStorageGeneric(LazyPythonClass o, @SuppressWarnings("unused") boolean flag,
                    @Cached TypeNodes.GetInstanceShape getShapeNode) {
        return newInstance(getShapeNode.execute(o));
    }

    @TruffleBoundary(allowInlining = true)
    private static final DynamicObject newInstance(Shape shape) {
        return shape.newInstance();
    }

    @Specialization
    static final AllocationReporter doTrace(Object o, long size,
                    @CachedContext(PythonLanguage.class) @SuppressWarnings("unused") ContextReference<PythonContext> contextRef,
                    @Cached(value = "getAllocationReporter(contextRef)", allowUncached = true) AllocationReporter reporter) {
        if (reporter.isActive()) {
            reporter.onEnter(null, 0, size);
            reporter.onReturnValue(o, 0, size);
        }
        return null;
    }

    @SuppressWarnings("static-method")
    protected static AllocationReporter getAllocationReporter(ContextReference<PythonContext> contextRef) {
        return contextRef.get().getEnv().lookup(AllocationReporter.class);
    }

    public final DynamicObject makeStorage(LazyPythonClass cls) {
        return executeMakeStorage(cls, true);
    }

    public final <T> T trace(T allocatedObject) {
        executeTrace(allocatedObject, AllocationReporter.SIZE_UNKNOWN);
        return allocatedObject;
    }

    /*
     * Python objects
     */

    /**
     * Creates a PythonObject for the given class. This is potentially slightly slower than if the
     * shape had been cached, due to the additional shape lookup.
     */
    public PythonObject createPythonObject(LazyPythonClass cls) {
        return createPythonObject(cls, makeStorage(cls));
    }

    /**
     * Creates a Python object with the given shape. Python object shapes store the class in the
     * ObjectType.
     */
    public PythonObject createPythonObject(LazyPythonClass klass, DynamicObject storage) {
        return trace(new PythonObject(klass, storage));
    }

    public PythonNativeVoidPtr createNativeVoidPtr(TruffleObject obj) {
        return trace(new PythonNativeVoidPtr(obj));
    }

    public SuperObject createSuperObject(LazyPythonClass self) {
        return trace(new SuperObject(self, makeStorage(self)));
    }

    /*
     * Primitive types
     */
    public PInt createInt(int value) {
        return createInt(PInt.longToBigInteger(value));
    }

    public PInt createInt(long value) {
        return createInt(PInt.longToBigInteger(value));
    }

    public PInt createInt(BigInteger value) {
        return createInt(PythonBuiltinClassType.PInt, value);
    }

    public Object createInt(LazyPythonClass cls, int value) {
        return createInt(cls, PInt.longToBigInteger(value));
    }

    public Object createInt(LazyPythonClass cls, long value) {
        return createInt(cls, PInt.longToBigInteger(value));
    }

    public PInt createInt(LazyPythonClass cls, BigInteger value) {
        return trace(new PInt(cls, makeStorage(cls), value));
    }

    public PFloat createFloat(double value) {
        return createFloat(PythonBuiltinClassType.PFloat, value);
    }

    public PFloat createFloat(LazyPythonClass cls, double value) {
        return trace(new PFloat(cls, makeStorage(cls), value));
    }

    public PString createString(String string) {
        return createString(PythonBuiltinClassType.PString, string);
    }

    public PString createString(LazyPythonClass cls, String string) {
        return trace(new PString(cls, makeStorage(cls), string));
    }

    public PString createString(CharSequence string) {
        return createString(PythonBuiltinClassType.PString, string);
    }

    public PString createString(LazyPythonClass cls, CharSequence string) {
        return trace(new PString(cls, makeStorage(cls), string));
    }

    public PBytes createBytes(byte[] array) {
        return createBytes(PythonBuiltinClassType.PBytes, array);
    }

    public PBytes createBytes(LazyPythonClass cls, byte[] array) {
        return trace(new PBytes(cls, makeStorage(cls), array));
    }

    public PBytes createBytes(SequenceStorage storage) {
        return createBytes(PythonBuiltinClassType.PBytes, storage);
    }

    public PBytes createBytes(LazyPythonClass cls, SequenceStorage storage) {
        return trace(new PBytes(cls, makeStorage(cls), storage));
    }

    public final PTuple createEmptyTuple() {
        return createTuple(new Object[0]);
    }

    public final PTuple createEmptyTuple(LazyPythonClass cls) {
        return createTuple(cls, EmptySequenceStorage.INSTANCE);
    }

    public final PTuple createTuple(Object[] objects) {
        return createTuple(PythonBuiltinClassType.PTuple, objects);
    }

    public final PTuple createTuple(SequenceStorage store) {
        return createTuple(PythonBuiltinClassType.PTuple, store);
    }

    public final PTuple createTuple(LazyPythonClass cls, Object[] objects) {
        return trace(new PTuple(cls, makeStorage(cls), objects));
    }

    public final PTuple createTuple(LazyPythonClass cls, SequenceStorage store) {
        return trace(new PTuple(cls, makeStorage(cls), store));
    }

    public final PComplex createComplex(LazyPythonClass cls, double real, double imag) {
        return trace(new PComplex(cls, makeStorage(cls), real, imag));
    }

    public final PComplex createComplex(double real, double imag) {
        return createComplex(PythonBuiltinClassType.PComplex, real, imag);
    }

    public PRange createRange(int stop) {
        return trace(new PRange(stop));
    }

    public PRange createRange(int start, int stop) {
        return trace(new PRange(start, stop));
    }

    public PRange createRange(int start, int stop, int step) {
        return trace(new PRange(start, stop, step));
    }

    public PSlice createSlice(int start, int stop, int step) {
        return trace(new PSlice(start, stop, step));
    }

    public PRandom createRandom(LazyPythonClass cls) {
        return trace(new PRandom(cls, makeStorage(cls)));
    }

    /*
     * Classes, methods and functions
     */

    public PythonModule createPythonModule(String name) {
        return trace(PythonModule.createInternal(name));
    }

    public PythonModule createPythonModule(LazyPythonClass cls) {
        return trace(new PythonModule(cls, makeStorage(cls)));
    }

    public PythonClass createPythonClass(LazyPythonClass metaclass, String name, PythonAbstractClass[] bases) {
        return trace(new PythonClass(metaclass, makeStorage(metaclass), name, bases));
    }

    public PMemoryView createMemoryView(LazyPythonClass cls, Object value) {
        return trace(new PMemoryView(cls, makeStorage(cls), value));
    }

    public final PMethod createMethod(LazyPythonClass cls, Object self, Object function) {
        return trace(new PMethod(cls, makeStorage(cls), self, function));
    }

    public final PMethod createMethod(Object self, Object function) {
        return createMethod(PythonBuiltinClassType.PMethod, self, function);
    }

    public final PMethod createBuiltinMethod(Object self, PFunction function) {
        return createMethod(PythonBuiltinClassType.PBuiltinMethod, self, function);
    }

    public final PBuiltinMethod createBuiltinMethod(LazyPythonClass cls, Object self, PBuiltinFunction function) {
        return trace(new PBuiltinMethod(cls, makeStorage(cls), self, function));
    }

    public final PBuiltinMethod createBuiltinMethod(Object self, PBuiltinFunction function) {
        return createBuiltinMethod(PythonBuiltinClassType.PBuiltinMethod, self, function);
    }

    public PFunction createFunction(String name, String enclosingClassName, PCode code, PythonObject globals, PCell[] closure) {
        return trace(new PFunction(name, enclosingClassName, code, globals, closure));
    }

    public PFunction createFunction(String name, String enclosingClassName, PCode code, PythonObject globals, Object[] defaultValues, PKeyword[] kwDefaultValues,
                    PCell[] closure) {
        return trace(new PFunction(name, enclosingClassName, code, globals, defaultValues, kwDefaultValues, closure));
    }

    public PFunction createFunction(String name, String enclosingClassName, PCode code, PythonObject globals, Object[] defaultValues, PKeyword[] kwDefaultValues,
                    PCell[] closure, WriteAttributeToDynamicObjectNode writeAttrNode, Assumption codeStableAssumption, Assumption defaultsStableAssumption) {
        return trace(new PFunction(name, enclosingClassName, code, globals, defaultValues, kwDefaultValues, closure, writeAttrNode, codeStableAssumption,
                        defaultsStableAssumption));
    }

    public PBuiltinFunction createBuiltinFunction(String name, LazyPythonClass type, int numDefaults, RootCallTarget callTarget) {
        return trace(new PBuiltinFunction(name, type, numDefaults, callTarget));
    }

    public GetSetDescriptor createGetSetDescriptor(Object get, Object set, String name, LazyPythonClass type) {
        return trace(new GetSetDescriptor(get, set, name, type));
    }

    public HiddenKeyDescriptor createHiddenKeyDescriptor(HiddenKey key, LazyPythonClass type) {
        return trace(new HiddenKeyDescriptor(key, type));
    }

    public PDecoratedMethod createClassmethod(LazyPythonClass cls) {
        return trace(new PDecoratedMethod(cls, makeStorage(cls)));
    }

    public PDecoratedMethod createClassmethod(Object callable) {
        return trace(new PDecoratedMethod(PythonBuiltinClassType.PClassmethod, PythonBuiltinClassType.PClassmethod.newInstance(), callable));
    }

    public PDecoratedMethod createStaticmethod(LazyPythonClass cls) {
        return trace(new PDecoratedMethod(cls, makeStorage(cls)));
    }

    public PDecoratedMethod createStaticmethod(Object callable) {
        return trace(new PDecoratedMethod(PythonBuiltinClassType.PStaticmethod, PythonBuiltinClassType.PStaticmethod.newInstance(), callable));
    }

    /*
     * Lists, sets and dicts
     */

    public PList createList() {
        return createList(new Object[0]);
    }

    public PList createList(SequenceStorage storage) {
        return createList(PythonBuiltinClassType.PList, storage);
    }

    public PList createList(SequenceStorage storage, ListLiteralNode origin) {
        return trace(new PList(PythonBuiltinClassType.PList, PythonBuiltinClassType.PList.newInstance(), storage, origin));
    }

    public PList createList(LazyPythonClass cls, SequenceStorage storage) {
        return trace(new PList(cls, makeStorage(cls), storage));
    }

    public PList createList(LazyPythonClass cls) {
        return createList(cls, new Object[0]);
    }

    public PList createList(Object[] array) {
        return createList(PythonBuiltinClassType.PList, array);
    }

    public PList createList(LazyPythonClass cls, Object[] array) {
        return trace(new PList(cls, makeStorage(cls), SequenceStorageFactory.createStorage(array)));
    }

    public PSet createSet(LazyPythonClass cls) {
        return trace(new PSet(cls, makeStorage(cls)));
    }

    public PSet createSet(PythonClass cls, HashingStorage storage) {
        return trace(new PSet(cls, makeStorage(cls), storage));
    }

    public PSet createSet(HashingStorage storage) {
        return trace(new PSet(PythonBuiltinClassType.PSet, PythonBuiltinClassType.PSet.newInstance(), storage));
    }

    public PFrozenSet createFrozenSet(LazyPythonClass cls) {
        return trace(new PFrozenSet(cls, makeStorage(cls)));
    }

    public PFrozenSet createFrozenSet(LazyPythonClass cls, HashingStorage storage) {
        return trace(new PFrozenSet(cls, makeStorage(cls), storage));
    }

    public PFrozenSet createFrozenSet(HashingStorage storage) {
        return createFrozenSet(PythonBuiltinClassType.PFrozenSet, storage);
    }

    public PDict createDict() {
        return createDict(PythonBuiltinClassType.PDict);
    }

    public PDict createDict(PKeyword[] keywords) {
        return trace(new PDict(PythonBuiltinClassType.PDict, PythonBuiltinClassType.PDict.newInstance(), keywords));
    }

    public PDict createDict(LazyPythonClass cls) {
        return trace(new PDict(cls, makeStorage(cls)));
    }

    public PDict createDict(EconomicMap<? extends Object, Object> map) {
        return createDict(EconomicMapStorage.create(map));
    }

    public PDict createDictLocals(MaterializedFrame frame) {
        return createDict(new LocalsStorage(frame));
    }

    public PDict createDictLocals(FrameDescriptor fd) {
        return createDict(new LocalsStorage(fd));
    }

    public PDict createDict(DynamicObject dynamicObject) {
        return createDict(new DynamicObjectStorage(dynamicObject));
    }

    public PDict createDictFixedStorage(PythonObject pythonObject) {
        return createDict(new DynamicObjectStorage(pythonObject.getStorage()));
    }

    public PDict createDict(HashingStorage storage) {
        return trace(new PDict(PythonBuiltinClassType.PDict, PythonBuiltinClassType.PDict.newInstance(), storage));
    }

    public PDictView createDictKeysView(PHashingCollection dict) {
        return trace(new PDictKeysView(PythonBuiltinClassType.PDictKeysView, PythonBuiltinClassType.PDictKeysView.newInstance(), dict));
    }

    public PDictView createDictValuesView(PHashingCollection dict) {
        return trace(new PDictValuesView(PythonBuiltinClassType.PDictValuesView, PythonBuiltinClassType.PDictValuesView.newInstance(), dict));
    }

    public PDictView createDictItemsView(PHashingCollection dict) {
        return trace(new PDictItemsView(PythonBuiltinClassType.PDictItemsView, PythonBuiltinClassType.PDictItemsView.newInstance(), dict));
    }

    /*
     * Special objects: generators, proxies, references
     */

    public PGenerator createGenerator(String name, RootCallTarget[] callTargets, FrameDescriptor frameDescriptor, Object[] arguments, PCell[] closure, ExecutionCellSlots cellSlots,
                    int numOfActiveFlags, int numOfGeneratorBlockNode, int numOfGeneratorForNode, Object iterator) {
        return trace(PGenerator.create(name, callTargets, frameDescriptor, arguments, closure, cellSlots, numOfActiveFlags, numOfGeneratorBlockNode,
                        numOfGeneratorForNode, this, iterator));
    }

    public PGeneratorFunction createGeneratorFunction(String name, String enclosingClassName, PCode code, PythonObject globals, PCell[] closure, Object[] defaultValues,
                    PKeyword[] kwDefaultValues) {
        return trace(PGeneratorFunction.create(name, enclosingClassName, code, globals, closure, defaultValues, kwDefaultValues));
    }

    public PMappingproxy createMappingproxy(PythonObject object) {
        return trace(new PMappingproxy(PythonBuiltinClassType.PMappingproxy, PythonBuiltinClassType.PMappingproxy.newInstance(), new DynamicObjectStorage(object.getStorage())));
    }

    public PMappingproxy createMappingproxy(HashingStorage storage) {
        return trace(new PMappingproxy(PythonBuiltinClassType.PMappingproxy, PythonBuiltinClassType.PMappingproxy.newInstance(), storage));
    }

    public PMappingproxy createMappingproxy(PythonClass cls, PythonObject object) {
        return trace(new PMappingproxy(cls, makeStorage(cls), new DynamicObjectStorage(object.getStorage())));
    }

    public PMappingproxy createMappingproxy(LazyPythonClass cls, HashingStorage storage) {
        return trace(new PMappingproxy(cls, makeStorage(cls), storage));
    }

    public PReferenceType createReferenceType(LazyPythonClass cls, Object object, Object callback, ReferenceQueue<Object> queue) {
        return trace(new PReferenceType(cls, makeStorage(cls), object, callback, queue));
    }

    public PReferenceType createReferenceType(Object object, Object callback, ReferenceQueue<Object> queue) {
        return createReferenceType(PythonBuiltinClassType.PReferenceType, object, callback, queue);
    }

    /*
     * Frames, traces and exceptions
     */

    public PFrame createPFrame(PFrame.Reference frameInfo, Node location, boolean inClassBody) {
        return trace(new PFrame(frameInfo, location, inClassBody));
    }

    public PFrame createPFrame(PFrame.Reference frameInfo, Node location, Object locals, boolean inClassBody) {
        return trace(new PFrame(frameInfo, location, locals, inClassBody));
    }

    public PFrame createPFrame(Object threadState, PCode code, PythonObject globals, Object locals) {
        return trace(new PFrame(threadState, code, globals, locals));
    }

    public PTraceback createTraceback(PFrame frame, PException exception) {
        return trace(new PTraceback(frame, exception));
    }

    public PTraceback createTraceback(PFrame frame, PTraceback next) {
        return trace(new PTraceback(frame, next));
    }

    public PBaseException createBaseException(LazyPythonClass cls, PTuple args) {
        return trace(new PBaseException(cls, makeStorage(cls), args));
    }

    public PBaseException createBaseException(LazyPythonClass cls, String format, Object[] args) {
        assert format != null;
        return trace(new PBaseException(cls, makeStorage(cls), format, args));
    }

    public PBaseException createBaseException(LazyPythonClass cls) {
        return trace(new PBaseException(cls, makeStorage(cls)));
    }

    /*
     * Arrays
     */

    public PArray createArray(LazyPythonClass cls, byte[] array) {
        return trace(new PArray(cls, makeStorage(cls), new ByteSequenceStorage(array)));
    }

    public PArray createArray(LazyPythonClass cls, int[] array) {
        return trace(new PArray(cls, makeStorage(cls), new IntSequenceStorage(array)));
    }

    public PArray createArray(LazyPythonClass cls, double[] array) {
        return trace(new PArray(cls, makeStorage(cls), new DoubleSequenceStorage(array)));
    }

    public PArray createArray(LazyPythonClass cls, char[] array) {
        return trace(new PArray(cls, makeStorage(cls), new CharSequenceStorage(array)));
    }

    public PArray createArray(LazyPythonClass cls, long[] array) {
        return trace(new PArray(cls, makeStorage(cls), new LongSequenceStorage(array)));
    }

    public PArray createArray(LazyPythonClass cls, SequenceStorage store) {
        return trace(new PArray(cls, makeStorage(cls), store));
    }

    public PByteArray createByteArray(LazyPythonClass cls, byte[] array) {
        return trace(new PByteArray(cls, makeStorage(cls), array));
    }

    public PByteArray createByteArray(SequenceStorage storage) {
        return createByteArray(PythonBuiltinClassType.PByteArray, storage);
    }

    public PByteArray createByteArray(LazyPythonClass cls, SequenceStorage storage) {
        return trace(new PByteArray(cls, makeStorage(cls), storage));
    }

    public PArray createArray(byte[] array) {
        return trace(new PArray(PythonBuiltinClassType.PArray, PythonBuiltinClassType.PArray.newInstance(), new ByteSequenceStorage(array)));
    }

    public PArray createArray(int[] array) {
        return trace(new PArray(PythonBuiltinClassType.PArray, PythonBuiltinClassType.PArray.newInstance(), new IntSequenceStorage(array)));
    }

    public PArray createArray(double[] array) {
        return trace(new PArray(PythonBuiltinClassType.PArray, PythonBuiltinClassType.PArray.newInstance(), new DoubleSequenceStorage(array)));
    }

    public PArray createArray(char[] array) {
        return trace(new PArray(PythonBuiltinClassType.PArray, PythonBuiltinClassType.PArray.newInstance(), new CharSequenceStorage(array)));
    }

    public PArray createArray(long[] array) {
        return trace(new PArray(PythonBuiltinClassType.PArray, PythonBuiltinClassType.PArray.newInstance(), new LongSequenceStorage(array)));
    }

    public PArray createArray(SequenceStorage store) {
        return trace(new PArray(PythonBuiltinClassType.PArray, PythonBuiltinClassType.PArray.newInstance(), store));
    }

    public PByteArray createByteArray(byte[] array) {
        return trace(new PByteArray(PythonBuiltinClassType.PByteArray, PythonBuiltinClassType.PByteArray.newInstance(), array));
    }

    /*
     * Iterators
     */

    public PStringIterator createStringIterator(String str) {
        return trace(new PStringIterator(PythonBuiltinClassType.PIterator, PythonBuiltinClassType.PIterator.newInstance(), str));
    }

    public PStringReverseIterator createStringReverseIterator(LazyPythonClass cls, String str) {
        return trace(new PStringReverseIterator(cls, makeStorage(cls), str));
    }

    public PIntegerSequenceIterator createIntegerSequenceIterator(IntSequenceStorage storage) {
        return trace(new PIntegerSequenceIterator(PythonBuiltinClassType.PIterator, PythonBuiltinClassType.PIterator.newInstance(), storage));
    }

    public PLongSequenceIterator createLongSequenceIterator(LongSequenceStorage storage) {
        return trace(new PLongSequenceIterator(PythonBuiltinClassType.PIterator, PythonBuiltinClassType.PIterator.newInstance(), storage));
    }

    public PDoubleSequenceIterator createDoubleSequenceIterator(DoubleSequenceStorage storage) {
        return trace(new PDoubleSequenceIterator(PythonBuiltinClassType.PIterator, PythonBuiltinClassType.PIterator.newInstance(), storage));
    }

    public PSequenceIterator createSequenceIterator(Object sequence) {
        return trace(new PSequenceIterator(PythonBuiltinClassType.PIterator, PythonBuiltinClassType.PIterator.newInstance(), sequence));
    }

    public PSequenceReverseIterator createSequenceReverseIterator(LazyPythonClass cls, Object sequence, int lengthHint) {
        return trace(new PSequenceReverseIterator(cls, makeStorage(cls), sequence, lengthHint));
    }

    public PIntegerIterator createRangeIterator(int start, int stop, int step, ConditionProfile stepPositiveProfile) {
        PIntegerIterator object;
        if (stepPositiveProfile.profile(step > 0)) {
            object = new PRangeIterator(PythonBuiltinClassType.PIterator, PythonBuiltinClassType.PIterator.newInstance(), start, stop, step);
        } else {
            object = new PRangeReverseIterator(PythonBuiltinClassType.PIterator, PythonBuiltinClassType.PIterator.newInstance(), start, stop, -step);
        }
        return trace(object);
    }

    public PArrayIterator createArrayIterator(PArray array) {
        return trace(new PArrayIterator(PythonBuiltinClassType.PArrayIterator, PythonBuiltinClassType.PArrayIterator.newInstance(), array));
    }

    public PBaseSetIterator createBaseSetIterator(PBaseSet set, HashingStorageIterator<Object> iterator) {
        return trace(new PBaseSetIterator(PythonBuiltinClassType.PIterator, PythonBuiltinClassType.PIterator.newInstance(), set, iterator));
    }

    public PDictView.PDictItemsIterator createDictItemsIterator(HashingStorageIterator<DictEntry> iterator) {
        return trace(new PDictView.PDictItemsIterator(PythonBuiltinClassType.PDictItemsIterator, PythonBuiltinClassType.PDictItemsIterator.newInstance(), iterator));
    }

    public PDictView.PDictKeysIterator createDictKeysIterator(PHashingCollection dict) {
        return trace(new PDictView.PDictKeysIterator(PythonBuiltinClassType.PDictKeysIterator, PythonBuiltinClassType.PDictKeysIterator.newInstance(), dict));
    }

    public PDictView.PDictValuesIterator createDictValuesIterator(HashingStorageIterator<Object> iterator) {
        return trace(new PDictView.PDictValuesIterator(PythonBuiltinClassType.PDictValuesIterator, PythonBuiltinClassType.PDictValuesIterator.newInstance(), iterator));
    }

    public Object createSentinelIterator(Object callable, Object sentinel) {
        return trace(new PSentinelIterator(PythonBuiltinClassType.PSentinelIterator, PythonBuiltinClassType.PSentinelIterator.newInstance(), callable, sentinel));
    }

    public PEnumerate createEnumerate(LazyPythonClass cls, Object iterator, long start) {
        return trace(new PEnumerate(cls, makeStorage(cls), iterator, start));
    }

    public PMap createMap(LazyPythonClass cls) {
        return trace(new PMap(cls, makeStorage(cls)));
    }

    public PZip createZip(LazyPythonClass cls, Object[] iterables) {
        return trace(new PZip(cls, makeStorage(cls), iterables));
    }

<<<<<<< HEAD
    public PForeignArrayIterator createForeignArrayIterator(Object iterable, InteropLibrary lib) {
        return trace(new PForeignArrayIterator(PythonBuiltinClassType.PForeignArrayIterator, iterable, lib));
=======
    public PForeignArrayIterator createForeignArrayIterator(Object iterable, int size) {
        return trace(new PForeignArrayIterator(PythonBuiltinClassType.PForeignArrayIterator, PythonBuiltinClassType.PForeignArrayIterator.newInstance(), iterable, size));
>>>>>>> d5508b7d
    }

    public PBuffer createBuffer(LazyPythonClass cls, Object iterable, boolean readonly) {
        return trace(new PBuffer(cls, makeStorage(cls), iterable, readonly));
    }

    public PBuffer createBuffer(Object iterable, boolean readonly) {
        return trace(new PBuffer(PythonBuiltinClassType.PBuffer, PythonBuiltinClassType.PBuffer.newInstance(), iterable, readonly));
    }

    public PCode createCode(RootCallTarget ct) {
        return trace(new PCode(PythonBuiltinClassType.PCode, PythonBuiltinClassType.PCode.newInstance(), ct));
    }

    public PCode createCode(LazyPythonClass cls, RootCallTarget callTarget, Signature signature,
                    int nlocals, int stacksize, int flags,
                    byte[] codestring, Object[] constants, Object[] names,
                    Object[] varnames, Object[] freevars, Object[] cellvars,
                    String filename, String name, int firstlineno,
                    byte[] lnotab) {
        return trace(new PCode(cls, makeStorage(cls), callTarget, signature,
                        nlocals, stacksize, flags,
                        codestring, constants, names,
                        varnames, freevars, cellvars,
                        filename, name, firstlineno, lnotab));
    }

    public PZipImporter createZipImporter(LazyPythonClass cls, PDict zipDirectoryCache, String separator) {
        return trace(new PZipImporter(cls, makeStorage(cls), zipDirectoryCache, separator));
    }

    /*
     * Socket
     */

    public PSocket createSocket(int family, int type, int proto) {
        return trace(new PSocket(PythonBuiltinClassType.PSocket, PythonBuiltinClassType.PSocket.newInstance(), family, type, proto));
    }

    public PSocket createSocket(LazyPythonClass cls, int family, int type, int proto) {
        return trace(new PSocket(cls, makeStorage(cls), family, type, proto));
    }

    public PSocket createSocket(LazyPythonClass cls, int family, int type, int proto, int fileno) {
        return trace(new PSocket(cls, makeStorage(cls), family, type, proto, fileno));
    }

    /*
     * Threading
     */

    public PLock createLock() {
        return createLock(PythonBuiltinClassType.PLock);
    }

    public PLock createLock(LazyPythonClass cls) {
        return trace(new PLock(cls, makeStorage(cls)));
    }

    public PRLock createRLock() {
        return createRLock(PythonBuiltinClassType.PRLock);
    }

    public PRLock createRLock(LazyPythonClass cls) {
        return trace(new PRLock(cls, makeStorage(cls)));
    }

    public PThread createPythonThread(Thread thread) {
        return trace(new PThread(PythonBuiltinClassType.PThread, PythonBuiltinClassType.PThread.newInstance(), thread));
    }

    public PThread createPythonThread(LazyPythonClass cls, Thread thread) {
        return trace(new PThread(cls, makeStorage(cls), thread));
    }

    public PSemLock createSemLock(LazyPythonClass cls, String name, int kind, Semaphore sharedSemaphore) {
        return trace(new PSemLock(cls, makeStorage(cls), name, kind, sharedSemaphore));
    }

    public PScandirIterator createScandirIterator(LazyPythonClass cls, String path, DirectoryStream<TruffleFile> next) {
        return trace(new PScandirIterator(cls, makeStorage(cls), path, next));
    }

    public PDirEntry createDirEntry(String name, TruffleFile file) {
        return trace(new PDirEntry(PythonBuiltinClassType.PDirEntry, PythonBuiltinClassType.PDirEntry.newInstance(), name, file));
    }

    public Object createDirEntry(LazyPythonClass cls, String name, TruffleFile file) {
        return trace(new PDirEntry(cls, makeStorage(cls), name, file));
    }

    public PMMap createMMap(SeekableByteChannel channel, long length, long offset) {
        return trace(new PMMap(PythonBuiltinClassType.PMMap, PythonBuiltinClassType.PMMap.newInstance(), channel, length, offset));
    }

    public PMMap createMMap(LazyPythonClass clazz, SeekableByteChannel channel, long length, long offset) {
        return trace(new PMMap(clazz, makeStorage(clazz), channel, length, offset));
    }

    public PLZMACompressor createLZMACompressor(LazyPythonClass clazz, FinishableOutputStream lzmaStream, ByteArrayOutputStream bos) {
        return trace(new PLZMACompressor(clazz, makeStorage(clazz), lzmaStream, bos));
    }

    public PLZMADecompressor createLZMADecompressor(LazyPythonClass clazz, int format, int memlimit) {
        return trace(new PLZMADecompressor(clazz, makeStorage(clazz), format, memlimit));
    }
}<|MERGE_RESOLUTION|>--- conflicted
+++ resolved
@@ -782,13 +782,8 @@
         return trace(new PZip(cls, makeStorage(cls), iterables));
     }
 
-<<<<<<< HEAD
     public PForeignArrayIterator createForeignArrayIterator(Object iterable, InteropLibrary lib) {
-        return trace(new PForeignArrayIterator(PythonBuiltinClassType.PForeignArrayIterator, iterable, lib));
-=======
-    public PForeignArrayIterator createForeignArrayIterator(Object iterable, int size) {
-        return trace(new PForeignArrayIterator(PythonBuiltinClassType.PForeignArrayIterator, PythonBuiltinClassType.PForeignArrayIterator.newInstance(), iterable, size));
->>>>>>> d5508b7d
+        return trace(new PForeignArrayIterator(PythonBuiltinClassType.PForeignArrayIterator, PythonBuiltinClassType.PForeignArrayIterator.newInstance(), iterable, lib));
     }
 
     public PBuffer createBuffer(LazyPythonClass cls, Object iterable, boolean readonly) {
