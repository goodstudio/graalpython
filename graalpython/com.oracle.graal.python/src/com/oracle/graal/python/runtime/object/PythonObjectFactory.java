/*
 * Copyright (c) 2017, 2021, Oracle and/or its affiliates.
 * Copyright (c) 2013, Regents of the University of California
 *
 * All rights reserved.
 *
 * Redistribution and use in source and binary forms, with or without modification, are
 * permitted provided that the following conditions are met:
 *
 * 1. Redistributions of source code must retain the above copyright notice, this list of
 * conditions and the following disclaimer.
 * 2. Redistributions in binary form must reproduce the above copyright notice, this list of
 * conditions and the following disclaimer in the documentation and/or other materials provided
 * with the distribution.
 *
 * THIS SOFTWARE IS PROVIDED BY THE COPYRIGHT HOLDERS AND CONTRIBUTORS "AS IS" AND ANY EXPRESS
 * OR IMPLIED WARRANTIES, INCLUDING, BUT NOT LIMITED TO, THE IMPLIED WARRANTIES OF
 * MERCHANTABILITY AND FITNESS FOR A PARTICULAR PURPOSE ARE DISCLAIMED. IN NO EVENT SHALL THE
 * COPYRIGHT HOLDER OR CONTRIBUTORS BE LIABLE FOR ANY DIRECT, INDIRECT, INCIDENTAL, SPECIAL,
 * EXEMPLARY, OR CONSEQUENTIAL DAMAGES (INCLUDING, BUT NOT LIMITED TO, PROCUREMENT OF SUBSTITUTE
 * GOODS OR SERVICES; LOSS OF USE, DATA, OR PROFITS; OR BUSINESS INTERRUPTION) HOWEVER CAUSED
 * AND ON ANY THEORY OF LIABILITY, WHETHER IN CONTRACT, STRICT LIABILITY, OR TORT (INCLUDING
 * NEGLIGENCE OR OTHERWISE) ARISING IN ANY WAY OUT OF THE USE OF THIS SOFTWARE, EVEN IF ADVISED
 * OF THE POSSIBILITY OF SUCH DAMAGE.
 */
package com.oracle.graal.python.runtime.object;

import java.lang.ref.ReferenceQueue;
import java.math.BigInteger;
import java.util.concurrent.Semaphore;

import javax.net.ssl.SSLContext;
import javax.net.ssl.SSLEngine;

import org.graalvm.collections.EconomicMap;

import com.oracle.graal.python.PythonLanguage;
import com.oracle.graal.python.builtins.PythonBuiltinClassType;
import com.oracle.graal.python.builtins.modules.PosixModuleBuiltins.PosixFileHandle;
import com.oracle.graal.python.builtins.modules.bz2.BZ2Object;
import com.oracle.graal.python.builtins.modules.io.PBuffered;
import com.oracle.graal.python.builtins.modules.io.PFileIO;
import com.oracle.graal.python.builtins.modules.lzma.LZMAObject;
import com.oracle.graal.python.builtins.modules.zlib.ZLibCompObject;
import com.oracle.graal.python.builtins.objects.array.PArray;
import com.oracle.graal.python.builtins.objects.bytes.PByteArray;
import com.oracle.graal.python.builtins.objects.bytes.PBytes;
import com.oracle.graal.python.builtins.objects.cell.PCell;
import com.oracle.graal.python.builtins.objects.cext.PythonNativeVoidPtr;
import com.oracle.graal.python.builtins.objects.code.PCode;
import com.oracle.graal.python.builtins.objects.common.DynamicObjectStorage;
import com.oracle.graal.python.builtins.objects.common.EconomicMapStorage;
import com.oracle.graal.python.builtins.objects.common.HashingStorage;
import com.oracle.graal.python.builtins.objects.common.HashingStorage.DictEntry;
import com.oracle.graal.python.builtins.objects.common.HashingStorageLibrary.HashingStorageIterator;
import com.oracle.graal.python.builtins.objects.common.LocalsStorage;
import com.oracle.graal.python.builtins.objects.common.PHashingCollection;
import com.oracle.graal.python.builtins.objects.complex.PComplex;
import com.oracle.graal.python.builtins.objects.dict.PDict;
import com.oracle.graal.python.builtins.objects.dict.PDictView;
import com.oracle.graal.python.builtins.objects.dict.PDictView.PDictItemIterator;
import com.oracle.graal.python.builtins.objects.dict.PDictView.PDictItemsView;
import com.oracle.graal.python.builtins.objects.dict.PDictView.PDictKeyIterator;
import com.oracle.graal.python.builtins.objects.dict.PDictView.PDictKeysView;
import com.oracle.graal.python.builtins.objects.dict.PDictView.PDictValueIterator;
import com.oracle.graal.python.builtins.objects.dict.PDictView.PDictValuesView;
import com.oracle.graal.python.builtins.objects.enumerate.PEnumerate;
import com.oracle.graal.python.builtins.objects.exception.PBaseException;
import com.oracle.graal.python.builtins.objects.floats.PFloat;
import com.oracle.graal.python.builtins.objects.frame.PFrame;
import com.oracle.graal.python.builtins.objects.function.PBuiltinFunction;
import com.oracle.graal.python.builtins.objects.function.PFunction;
import com.oracle.graal.python.builtins.objects.function.PKeyword;
import com.oracle.graal.python.builtins.objects.function.Signature;
import com.oracle.graal.python.builtins.objects.generator.PGenerator;
import com.oracle.graal.python.builtins.objects.getsetdescriptor.GetSetDescriptor;
import com.oracle.graal.python.builtins.objects.getsetdescriptor.HiddenKeyDescriptor;
import com.oracle.graal.python.builtins.objects.ints.PInt;
import com.oracle.graal.python.builtins.objects.iterator.PArrayIterator;
import com.oracle.graal.python.builtins.objects.iterator.PBaseSetIterator;
import com.oracle.graal.python.builtins.objects.iterator.PBigRangeIterator;
import com.oracle.graal.python.builtins.objects.iterator.PDoubleSequenceIterator;
import com.oracle.graal.python.builtins.objects.iterator.PForeignArrayIterator;
import com.oracle.graal.python.builtins.objects.iterator.PIntRangeIterator;
import com.oracle.graal.python.builtins.objects.iterator.PIntegerSequenceIterator;
import com.oracle.graal.python.builtins.objects.iterator.PLongSequenceIterator;
import com.oracle.graal.python.builtins.objects.iterator.PSentinelIterator;
import com.oracle.graal.python.builtins.objects.iterator.PSequenceIterator;
import com.oracle.graal.python.builtins.objects.iterator.PStringIterator;
import com.oracle.graal.python.builtins.objects.iterator.PZip;
import com.oracle.graal.python.builtins.objects.list.PList;
import com.oracle.graal.python.builtins.objects.map.PMap;
import com.oracle.graal.python.builtins.objects.mappingproxy.PMappingproxy;
import com.oracle.graal.python.builtins.objects.memoryview.ManagedBuffer;
import com.oracle.graal.python.builtins.objects.memoryview.PBuffer;
import com.oracle.graal.python.builtins.objects.memoryview.PMemoryView;
import com.oracle.graal.python.builtins.objects.method.PBuiltinMethod;
import com.oracle.graal.python.builtins.objects.method.PDecoratedMethod;
import com.oracle.graal.python.builtins.objects.method.PMethod;
import com.oracle.graal.python.builtins.objects.mmap.PMMap;
import com.oracle.graal.python.builtins.objects.module.PythonModule;
import com.oracle.graal.python.builtins.objects.object.PythonObject;
import com.oracle.graal.python.builtins.objects.posix.PDirEntry;
import com.oracle.graal.python.builtins.objects.posix.PScandirIterator;
import com.oracle.graal.python.builtins.objects.random.PRandom;
import com.oracle.graal.python.builtins.objects.range.PBigRange;
import com.oracle.graal.python.builtins.objects.range.PIntRange;
import com.oracle.graal.python.builtins.objects.referencetype.PReferenceType;
import com.oracle.graal.python.builtins.objects.reversed.PSequenceReverseIterator;
import com.oracle.graal.python.builtins.objects.reversed.PStringReverseIterator;
import com.oracle.graal.python.builtins.objects.set.PBaseSet;
import com.oracle.graal.python.builtins.objects.set.PFrozenSet;
import com.oracle.graal.python.builtins.objects.set.PSet;
import com.oracle.graal.python.builtins.objects.slice.PIntSlice;
import com.oracle.graal.python.builtins.objects.slice.PObjectSlice;
import com.oracle.graal.python.builtins.objects.socket.PSocket;
import com.oracle.graal.python.builtins.objects.ssl.PMemoryBIO;
import com.oracle.graal.python.builtins.objects.ssl.PSSLContext;
import com.oracle.graal.python.builtins.objects.ssl.PSSLSocket;
import com.oracle.graal.python.builtins.objects.ssl.SSLMethod;
import com.oracle.graal.python.builtins.objects.str.PString;
import com.oracle.graal.python.builtins.objects.superobject.SuperObject;
import com.oracle.graal.python.builtins.objects.thread.PLock;
import com.oracle.graal.python.builtins.objects.thread.PRLock;
import com.oracle.graal.python.builtins.objects.thread.PSemLock;
import com.oracle.graal.python.builtins.objects.thread.PThread;
import com.oracle.graal.python.builtins.objects.thread.PThreadLocal;
import com.oracle.graal.python.builtins.objects.traceback.LazyTraceback;
import com.oracle.graal.python.builtins.objects.traceback.PTraceback;
import com.oracle.graal.python.builtins.objects.tuple.PTuple;
import com.oracle.graal.python.builtins.objects.tuple.StructSequence.Descriptor;
import com.oracle.graal.python.builtins.objects.type.PythonAbstractClass;
import com.oracle.graal.python.builtins.objects.type.PythonClass;
import com.oracle.graal.python.builtins.objects.type.SpecialMethodSlot;
import com.oracle.graal.python.builtins.objects.type.TypeNodes;
import com.oracle.graal.python.builtins.objects.type.TypeNodes.GetMroStorageNode;
import com.oracle.graal.python.builtins.objects.zipimporter.PZipImporter;
import com.oracle.graal.python.nodes.literal.ListLiteralNode;
import com.oracle.graal.python.parser.ExecutionCellSlots;
import com.oracle.graal.python.parser.GeneratorInfo;
import com.oracle.graal.python.runtime.NFIZlibSupport;
import com.oracle.graal.python.runtime.PythonContext;
import com.oracle.graal.python.runtime.PythonOptions;
import com.oracle.graal.python.runtime.sequence.storage.ByteSequenceStorage;
import com.oracle.graal.python.runtime.sequence.storage.DoubleSequenceStorage;
import com.oracle.graal.python.runtime.sequence.storage.EmptySequenceStorage;
import com.oracle.graal.python.runtime.sequence.storage.IntSequenceStorage;
import com.oracle.graal.python.runtime.sequence.storage.LongSequenceStorage;
import com.oracle.graal.python.runtime.sequence.storage.MroSequenceStorage;
import com.oracle.graal.python.runtime.sequence.storage.ObjectSequenceStorage;
import com.oracle.graal.python.runtime.sequence.storage.SequenceStorage;
import com.oracle.graal.python.runtime.sequence.storage.SequenceStorageFactory;
import com.oracle.graal.python.util.BufferFormat;
import com.oracle.graal.python.util.OverflowException;
import com.oracle.graal.python.util.PythonUtils;
import com.oracle.truffle.api.Assumption;
import com.oracle.truffle.api.RootCallTarget;
import com.oracle.truffle.api.TruffleLanguage.ContextReference;
import com.oracle.truffle.api.dsl.Cached;
import com.oracle.truffle.api.dsl.CachedContext;
import com.oracle.truffle.api.dsl.CachedLanguage;
import com.oracle.truffle.api.dsl.GenerateUncached;
import com.oracle.truffle.api.dsl.ImportStatic;
import com.oracle.truffle.api.dsl.Specialization;
import com.oracle.truffle.api.frame.FrameDescriptor;
import com.oracle.truffle.api.frame.MaterializedFrame;
import com.oracle.truffle.api.instrumentation.AllocationReporter;
import com.oracle.truffle.api.interop.TruffleObject;
import com.oracle.truffle.api.nodes.Node;
import com.oracle.truffle.api.object.DynamicObject;
import com.oracle.truffle.api.object.HiddenKey;
import com.oracle.truffle.api.object.Shape;

@GenerateUncached
@ImportStatic(PythonOptions.class)
public abstract class PythonObjectFactory extends Node {

    public static PythonObjectFactory create() {
        return PythonObjectFactoryNodeGen.create();
    }

    public static PythonObjectFactory getUncached() {
        return PythonObjectFactoryNodeGen.getUncached();
    }

    protected abstract AllocationReporter executeTrace(Object o, long size);

    protected abstract Shape executeGetShape(Object o, boolean flag);

    protected abstract PythonLanguage executeGetLanguage(boolean marker, double marker2);

    @Specialization
    static final Shape getShape(Object o, @SuppressWarnings("unused") boolean flag,
                    @Cached TypeNodes.GetInstanceShape getShapeNode) {
        return getShapeNode.execute(o);
    }

    @Specialization
    static final AllocationReporter doTrace(Object o, long size,
                    @CachedContext(PythonLanguage.class) @SuppressWarnings("unused") ContextReference<PythonContext> contextRef,
                    @Cached(value = "getAllocationReporter(contextRef)", allowUncached = true) AllocationReporter reporter) {
        if (reporter.isActive()) {
            reporter.onEnter(null, 0, size);
            reporter.onReturnValue(o, 0, size);
        }
        return null;
    }

    @SuppressWarnings("unused")
    @Specialization
    static final PythonLanguage getLanguage(boolean marker, double marker2,
                    @CachedLanguage PythonLanguage lang) {
        return lang;
    }

    protected static AllocationReporter getAllocationReporter(ContextReference<PythonContext> contextRef) {
        return contextRef.get().getEnv().lookup(AllocationReporter.class);
    }

    public final PythonLanguage getLanguage() {
        return executeGetLanguage(true, 0.0);
    }

    public final Shape getShape(Object cls) {
        return executeGetShape(cls, true);
    }

    public final <T> T trace(T allocatedObject) {
        executeTrace(allocatedObject, AllocationReporter.SIZE_UNKNOWN);
        return allocatedObject;
    }

    /*
     * Python objects
     */

    /**
     * Creates a PythonObject for the given class. This is potentially slightly slower than if the
     * shape had been cached, due to the additional shape lookup.
     */
    public final PythonObject createPythonObject(Object cls) {
        return createPythonObject(cls, getShape(cls));
    }

    /**
     * Creates a Python object with the given shape. Python object shapes store the class in the
     * shape if possible.
     */
    public final PythonObject createPythonObject(Object klass, Shape instanceShape) {
        return trace(new PythonObject(klass, instanceShape));
    }

    public final PythonNativeVoidPtr createNativeVoidPtr(TruffleObject obj) {
        return trace(new PythonNativeVoidPtr(obj));
    }

    public final PythonNativeVoidPtr createNativeVoidPtr(TruffleObject obj, long nativePtr) {
        return trace(new PythonNativeVoidPtr(obj, nativePtr));
    }

    public final SuperObject createSuperObject(Object self) {
        return trace(new SuperObject(self, getShape(self)));
    }

    /*
     * Primitive types
     */
    public final PInt createInt(int value) {
        return createInt(PInt.longToBigInteger(value));
    }

    public final PInt createInt(long value) {
        return createInt(PInt.longToBigInteger(value));
    }

    public final PInt createInt(BigInteger value) {
        return createInt(PythonBuiltinClassType.PInt, value);
    }

    public final Object createInt(Object cls, int value) {
        return createInt(cls, PInt.longToBigInteger(value));
    }

    public final Object createInt(Object cls, long value) {
        return createInt(cls, PInt.longToBigInteger(value));
    }

    public final PInt createInt(Object cls, BigInteger value) {
        return trace(new PInt(cls, getShape(cls), value));
    }

    public final PFloat createFloat(double value) {
        return createFloat(PythonBuiltinClassType.PFloat, value);
    }

    public final PFloat createFloat(Object cls, double value) {
        return trace(new PFloat(cls, getShape(cls), value));
    }

    public final PString createString(String string) {
        return createString(PythonBuiltinClassType.PString, string);
    }

    public final PString createString(Object cls, String string) {
        return trace(new PString(cls, getShape(cls), string));
    }

    public final PString createString(CharSequence string) {
        return createString(PythonBuiltinClassType.PString, string);
    }

    public final PString createString(Object cls, CharSequence string) {
        return trace(new PString(cls, getShape(cls), string));
    }

    public final PBytes createBytes(byte[] array) {
        return createBytes(array, array.length);
    }

    public final PBytes createBytes(byte[] array, int offset, int length) {
        if (length != array.length) {
            byte[] buf = new byte[length];
            PythonUtils.arraycopy(array, offset, buf, 0, buf.length);
            return createBytes(PythonBuiltinClassType.PBytes, buf);
        }
        return createBytes(PythonBuiltinClassType.PBytes, array);
    }

    public final PBytes createBytes(Object cls, byte[] array) {
        return createBytes(cls, array, array.length);
    }

    public final PBytes createBytes(byte[] array, int length) {
        return createBytes(new ByteSequenceStorage(array, length));
    }

    public final PBytes createBytes(Object cls, byte[] array, int length) {
        return createBytes(cls, new ByteSequenceStorage(array, length));
    }

    public final PBytes createBytes(SequenceStorage storage) {
        return createBytes(PythonBuiltinClassType.PBytes, storage);
    }

    public final PBytes createBytes(Object cls, SequenceStorage storage) {
        return trace(new PBytes(cls, getShape(cls), storage));
    }

    public final PTuple createEmptyTuple() {
        return createTuple(PythonUtils.EMPTY_OBJECT_ARRAY);
    }

    public final PTuple createEmptyTuple(Object cls) {
        return createTuple(cls, EmptySequenceStorage.INSTANCE);
    }

    public final PTuple createTuple(Object[] objects) {
        return createTuple(PythonBuiltinClassType.PTuple, objects);
    }

    public final PTuple createTuple(int[] ints) {
        return createTuple(new IntSequenceStorage(ints));
    }

    public final PTuple createTuple(SequenceStorage store) {
        return createTuple(PythonBuiltinClassType.PTuple, store);
    }

    public final PTuple createTuple(Object cls, Object[] objects) {
        return trace(new PTuple(cls, getShape(cls), objects));
    }

    public final PTuple createTuple(Object cls, SequenceStorage store) {
        return trace(new PTuple(cls, getShape(cls), store));
    }

    public final PTuple createStructSeq(Descriptor desc, Object... values) {
        assert desc.inSequence <= values.length && values.length <= desc.fieldNames.length;
        return createTuple(desc.type, new ObjectSequenceStorage(values, desc.inSequence));
    }

    public final PComplex createComplex(Object cls, double real, double imag) {
        return trace(new PComplex(cls, getShape(cls), real, imag));
    }

    public final PComplex createComplex(double real, double imag) {
        return createComplex(PythonBuiltinClassType.PComplex, real, imag);
    }

    public final PIntRange createIntRange(int stop) {
        return trace(new PIntRange(getLanguage(), 0, stop, 1, stop));
    }

    public final PIntRange createIntRange(int start, int stop, int step, int len) {
        return trace(new PIntRange(getLanguage(), start, stop, step, len));
    }

    public final PBigRange createBigRange(BigInteger start, BigInteger stop, BigInteger step, BigInteger len) {
        return createBigRange(createInt(start), createInt(stop), createInt(step), createInt(len));
    }

    public final PBigRange createBigRange(PInt start, PInt stop, PInt step, PInt len) {
        return trace(new PBigRange(getLanguage(), start, stop, step, len));
    }

    public final PIntSlice createIntSlice(int start, int stop, int step) {
        return trace(new PIntSlice(getLanguage(), start, stop, step));
    }

    public final PIntSlice createIntSlice(int start, int stop, int step, boolean isStartNone, boolean isStepNone) {
        return trace(new PIntSlice(getLanguage(), start, stop, step, isStartNone, isStepNone));
    }

    public final PObjectSlice createObjectSlice(Object start, Object stop, Object step) {
        return trace(new PObjectSlice(getLanguage(), start, stop, step));
    }

    public final PRandom createRandom(Object cls) {
        return trace(new PRandom(cls, getShape(cls)));
    }

    /*
     * Classes, methods and functions
     */

    public final PythonModule createPythonModule(String name) {
        return trace(PythonModule.createInternal(name));
    }

    public final PythonModule createPythonModule(Object cls) {
        return trace(new PythonModule(cls, getShape(cls)));
    }

<<<<<<< HEAD
    public PythonClass createPythonClassAndFixupSlots(Object metaclass, String name, PythonAbstractClass[] bases) {
        PythonClass result = trace(new PythonClass(getLanguage(), metaclass, getShape(metaclass), name, bases));
        SpecialMethodSlot.initializeSpecialMethodSlots(result, GetMroStorageNode.getUncached());
        return result;
    }

    public PythonClass createPythonClass(Object metaclass, String name, boolean invokeMro, PythonAbstractClass[] bases) {
        // Note: called from type ctor, which itself will invoke setupSpecialMethodSlots at the
        // right point
=======
    public final PythonClass createPythonClass(Object metaclass, String name, PythonAbstractClass[] bases) {
        return trace(new PythonClass(getLanguage(), metaclass, getShape(metaclass), name, bases));
    }

    public final PythonClass createPythonClass(Object metaclass, String name, boolean invokeMro, PythonAbstractClass[] bases) {
>>>>>>> 8c43da15
        return trace(new PythonClass(getLanguage(), metaclass, getShape(metaclass), name, invokeMro, bases));
    }

    public final PMemoryView createMemoryView(PythonContext context, ManagedBuffer managedBuffer, Object owner,
                    int len, boolean readonly, int itemsize, BufferFormat format, String formatString, int ndim, Object bufPointer,
                    int offset, int[] shape, int[] strides, int[] suboffsets, int flags) {
        PythonBuiltinClassType cls = PythonBuiltinClassType.PMemoryView;
        return trace(new PMemoryView(cls, getShape(cls), context, managedBuffer, owner, len, readonly, itemsize, format, formatString,
                        ndim, bufPointer, offset, shape, strides, suboffsets, flags));
    }

    public final PMemoryView createMemoryView(PythonContext context, ManagedBuffer managedBuffer, Object owner,
                    int len, boolean readonly, int itemsize, String formatString, int ndim, Object bufPointer,
                    int offset, int[] shape, int[] strides, int[] suboffsets, int flags) {
        PythonBuiltinClassType cls = PythonBuiltinClassType.PMemoryView;
        return trace(new PMemoryView(cls, getShape(cls), context, managedBuffer, owner, len, readonly, itemsize,
                        BufferFormat.forMemoryView(formatString), formatString, ndim, bufPointer, offset, shape, strides, suboffsets, flags));
    }

    public final PMemoryView createMemoryViewForManagedObject(Object object, int itemsize, int length, boolean readonly, String format) {
        return createMemoryView(null, null, object, length * itemsize, readonly, itemsize, format, 1,
                        null, 0, new int[]{length}, new int[]{itemsize}, null,
                        PMemoryView.FLAG_C | PMemoryView.FLAG_FORTRAN);
    }

    public final PMethod createMethod(Object cls, Object self, Object function) {
        return trace(new PMethod(cls, getShape(cls), self, function));
    }

    public final PMethod createMethod(Object self, Object function) {
        return createMethod(PythonBuiltinClassType.PMethod, self, function);
    }

    public final PMethod createBuiltinMethod(Object self, PFunction function) {
        return createMethod(PythonBuiltinClassType.PBuiltinMethod, self, function);
    }

    public final PBuiltinMethod createBuiltinMethod(Object cls, Object self, PBuiltinFunction function) {
        return trace(new PBuiltinMethod(cls, getShape(cls), self, function));
    }

    public final PBuiltinMethod createBuiltinMethod(Object self, PBuiltinFunction function) {
        return createBuiltinMethod(PythonBuiltinClassType.PBuiltinMethod, self, function);
    }

    public final PFunction createFunction(String name, String enclosingClassName, PCode code, PythonObject globals, PCell[] closure) {
        return trace(new PFunction(getLanguage(), name, name, enclosingClassName, code, globals, closure));
    }

    public final PFunction createFunction(String name, String qualname, String enclosingClassName, PCode code, PythonObject globals, Object[] defaultValues, PKeyword[] kwDefaultValues,
                    PCell[] closure) {
        return trace(new PFunction(getLanguage(), name, qualname, enclosingClassName, code, globals, defaultValues, kwDefaultValues, closure));
    }

    public final PFunction createFunction(String name, String enclosingClassName, PCode code, PythonObject globals, Object[] defaultValues, PKeyword[] kwDefaultValues,
                    PCell[] closure) {
        return trace(new PFunction(getLanguage(), name, name, enclosingClassName, code, globals, defaultValues, kwDefaultValues, closure));
    }

    public final PFunction createFunction(String name, String qualname, String enclosingClassName, PCode code, PythonObject globals, Object[] defaultValues, PKeyword[] kwDefaultValues,
                    PCell[] closure, Assumption codeStableAssumption, Assumption defaultsStableAssumption) {
        return trace(new PFunction(getLanguage(), name, qualname, enclosingClassName, code, globals, defaultValues, kwDefaultValues, closure,
                        codeStableAssumption, defaultsStableAssumption));
    }

    public final PBuiltinFunction createBuiltinFunction(String name, Object type, int numDefaults, RootCallTarget callTarget) {
        return trace(new PBuiltinFunction(getLanguage(), name, type, numDefaults, callTarget));
    }

    public final PBuiltinFunction createBuiltinFunction(String name, Object type, Object[] defaults, PKeyword[] kw, RootCallTarget callTarget) {
        return trace(new PBuiltinFunction(getLanguage(), name, type, defaults, kw, callTarget));
    }

    public final GetSetDescriptor createGetSetDescriptor(Object get, Object set, String name, Object type) {
        return trace(new GetSetDescriptor(getLanguage(), get, set, name, type));
    }

    public final GetSetDescriptor createGetSetDescriptor(Object get, Object set, String name, Object type, boolean allowsDelete) {
        return trace(new GetSetDescriptor(getLanguage(), get, set, name, type, allowsDelete));
    }

    public final HiddenKeyDescriptor createHiddenKeyDescriptor(HiddenKey key, Object type) {
        return trace(new HiddenKeyDescriptor(getLanguage(), key, type));
    }

    public final PDecoratedMethod createClassmethod(Object cls) {
        return trace(new PDecoratedMethod(cls, getShape(cls)));
    }

    public final PDecoratedMethod createClassmethodFromCallableObj(Object callable) {
        return trace(new PDecoratedMethod(PythonBuiltinClassType.PClassmethod, PythonBuiltinClassType.PClassmethod.getInstanceShape(getLanguage()), callable));
    }

    public final PDecoratedMethod createBuiltinClassmethodFromCallableObj(Object callable) {
        return trace(new PDecoratedMethod(PythonBuiltinClassType.PBuiltinClassMethod, PythonBuiltinClassType.PBuiltinClassMethod.getInstanceShape(getLanguage()), callable));
    }

    public final PDecoratedMethod createStaticmethod(Object cls) {
        return trace(new PDecoratedMethod(cls, getShape(cls)));
    }

    public final PDecoratedMethod createStaticmethodFromCallableObj(Object callable) {
        return trace(new PDecoratedMethod(PythonBuiltinClassType.PStaticmethod, PythonBuiltinClassType.PStaticmethod.getInstanceShape(getLanguage()), callable));
    }

    /*
     * Lists, sets and dicts
     */

    public final PList createList() {
        return createList(PythonUtils.EMPTY_OBJECT_ARRAY);
    }

    public final PList createList(SequenceStorage storage) {
        return createList(PythonBuiltinClassType.PList, storage);
    }

    public final PList createList(SequenceStorage storage, ListLiteralNode origin) {
        return trace(new PList(PythonBuiltinClassType.PList, PythonBuiltinClassType.PList.getInstanceShape(getLanguage()), storage, origin));
    }

    public final PList createList(Object cls, SequenceStorage storage) {
        return trace(new PList(cls, getShape(cls), storage));
    }

    public final PList createList(Object cls) {
        return createList(cls, PythonUtils.EMPTY_OBJECT_ARRAY);
    }

    public final PList createList(Object[] array) {
        return createList(PythonBuiltinClassType.PList, array);
    }

    public final PList createList(Object cls, Object[] array) {
        return trace(new PList(cls, getShape(cls), SequenceStorageFactory.createStorage(array)));
    }

    public final PSet createSet(Object cls) {
        return trace(new PSet(cls, getShape(cls)));
    }

    public final PSet createSet(Object cls, Shape instanceShape) {
        return trace(new PSet(cls, instanceShape));
    }

    public final PSet createSet(HashingStorage storage) {
        return trace(new PSet(PythonBuiltinClassType.PSet, PythonBuiltinClassType.PSet.getInstanceShape(getLanguage()), storage));
    }

    public final PFrozenSet createFrozenSet(Object cls) {
        return trace(new PFrozenSet(cls, getShape(cls)));
    }

    public final PFrozenSet createFrozenSet(Object cls, HashingStorage storage) {
        return trace(new PFrozenSet(cls, getShape(cls), storage));
    }

    public final PFrozenSet createFrozenSet(HashingStorage storage) {
        return createFrozenSet(PythonBuiltinClassType.PFrozenSet, storage);
    }

    public final PDict createDict() {
        return createDict(PythonBuiltinClassType.PDict);
    }

    public final PDict createDict(PKeyword[] keywords) {
        return trace(new PDict(PythonBuiltinClassType.PDict, PythonBuiltinClassType.PDict.getInstanceShape(getLanguage()), keywords));
    }

    public final PDict createDict(Object cls) {
        return trace(new PDict(cls, getShape(cls)));
    }

    public final PDict createDict(EconomicMap<? extends Object, Object> map) {
        return createDict(EconomicMapStorage.create(map));
    }

    public final PDict createDictLocals(MaterializedFrame frame) {
        return createDict(new LocalsStorage(frame));
    }

    public final PDict createDictLocals(FrameDescriptor fd) {
        return createDict(new LocalsStorage(fd));
    }

    public final PDict createDict(DynamicObject dynamicObject) {
        return createDict(new DynamicObjectStorage(dynamicObject));
    }

    public final PDict createDictFixedStorage(PythonObject pythonObject, MroSequenceStorage mroSequenceStorage) {
        return createDict(new DynamicObjectStorage(pythonObject.getStorage(), mroSequenceStorage));
    }

    public final PDict createDictFixedStorage(PythonObject pythonObject) {
        return createDict(new DynamicObjectStorage(pythonObject.getStorage()));
    }

    public final PDict createDict(Object cls, HashingStorage storage) {
        return trace(new PDict(cls, getShape(cls), storage));
    }

    public final PDict createDict(HashingStorage storage) {
        return createDict(PythonBuiltinClassType.PDict, storage);
    }

    public final PDictView createDictKeysView(PHashingCollection dict) {
        return trace(new PDictKeysView(PythonBuiltinClassType.PDictKeysView, PythonBuiltinClassType.PDictKeysView.getInstanceShape(getLanguage()), dict));
    }

    public final PDictView createDictValuesView(PHashingCollection dict) {
        return trace(new PDictValuesView(PythonBuiltinClassType.PDictValuesView, PythonBuiltinClassType.PDictValuesView.getInstanceShape(getLanguage()), dict));
    }

    public final PDictView createDictItemsView(PHashingCollection dict) {
        return trace(new PDictItemsView(PythonBuiltinClassType.PDictItemsView, PythonBuiltinClassType.PDictItemsView.getInstanceShape(getLanguage()), dict));
    }

    /*
     * Special objects: generators, proxies, references, cells
     */

    public final PGenerator createGenerator(String name, String qualname, RootCallTarget[] callTargets, FrameDescriptor frameDescriptor, Object[] arguments, PCell[] closure,
                    ExecutionCellSlots cellSlots,
                    GeneratorInfo generatorInfo, Object iterator) {
        return trace(PGenerator.create(getLanguage(), name, qualname, callTargets, frameDescriptor, arguments, closure, cellSlots, generatorInfo, this, iterator));
    }

    public final PMappingproxy createMappingproxy(PythonObject object) {
        PythonBuiltinClassType mpClass = PythonBuiltinClassType.PMappingproxy;
        return trace(new PMappingproxy(mpClass, mpClass.getInstanceShape(getLanguage()), object));
    }

    public final PMappingproxy createMappingproxy(Object cls, PythonObject object) {
        return trace(new PMappingproxy(cls, getShape(cls), object));
    }

    public final PReferenceType createReferenceType(Object cls, Object object, Object callback, ReferenceQueue<Object> queue) {
        return trace(new PReferenceType(cls, getShape(cls), object, callback, queue));
    }

    public final PReferenceType createReferenceType(Object object, Object callback, ReferenceQueue<Object> queue) {
        return createReferenceType(PythonBuiltinClassType.PReferenceType, object, callback, queue);
    }

    public final PCell createCell(Assumption effectivelyFinal) {
        return trace(new PCell(effectivelyFinal));
    }

    /*
     * Frames, traces and exceptions
     */

    public final PFrame createPFrame(PFrame.Reference frameInfo, Node location, boolean inClassBody) {
        return trace(new PFrame(getLanguage(), frameInfo, location, inClassBody));
    }

    public final PFrame createPFrame(PFrame.Reference frameInfo, Node location, Object locals, boolean inClassBody) {
        return trace(new PFrame(getLanguage(), frameInfo, location, locals, inClassBody));
    }

    public final PFrame createPFrame(Object threadState, PCode code, PythonObject globals, Object locals) {
        return trace(new PFrame(getLanguage(), threadState, code, globals, locals));
    }

    public final PTraceback createTraceback(PFrame frame, int lineno, PTraceback next) {
        return trace(new PTraceback(getLanguage(), frame, lineno, next));
    }

    public final PTraceback createTraceback(PFrame frame, int lineno, int lasti, PTraceback next) {
        return trace(new PTraceback(getLanguage(), frame, lineno, lasti, next));
    }

    public final PTraceback createTraceback(LazyTraceback tb) {
        return trace(new PTraceback(getLanguage(), tb));
    }

    public final PBaseException createBaseException(Object cls, PTuple args) {
        return trace(new PBaseException(cls, getShape(cls), args));
    }

    public final PBaseException createBaseException(Object cls, String format, Object[] args) {
        assert format != null;
        return trace(new PBaseException(cls, getShape(cls), format, args));
    }

    public final PBaseException createBaseException(Object cls) {
        return trace(new PBaseException(cls, getShape(cls)));
    }

    /*
     * Arrays
     */

    public final PArray createArray(Object cls, String formatString, BufferFormat format) {
        assert format != null;
        return trace(new PArray(cls, getShape(cls), formatString, format));
    }

    public final PArray createArray(String formatString, BufferFormat format, int length) throws OverflowException {
        return createArray(PythonBuiltinClassType.PArray, formatString, format, length);
    }

    public final PArray createArray(Object cls, String formatString, BufferFormat format, int length) throws OverflowException {
        assert format != null;
        return trace(new PArray(cls, getShape(cls), formatString, format, length));
    }

    public final PByteArray createByteArray(byte[] array) {
        return createByteArray(array, array.length);
    }

    public final PByteArray createByteArray(Object cls, byte[] array) {
        return createByteArray(cls, array, array.length);
    }

    public final PByteArray createByteArray(byte[] array, int length) {
        return createByteArray(new ByteSequenceStorage(array, length));
    }

    public final PByteArray createByteArray(Object cls, byte[] array, int length) {
        return createByteArray(cls, new ByteSequenceStorage(array, length));
    }

    public final PByteArray createByteArray(SequenceStorage storage) {
        return createByteArray(PythonBuiltinClassType.PByteArray, storage);
    }

    public final PByteArray createByteArray(Object cls, SequenceStorage storage) {
        return trace(new PByteArray(cls, getShape(cls), storage));
    }

    /*
     * Iterators
     */

    public final PStringIterator createStringIterator(String str) {
        return trace(new PStringIterator(PythonBuiltinClassType.PIterator, PythonBuiltinClassType.PIterator.getInstanceShape(getLanguage()), str));
    }

    public final PStringReverseIterator createStringReverseIterator(Object cls, String str) {
        return trace(new PStringReverseIterator(cls, getShape(cls), str));
    }

    public final PIntegerSequenceIterator createIntegerSequenceIterator(IntSequenceStorage storage, PList list) {
        return trace(new PIntegerSequenceIterator(PythonBuiltinClassType.PIterator, PythonBuiltinClassType.PIterator.getInstanceShape(getLanguage()), storage, list));
    }

    public final PLongSequenceIterator createLongSequenceIterator(LongSequenceStorage storage, PList list) {
        return trace(new PLongSequenceIterator(PythonBuiltinClassType.PIterator, PythonBuiltinClassType.PIterator.getInstanceShape(getLanguage()), storage, list));
    }

    public final PDoubleSequenceIterator createDoubleSequenceIterator(DoubleSequenceStorage storage, PList list) {
        return trace(new PDoubleSequenceIterator(PythonBuiltinClassType.PIterator, PythonBuiltinClassType.PIterator.getInstanceShape(getLanguage()), storage, list));
    }

    public final PSequenceIterator createSequenceIterator(Object sequence) {
        return trace(new PSequenceIterator(PythonBuiltinClassType.PIterator, PythonBuiltinClassType.PIterator.getInstanceShape(getLanguage()), sequence));
    }

    public final PSequenceReverseIterator createSequenceReverseIterator(Object cls, Object sequence, int lengthHint) {
        return trace(new PSequenceReverseIterator(cls, getShape(cls), sequence, lengthHint));
    }

    public final PIntRangeIterator createIntRangeIterator(PIntRange fastRange) {
        return createIntRangeIterator(fastRange.getIntStart(), fastRange.getIntStep(), fastRange.getIntLength());
    }

    public final PIntRangeIterator createIntRangeIterator(int start, int step, int len) {
        return trace(new PIntRangeIterator(PythonBuiltinClassType.PIterator, PythonBuiltinClassType.PIterator.getInstanceShape(getLanguage()), start, step, len));
    }

    public final PBigRangeIterator createBigRangeIterator(PInt start, PInt step, PInt len) {
        return trace(new PBigRangeIterator(PythonBuiltinClassType.PIterator, PythonBuiltinClassType.PIterator.getInstanceShape(getLanguage()), start, step, len));
    }

    public final PBigRangeIterator createBigRangeIterator(PBigRange longRange) {
        return createBigRangeIterator(longRange.getPIntStart(), longRange.getPIntStep(), longRange.getPIntLength());
    }

    public final PBigRangeIterator createBigRangeIterator(BigInteger start, BigInteger step, BigInteger len) {
        return createBigRangeIterator(createInt(start), createInt(step), createInt(len));
    }

    public final PArrayIterator createArrayIterator(PArray array) {
        return trace(new PArrayIterator(PythonBuiltinClassType.PArrayIterator, PythonBuiltinClassType.PArrayIterator.getInstanceShape(getLanguage()), array));
    }

    public final PBaseSetIterator createBaseSetIterator(PBaseSet set, HashingStorageIterator<Object> iterator, int initialSize) {
        return trace(new PBaseSetIterator(PythonBuiltinClassType.PIterator, PythonBuiltinClassType.PIterator.getInstanceShape(getLanguage()), set, iterator, initialSize));
    }

    public final PDictItemIterator createDictItemIterator(HashingStorageIterator<DictEntry> iterator, HashingStorage hashingStorage, int initialSize) {
        return trace(new PDictItemIterator(PythonBuiltinClassType.PDictItemIterator, PythonBuiltinClassType.PDictItemIterator.getInstanceShape(getLanguage()), iterator, hashingStorage, initialSize));
    }

    public final PDictItemIterator createDictReverseItemIterator(HashingStorageIterator<DictEntry> iterator, HashingStorage hashingStorage, int initialSize) {
        return trace(new PDictItemIterator(PythonBuiltinClassType.PDictReverseItemIterator, PythonBuiltinClassType.PDictReverseItemIterator.getInstanceShape(getLanguage()), iterator, hashingStorage,
                        initialSize));
    }

    public final PDictKeyIterator createDictKeyIterator(HashingStorageIterator<Object> iterator, HashingStorage hashingStorage, int initialSize) {
        return trace(new PDictKeyIterator(PythonBuiltinClassType.PDictKeyIterator, PythonBuiltinClassType.PDictKeyIterator.getInstanceShape(getLanguage()), iterator, hashingStorage, initialSize));
    }

    public final PDictKeyIterator createDictReverseKeyIterator(HashingStorageIterator<Object> iterator, HashingStorage hashingStorage, int initialSize) {
        return trace(new PDictKeyIterator(PythonBuiltinClassType.PDictReverseKeyIterator, PythonBuiltinClassType.PDictReverseKeyIterator.getInstanceShape(getLanguage()), iterator, hashingStorage,
                        initialSize));
    }

    public final PDictValueIterator createDictValueIterator(HashingStorageIterator<Object> iterator, HashingStorage hashingStorage, int initialSize) {
        return trace(new PDictValueIterator(PythonBuiltinClassType.PDictValueIterator, PythonBuiltinClassType.PDictValueIterator.getInstanceShape(getLanguage()), iterator, hashingStorage,
                        initialSize));
    }

    public final PDictValueIterator createDictReverseValueIterator(HashingStorageIterator<Object> iterator, HashingStorage hashingStorage, int initialSize) {
        return trace(new PDictValueIterator(PythonBuiltinClassType.PDictReverseValueIterator, PythonBuiltinClassType.PDictReverseValueIterator.getInstanceShape(getLanguage()), iterator,
                        hashingStorage,
                        initialSize));
    }

    public final Object createSentinelIterator(Object callable, Object sentinel) {
        return trace(new PSentinelIterator(PythonBuiltinClassType.PSentinelIterator, PythonBuiltinClassType.PSentinelIterator.getInstanceShape(getLanguage()), callable, sentinel));
    }

    public final PEnumerate createEnumerate(Object cls, Object iterator, long start) {
        return trace(new PEnumerate(cls, getShape(cls), iterator, start));
    }

    public final PEnumerate createEnumerate(Object cls, Object iterator, PInt start) {
        return trace(new PEnumerate(cls, getShape(cls), iterator, start));
    }

    public final PMap createMap(Object cls) {
        return trace(new PMap(cls, getShape(cls)));
    }

    public final PZip createZip(Object cls, Object[] iterables) {
        return trace(new PZip(cls, getShape(cls), iterables));
    }

    public final PForeignArrayIterator createForeignArrayIterator(Object iterable) {
        return trace(new PForeignArrayIterator(PythonBuiltinClassType.PForeignArrayIterator, PythonBuiltinClassType.PForeignArrayIterator.getInstanceShape(getLanguage()), iterable));
    }

    public final PBuffer createBuffer(Object cls, Object iterable, boolean readonly) {
        return trace(new PBuffer(cls, getShape(cls), iterable, readonly));
    }

    public final PBuffer createBuffer(Object iterable, boolean readonly) {
        return trace(new PBuffer(PythonBuiltinClassType.PBuffer, PythonBuiltinClassType.PBuffer.getInstanceShape(getLanguage()), iterable, readonly));
    }

    public final PCode createCode(RootCallTarget ct) {
        return trace(new PCode(PythonBuiltinClassType.PCode, PythonBuiltinClassType.PCode.getInstanceShape(getLanguage()), ct));
    }

    public final PCode createCode(RootCallTarget ct, byte[] codestring, int flags, int firstlineno, byte[] lnotab) {
        return trace(new PCode(PythonBuiltinClassType.PCode, PythonBuiltinClassType.PCode.getInstanceShape(getLanguage()), ct, codestring, flags, firstlineno, lnotab));
    }

    public final PCode createCode(Object cls, RootCallTarget callTarget, Signature signature,
                    int nlocals, int stacksize, int flags,
                    byte[] codestring, Object[] constants, Object[] names,
                    Object[] varnames, Object[] freevars, Object[] cellvars,
                    String filename, String name, int firstlineno,
                    byte[] lnotab) {
        return trace(new PCode(cls, getShape(cls), callTarget, signature,
                        nlocals, stacksize, flags,
                        codestring, constants, names,
                        varnames, freevars, cellvars,
                        filename, name, firstlineno, lnotab));
    }

    public final PZipImporter createZipImporter(Object cls, PDict zipDirectoryCache, String separator) {
        return trace(new PZipImporter(cls, getShape(cls), zipDirectoryCache, separator));
    }

    /*
     * Socket
     */

    public final PSocket createSocket(int family, int type, int proto) {
        return trace(new PSocket(PythonBuiltinClassType.PSocket, PythonBuiltinClassType.PSocket.getInstanceShape(getLanguage()), family, type, proto));
    }

    public final PSocket createSocket(Object cls, int family, int type, int proto) {
        return trace(new PSocket(cls, getShape(cls), family, type, proto));
    }

    public final PSocket createSocket(Object cls, int family, int type, int proto, int fileno) {
        return trace(new PSocket(cls, getShape(cls), family, type, proto, fileno));
    }

    /*
     * Threading
     */

    public PThreadLocal createThreadLocal(Object cls, Object[] args, PKeyword[] kwArgs) {
        return trace(new PThreadLocal(cls, getShape(cls), args, kwArgs));
    }

    public final PLock createLock() {
        return createLock(PythonBuiltinClassType.PLock);
    }

    public final PLock createLock(Object cls) {
        return trace(new PLock(cls, getShape(cls)));
    }

    public final PRLock createRLock() {
        return createRLock(PythonBuiltinClassType.PRLock);
    }

    public final PRLock createRLock(Object cls) {
        return trace(new PRLock(cls, getShape(cls)));
    }

    public final PThread createPythonThread(Thread thread) {
        return trace(new PThread(PythonBuiltinClassType.PThread, PythonBuiltinClassType.PThread.getInstanceShape(getLanguage()), thread));
    }

    public final PThread createPythonThread(Object cls, Thread thread) {
        return trace(new PThread(cls, getShape(cls), thread));
    }

    public final PSemLock createSemLock(Object cls, String name, int kind, Semaphore sharedSemaphore) {
        return trace(new PSemLock(cls, getShape(cls), name, kind, sharedSemaphore));
    }

    public final PScandirIterator createScandirIterator(PythonContext context, Object dirStream, PosixFileHandle path) {
        return trace(new PScandirIterator(PythonBuiltinClassType.PScandirIterator, PythonBuiltinClassType.PScandirIterator.getInstanceShape(getLanguage()), context, dirStream, path));
    }

    public final PDirEntry createDirEntry(Object dirEntryData, PosixFileHandle path) {
        return trace(new PDirEntry(PythonBuiltinClassType.PDirEntry, PythonBuiltinClassType.PDirEntry.getInstanceShape(getLanguage()), dirEntryData, path));
    }

    public final PMMap createMMap(Object clazz, Object mmapHandle, int fd, long length, int access) {
        return trace(new PMMap(clazz, getShape(clazz), mmapHandle, fd, length, access));
    }

    public final BZ2Object.BZ2Compressor createBZ2Compressor(Object clazz) {
        return trace(BZ2Object.createCompressor(clazz, getShape(clazz)));
    }

    public final BZ2Object.BZ2Decompressor createBZ2Decompressor(Object clazz) {
        return trace(BZ2Object.createDecompressor(clazz, getShape(clazz)));
    }

    public final ZLibCompObject createJavaZLibCompObject(Object clazz, Object stream, int level, int wbits, int strategy, byte[] zdict) {
        return trace(ZLibCompObject.createJava(clazz, getShape(clazz), stream, level, wbits, strategy, zdict));
    }

    public final ZLibCompObject createJavaZLibCompObject(Object clazz, Object stream, int wbits, byte[] zdict) {
        return trace(ZLibCompObject.createJava(clazz, getShape(clazz), stream, wbits, zdict));
    }

    public final ZLibCompObject createNativeZLibCompObject(Object clazz, Object zst, NFIZlibSupport zlibSupport) {
        return trace(ZLibCompObject.createNative(clazz, getShape(clazz), zst, zlibSupport));
    }

    public final LZMAObject.LZMADecompressor createLZMADecompressor(Object clazz, boolean isNative) {
        return trace(LZMAObject.createDecompressor(clazz, getShape(clazz), isNative));
    }

    public final LZMAObject.LZMACompressor createLZMACompressor(Object clazz, boolean isNative) {
        return trace(LZMAObject.createCompressor(clazz, getShape(clazz), isNative));
    }

    public final PFileIO createFileIO(Object clazz) {
        return trace(PFileIO.createFileIO(clazz, getShape(clazz)));
    }

    public final PBuffered createBufferedReader(Object clazz) {
        return trace(PBuffered.createBufferedReader(clazz, getShape(clazz)));
    }

    public final PBuffered createBufferedWriter(Object clazz) {
        return trace(PBuffered.createBufferedWriter(clazz, getShape(clazz)));
    }

    public final PBuffered createBufferedRandom(Object clazz) {
        return trace(PBuffered.createBufferedRandom(clazz, getShape(clazz)));
    }

    public final PSSLContext createSSLContext(Object clazz, SSLMethod method, int verifyFlags, boolean checkHostname, int verifyMode, SSLContext context) {
        return trace(new PSSLContext(clazz, getShape(clazz), method, verifyFlags, checkHostname, verifyMode, context));
    }

    public final PSSLSocket createSSLSocket(Object clazz, PSSLContext context, SSLEngine engine, PSocket socket) {
        return trace(new PSSLSocket(clazz, getShape(clazz), context, engine, socket, createMemoryBIO(), createMemoryBIO(), createMemoryBIO()));
    }

    public final PSSLSocket createSSLSocket(Object clazz, PSSLContext context, SSLEngine engine, PMemoryBIO inbound, PMemoryBIO outbound) {
        return trace(new PSSLSocket(clazz, getShape(clazz), context, engine, null, inbound, outbound, createMemoryBIO()));
    }

    public final PMemoryBIO createMemoryBIO(Object clazz) {
        return trace(new PMemoryBIO(clazz, getShape(clazz)));
    }

    public final PMemoryBIO createMemoryBIO() {
        return trace(new PMemoryBIO(PythonBuiltinClassType.PMemoryBIO, getShape(PythonBuiltinClassType.PMemoryBIO)));
    }
}<|MERGE_RESOLUTION|>--- conflicted
+++ resolved
@@ -431,23 +431,15 @@
         return trace(new PythonModule(cls, getShape(cls)));
     }
 
-<<<<<<< HEAD
-    public PythonClass createPythonClassAndFixupSlots(Object metaclass, String name, PythonAbstractClass[] bases) {
+    public final PythonClass createPythonClassAndFixupSlots(Object metaclass, String name, PythonAbstractClass[] bases) {
         PythonClass result = trace(new PythonClass(getLanguage(), metaclass, getShape(metaclass), name, bases));
         SpecialMethodSlot.initializeSpecialMethodSlots(result, GetMroStorageNode.getUncached());
         return result;
     }
 
-    public PythonClass createPythonClass(Object metaclass, String name, boolean invokeMro, PythonAbstractClass[] bases) {
+    public final PythonClass createPythonClass(Object metaclass, String name, boolean invokeMro, PythonAbstractClass[] bases) {
         // Note: called from type ctor, which itself will invoke setupSpecialMethodSlots at the
         // right point
-=======
-    public final PythonClass createPythonClass(Object metaclass, String name, PythonAbstractClass[] bases) {
-        return trace(new PythonClass(getLanguage(), metaclass, getShape(metaclass), name, bases));
-    }
-
-    public final PythonClass createPythonClass(Object metaclass, String name, boolean invokeMro, PythonAbstractClass[] bases) {
->>>>>>> 8c43da15
         return trace(new PythonClass(getLanguage(), metaclass, getShape(metaclass), name, invokeMro, bases));
     }
 
