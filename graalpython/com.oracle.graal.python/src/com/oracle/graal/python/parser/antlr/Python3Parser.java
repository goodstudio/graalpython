--- conflicted
+++ resolved
@@ -964,13 +964,8 @@
 		try {
 			enterOuterAlt(_localctx, 1);
 			{
-<<<<<<< HEAD
 			 ArgDefListBuilder args = new ArgDefListBuilder(); 
 			setState(247);
-=======
-			 ArgDefListBuilder args = new ArgDefListBuilder(factory.getScopeEnvironment()); 
-			setState(245);
->>>>>>> fc1122cb
 			match(OPEN_PAREN);
 			setState(247);
 			_errHandler.sync(this);
@@ -1623,13 +1618,8 @@
 			int _alt;
 			enterOuterAlt(_localctx, 1);
 			{
-<<<<<<< HEAD
 			 ArgDefListBuilder args = new ArgDefListBuilder(); 
 			setState(508);
-=======
-			 ArgDefListBuilder args = new ArgDefListBuilder(factory.getScopeEnvironment()); 
-			setState(506);
->>>>>>> fc1122cb
 			_errHandler.sync(this);
 			switch ( getInterpreter().adaptivePredict(_input,63,_ctx) ) {
 			case 1:
@@ -5084,13 +5074,8 @@
 		try {
 			enterOuterAlt(_localctx, 1);
 			{
-<<<<<<< HEAD
 			setState(1006);
 			_localctx.l = match(LAMBDA);
-=======
-			setState(1004);
-			match(LAMBDA);
->>>>>>> fc1122cb
 			 ArgDefListBuilder args = null; 
 			setState(1009);
 			_errHandler.sync(this);
@@ -5155,13 +5140,8 @@
 		try {
 			enterOuterAlt(_localctx, 1);
 			{
-<<<<<<< HEAD
 			setState(1019);
 			_localctx.l = match(LAMBDA);
-=======
-			setState(1017);
-			match(LAMBDA);
->>>>>>> fc1122cb
 			 ArgDefListBuilder args = null; 
 			setState(1022);
 			_errHandler.sync(this);
