/*
 * Copyright (c) 2019, 2021, Oracle and/or its affiliates. All rights reserved.
 * DO NOT ALTER OR REMOVE COPYRIGHT NOTICES OR THIS FILE HEADER.
 *
 * The Universal Permissive License (UPL), Version 1.0
 *
 * Subject to the condition set forth below, permission is hereby granted to any
 * person obtaining a copy of this software, associated documentation and/or
 * data (collectively the "Software"), free of charge and under any and all
 * copyright rights in the Software, and any and all patent rights owned or
 * freely licensable by each licensor hereunder covering either (i) the
 * unmodified Software as contributed to or provided by such licensor, or (ii)
 * the Larger Works (as defined below), to deal in both
 *
 * (a) the Software, and
 *
 * (b) any piece of software and/or hardware listed in the lrgrwrks.txt file if
 * one is included with the Software each a "Larger Work" to which the Software
 * is contributed by such licensors),
 *
 * without restriction, including without limitation the rights to copy, create
 * derivative works of, display, perform, and distribute the Software and make,
 * use, sell, offer for sale, import, export, have made, and have sold the
 * Software and the Larger Work(s), and to sublicense the foregoing rights on
 * either these or other terms.
 *
 * This license is subject to the following condition:
 *
 * The above copyright notice and either this complete permission notice or at a
 * minimum a reference to the UPL must be included in all copies or substantial
 * portions of the Software.
 *
 * THE SOFTWARE IS PROVIDED "AS IS", WITHOUT WARRANTY OF ANY KIND, EXPRESS OR
 * IMPLIED, INCLUDING BUT NOT LIMITED TO THE WARRANTIES OF MERCHANTABILITY,
 * FITNESS FOR A PARTICULAR PURPOSE AND NONINFRINGEMENT. IN NO EVENT SHALL THE
 * AUTHORS OR COPYRIGHT HOLDERS BE LIABLE FOR ANY CLAIM, DAMAGES OR OTHER
 * LIABILITY, WHETHER IN AN ACTION OF CONTRACT, TORT OR OTHERWISE, ARISING FROM,
 * OUT OF OR IN CONNECTION WITH THE SOFTWARE OR THE USE OR OTHER DEALINGS IN THE
 * SOFTWARE.
 */
package com.oracle.graal.python.nodes.frame;

import com.oracle.graal.python.builtins.PythonBuiltinClassType;
import com.oracle.graal.python.builtins.objects.cell.PCell;
import com.oracle.graal.python.builtins.objects.common.HashingCollectionNodes;
import com.oracle.graal.python.builtins.objects.common.HashingStorage;
import com.oracle.graal.python.builtins.objects.common.HashingStorageLibrary;
import com.oracle.graal.python.builtins.objects.common.LocalsStorage;
import com.oracle.graal.python.builtins.objects.dict.PDict;
import com.oracle.graal.python.builtins.objects.frame.PFrame;
import com.oracle.graal.python.builtins.objects.function.PArguments;
import com.oracle.graal.python.lib.PyObjectDelItem;
import com.oracle.graal.python.lib.PyObjectSetItem;
import com.oracle.graal.python.nodes.ModuleRootNode;
import com.oracle.graal.python.nodes.PBytecodeRootNode;
import com.oracle.graal.python.nodes.PRootNode;
import com.oracle.graal.python.nodes.SpecialMethodNames;
import com.oracle.graal.python.nodes.attributes.LookupInheritedAttributeNode;
import com.oracle.graal.python.nodes.call.CallNode;
import com.oracle.graal.python.nodes.frame.MaterializeFrameNodeGen.SyncFrameValuesNodeGen;
import com.oracle.graal.python.nodes.function.ClassBodyRootNode;
import com.oracle.graal.python.nodes.object.GetClassNode;
import com.oracle.graal.python.runtime.object.PythonObjectFactory;
import com.oracle.truffle.api.CompilerDirectives;
import com.oracle.truffle.api.dsl.Cached;
import com.oracle.truffle.api.dsl.Cached.Shared;
import com.oracle.truffle.api.dsl.ImportStatic;
import com.oracle.truffle.api.dsl.ReportPolymorphism;
import com.oracle.truffle.api.dsl.Specialization;
import com.oracle.truffle.api.frame.Frame;
import com.oracle.truffle.api.frame.FrameDescriptor;
import com.oracle.truffle.api.frame.FrameSlotTypeException;
import com.oracle.truffle.api.frame.MaterializedFrame;
import com.oracle.truffle.api.frame.VirtualFrame;
import com.oracle.truffle.api.library.CachedLibrary;
import com.oracle.truffle.api.nodes.ExplodeLoop;
import com.oracle.truffle.api.nodes.Node;
import com.oracle.truffle.api.profiles.BranchProfile;
import com.oracle.truffle.api.profiles.ConditionProfile;
import com.oracle.truffle.api.profiles.ValueProfile;

/**
 * This node makes sure that the current frame has a filled-in PFrame object with a backref
 * container that will be filled in by the caller.
 **/
@ReportPolymorphism
public abstract class MaterializeFrameNode extends Node {

    private final boolean adoptable;
    private static final MaterializeFrameNode INSTANCE = MaterializeFrameNodeGen.create(false);

    public MaterializeFrameNode() {
        this.adoptable = true;
    }

    protected MaterializeFrameNode(boolean adoptable) {
        this.adoptable = adoptable;
    }

    public static MaterializeFrameNode create() {
        return MaterializeFrameNodeGen.create();
    }

    public final PFrame execute(VirtualFrame frame, boolean markAsEscaped, Frame frameToMaterialize) {
        return execute(frame, markAsEscaped, false, frameToMaterialize);
    }

    public final PFrame execute(VirtualFrame frame, boolean markAsEscaped, boolean forceSync, Frame frameToMaterialize) {
        PFrame.Reference info = PArguments.getCurrentFrameInfo(frameToMaterialize);
        assert info != null && info.getCallNode() != null : "cannot materialize a frame without location information";
        Node callNode = info.getCallNode();
        return execute(frame, callNode, markAsEscaped, forceSync, frameToMaterialize);
    }

    public final PFrame execute(VirtualFrame frame, boolean markAsEscaped) {
        return execute(frame, markAsEscaped, frame);
    }

    public final PFrame execute(VirtualFrame frame, Node location, boolean markAsEscaped, boolean forceSync) {
        return execute(frame, location, markAsEscaped, forceSync, frame);
    }

    public abstract PFrame execute(VirtualFrame frame, Node location, boolean markAsEscaped, boolean forceSync, Frame frameToMaterialize);

    @Specialization(guards = {"getPFrame(frameToMaterialize) == null", "isGeneratorFrame(frameToMaterialize)"})
    static PFrame freshPFrameForGenerator(Node location, @SuppressWarnings("unused") boolean markAsEscaped, @SuppressWarnings("unused") boolean forceSync, Frame frameToMaterialize,
                    @Shared("factory") @Cached("createFactory()") PythonObjectFactory factory) {
        PFrame escapedFrame = factory.createPFrame(PArguments.getCurrentFrameInfo(frameToMaterialize), location, PArguments.getGeneratorFrameLocals(frameToMaterialize));
        PArguments.synchronizeArgs(frameToMaterialize, escapedFrame);
        PFrame.Reference topFrameRef = PArguments.getCurrentFrameInfo(frameToMaterialize);
        topFrameRef.setPyFrame(escapedFrame);
        return escapedFrame;
    }

    @Specialization(guards = {"cachedFD == frameToMaterialize.getFrameDescriptor()", "getPFrame(frameToMaterialize) == null", "!isGeneratorFrame(frameToMaterialize)"}, limit = "1")
    static PFrame freshPFrameCachedFD(VirtualFrame frame, Node location, boolean markAsEscaped, @SuppressWarnings("unused") boolean forceSync, Frame frameToMaterialize,
                    @Cached("frameToMaterialize.getFrameDescriptor()") FrameDescriptor cachedFD,
                    @Shared("factory") @Cached("createFactory()") PythonObjectFactory factory,
                    @Shared("syncValuesNode") @Cached("createSyncNode()") SyncFrameValuesNode syncValuesNode) {
        PDict locals = factory.createDictLocals(cachedFD);
        PFrame escapedFrame = factory.createPFrame(PArguments.getCurrentFrameInfo(frameToMaterialize), location, locals);
        return doEscapeFrame(frame, frameToMaterialize, escapedFrame, location, markAsEscaped, forceSync && !inModuleRoot(location) && !inClassBody(location), syncValuesNode);
    }

    @Specialization(guards = {"getPFrame(frameToMaterialize) == null", "!isGeneratorFrame(frameToMaterialize)"}, replaces = "freshPFrameCachedFD")
    static PFrame freshPFrame(VirtualFrame frame, Node location, boolean markAsEscaped, @SuppressWarnings("unused") boolean forceSync, Frame frameToMaterialize,
                    @Shared("factory") @Cached("createFactory()") PythonObjectFactory factory,
                    @Shared("syncValuesNode") @Cached("createSyncNode()") SyncFrameValuesNode syncValuesNode) {
        PDict locals = factory.createDictLocals(frameToMaterialize.getFrameDescriptor());
        PFrame escapedFrame = factory.createPFrame(PArguments.getCurrentFrameInfo(frameToMaterialize), location, locals);
        return doEscapeFrame(frame, frameToMaterialize, escapedFrame, location, markAsEscaped, forceSync && !inModuleRoot(location) && !inClassBody(location), syncValuesNode);
    }

    /**
     * The only way this happens is when we created a PFrame to access (possibly custom) locals. In
     * this case, there can be no reference to the PFrame object anywhere else, yet, so we can
     * replace it.
     *
     * @see PFrame#isIncomplete
     **/
    @Specialization(guards = {"getPFrame(frameToMaterialize) != null", "!getPFrame(frameToMaterialize).isAssociated()"})
    static PFrame incompleteFrame(VirtualFrame frame, Node location, boolean markAsEscaped, boolean forceSync, Frame frameToMaterialize,
                    @Shared("factory") @Cached("createFactory()") PythonObjectFactory factory,
                    @Shared("syncValuesNode") @Cached("createSyncNode()") SyncFrameValuesNode syncValuesNode) {
        Object locals = getPFrame(frameToMaterialize).getLocalsDict();
        PFrame escapedFrame = factory.createPFrame(PArguments.getCurrentFrameInfo(frameToMaterialize), location, locals);
        return doEscapeFrame(frame, frameToMaterialize, escapedFrame, location, markAsEscaped, forceSync && !inModuleRoot(location) && !inClassBody(location), syncValuesNode);
    }

    @Specialization(guards = {"getPFrame(frameToMaterialize) != null", "getPFrame(frameToMaterialize).isAssociated()"})
    static PFrame alreadyEscapedFrame(VirtualFrame frame, Node location, boolean markAsEscaped, boolean forceSync, Frame frameToMaterialize,
                    @Shared("syncValuesNode") @Cached("createSyncNode()") SyncFrameValuesNode syncValuesNode,
                    @Cached ConditionProfile syncProfile) {
        PFrame pyFrame = getPFrame(frameToMaterialize);
        if (syncProfile.profile(forceSync && !inModuleRoot(location) && !inClassBody(location))) {
            syncValuesNode.execute(frame, pyFrame, frameToMaterialize, location);
        }
        if (markAsEscaped) {
            pyFrame.getRef().markAsEscaped();
        }
        // update the location so the line number is correct
        pyFrame.setLocation(location);
        return pyFrame;
    }

    @Specialization(replaces = {"freshPFrame", "alreadyEscapedFrame", "incompleteFrame"})
    static PFrame generic(VirtualFrame frame, Node location, boolean markAsEscaped, boolean forceSync, Frame frameToMaterialize,
                    @Shared("factory") @Cached("createFactory()") PythonObjectFactory factory,
                    @Shared("syncValuesNode") @Cached("createSyncNode()") SyncFrameValuesNode syncValuesNode,
                    @Cached ConditionProfile syncProfile) {
        PFrame pyFrame = getPFrame(frameToMaterialize);
        if (pyFrame != null) {
            if (pyFrame.isAssociated()) {
                return alreadyEscapedFrame(frame, location, markAsEscaped, forceSync, frameToMaterialize, syncValuesNode, syncProfile);
            } else {
                return incompleteFrame(frame, location, markAsEscaped, forceSync, frameToMaterialize, factory, syncValuesNode);
            }
        } else {
            if (isGeneratorFrame(frameToMaterialize)) {
                return freshPFrameForGenerator(location, markAsEscaped, forceSync, frameToMaterialize, factory);
            } else {
                return freshPFrame(frame, location, markAsEscaped, forceSync, frameToMaterialize, factory, syncValuesNode);
            }
        }
    }

    private static PFrame doEscapeFrame(VirtualFrame frame, Frame frameToMaterialize, PFrame escapedFrame, Node location, boolean markAsEscaped, boolean forceSync, SyncFrameValuesNode syncValuesNode) {
        PFrame.Reference topFrameRef = PArguments.getCurrentFrameInfo(frameToMaterialize);
        topFrameRef.setPyFrame(escapedFrame);

        // on a freshly created PFrame, we do always sync the arguments
        PArguments.synchronizeArgs(frameToMaterialize, escapedFrame);
        if (forceSync) {
            syncValuesNode.execute(frame, escapedFrame, frameToMaterialize, location);
        }
        if (markAsEscaped) {
            topFrameRef.markAsEscaped();
        }
        return escapedFrame;
    }

    protected static boolean isGeneratorFrame(Frame frame) {
        return PArguments.isGeneratorFrame(frame);
    }

    protected static PFrame getPFrame(Frame frame) {
        return PArguments.getCurrentFrameInfo(frame).getPyFrame();
    }

    protected static boolean inModuleRoot(Node location) {
        assert location != null;
        if (location instanceof PRootNode) {
            return location instanceof ModuleRootNode;
        } else {
            return location.getRootNode() instanceof ModuleRootNode;
        }
    }

    protected static boolean inClassBody(Node location) {
        assert location != null;
        if (location instanceof PRootNode) {
            return location instanceof ClassBodyRootNode;
        } else {
            return location.getRootNode() instanceof ClassBodyRootNode;
        }
    }

    protected final SyncFrameValuesNode createSyncNode() {
        return SyncFrameValuesNodeGen.create(isAdoptable());
    }

    protected final PythonObjectFactory createFactory() {
        if (isAdoptable()) {
            return PythonObjectFactory.create();
        }
        return PythonObjectFactory.getUncached();
    }

    @Override
    public boolean isAdoptable() {
        return adoptable;
    }

    public static MaterializeFrameNode getUnadoptable() {
        return INSTANCE;
    }

    /**
     * When refreshing the frame values in the locals dict, there are 4 cases:
     * <ol>
     * <li>The locals object is a {@code dict} with a {@code LocalsStorage} having the same frame
     * descriptor as the frame to synchronize. This then represents the unmodified set of frame
     * variables and need to be refreshed.</li>
     * <li>The locals object is a {@code dict} with a storage <b>different</b> to
     * {@code LocalsStorage}. This may happen if someone retrieves the locals and manually assigns
     * to the dict. Then the storage changes. In this case we must also refresh the frame values.
     * </li>
     * <li>The locals object is some arbitrary custom mapping object (excluding the above 2 cases).
     * In this case, all code was already working on the custom object and we don't need to do
     * anything.</li>
     * <li>The locals object is a {@code dict} with a {@code LocalsStorage} having a different frame
     * descriptor as the frame to synchronize. This is common when {@code exec} / {@code eval} and
     * inheriting the locals of the caller. In this case, we don't need to do anything.</li>
     * </ol>
     */
    @ImportStatic(SpecialMethodNames.class)
    @SuppressWarnings("deprecation")    // new Frame API
    public abstract static class SyncFrameValuesNode extends Node {

        private final boolean adoptable;

        public SyncFrameValuesNode(boolean adoptable) {
            this.adoptable = adoptable;
        }

        public abstract void execute(VirtualFrame frame, PFrame pyframe, Frame frameToSync, Node location);

        @Specialization(guards = {"hasLocalsStorage(pyFrame, frameToSync, frameProfile)", "frameToSync.getFrameDescriptor() == cachedFd", "cachedSlots.length < 32"}, //
                        assumptions = "cachedFd.getVersion()", //
                        limit = "1")
        @ExplodeLoop
<<<<<<< HEAD
        static void doLocalsStorageCached(PFrame pyFrame, Frame frameToSync, @SuppressWarnings("unused") Node location,
=======
        @SuppressWarnings("deprecation")    // new Frame API
        static void doLocalsStorageCached(PFrame pyFrame, Frame frameToSync,
>>>>>>> 10b3cde4
                        @Cached("createClassProfile()") ValueProfile frameProfile,
                        @Cached("frameToSync.getFrameDescriptor()") FrameDescriptor cachedFd,
                        @Cached(value = "getSlots(cachedFd)", dimensions = 1) com.oracle.truffle.api.frame.FrameSlot[] cachedSlots) {
            boolean invalidState = false;
            LocalsStorage localsStorage = getLocalsStorage(pyFrame);
            MaterializedFrame target = frameProfile.profile(localsStorage.getFrame());
            assert cachedFd == target.getFrameDescriptor();

            for (int i = 0; i < cachedSlots.length; i++) {
                com.oracle.truffle.api.frame.FrameSlot slot = cachedSlots[i];
                if (FrameSlotIDs.isUserFrameSlot(slot.getIdentifier())) {
                    if (frameToSync.isBoolean(slot)) {
                        try {
                            target.setBoolean(slot, frameToSync.getBoolean(slot));
                        } catch (FrameSlotTypeException e) {
                            CompilerDirectives.transferToInterpreter();
                            invalidState = true;
                        }
                    } else if (frameToSync.isByte(slot)) {
                        try {
                            target.setByte(slot, frameToSync.getByte(slot));
                        } catch (FrameSlotTypeException e) {
                            CompilerDirectives.transferToInterpreter();
                            invalidState = true;
                        }
                    } else if (frameToSync.isDouble(slot)) {
                        try {
                            target.setDouble(slot, frameToSync.getDouble(slot));
                        } catch (FrameSlotTypeException e) {
                            CompilerDirectives.transferToInterpreter();
                            invalidState = true;
                        }
                    } else if (frameToSync.isFloat(slot)) {
                        try {
                            target.setFloat(slot, frameToSync.getFloat(slot));
                        } catch (FrameSlotTypeException e) {
                            CompilerDirectives.transferToInterpreter();
                            invalidState = true;
                        }
                    } else if (frameToSync.isInt(slot)) {
                        try {
                            target.setInt(slot, frameToSync.getInt(slot));
                        } catch (FrameSlotTypeException e) {
                            CompilerDirectives.transferToInterpreter();
                            invalidState = true;
                        }
                    } else if (frameToSync.isLong(slot)) {
                        try {
                            target.setLong(slot, frameToSync.getLong(slot));
                        } catch (FrameSlotTypeException e) {
                            CompilerDirectives.transferToInterpreter();
                            invalidState = true;
                        }
                    } else if (frameToSync.isObject(slot)) {
                        try {
                            target.setObject(slot, frameToSync.getObject(slot));
                        } catch (FrameSlotTypeException e) {
                            CompilerDirectives.transferToInterpreter();
                            invalidState = true;
                        }
                    }
                }
            }
            if (CompilerDirectives.inInterpreter() && invalidState) {
                // we're always in the interpreter if invalidState was set
                throw new IllegalStateException("the frame lied about the frame slot type");
            }
        }

        @Specialization(guards = {"hasLocalsStorage(pyFrame, frameToSync, frameProfile)", "frameToSync.getFrameDescriptor() == cachedFd"}, //
                        assumptions = "cachedFd.getVersion()", //
                        limit = "1")
<<<<<<< HEAD
        static void doLocalsStorageLoop(PFrame pyFrame, Frame frameToSync, @SuppressWarnings("unused") Node location,
=======
        @SuppressWarnings("deprecation")    // new Frame API
        static void doLocalsStorageLoop(PFrame pyFrame, Frame frameToSync,
>>>>>>> 10b3cde4
                        @Cached("createClassProfile()") ValueProfile frameProfile,
                        @Cached("frameToSync.getFrameDescriptor()") FrameDescriptor cachedFd,
                        @Cached(value = "getSlots(cachedFd)", dimensions = 1) com.oracle.truffle.api.frame.FrameSlot[] cachedSlots) {
            boolean invalidState = false;
            LocalsStorage localsStorage = getLocalsStorage(pyFrame);
            MaterializedFrame target = frameProfile.profile(localsStorage.getFrame());
            assert cachedFd == target.getFrameDescriptor();

            for (int i = 0; i < cachedSlots.length; i++) {
                com.oracle.truffle.api.frame.FrameSlot slot = cachedSlots[i];
                if (FrameSlotIDs.isUserFrameSlot(slot.getIdentifier())) {
                    if (frameToSync.isBoolean(slot)) {
                        try {
                            target.setBoolean(slot, frameToSync.getBoolean(slot));
                        } catch (FrameSlotTypeException e) {
                            CompilerDirectives.transferToInterpreter();
                            invalidState = true;
                        }
                    } else if (frameToSync.isByte(slot)) {
                        try {
                            target.setByte(slot, frameToSync.getByte(slot));
                        } catch (FrameSlotTypeException e) {
                            CompilerDirectives.transferToInterpreter();
                            invalidState = true;
                        }
                    } else if (frameToSync.isDouble(slot)) {
                        try {
                            target.setDouble(slot, frameToSync.getDouble(slot));
                        } catch (FrameSlotTypeException e) {
                            CompilerDirectives.transferToInterpreter();
                            invalidState = true;
                        }
                    } else if (frameToSync.isFloat(slot)) {
                        try {
                            target.setFloat(slot, frameToSync.getFloat(slot));
                        } catch (FrameSlotTypeException e) {
                            CompilerDirectives.transferToInterpreter();
                            invalidState = true;
                        }
                    } else if (frameToSync.isInt(slot)) {
                        try {
                            target.setInt(slot, frameToSync.getInt(slot));
                        } catch (FrameSlotTypeException e) {
                            CompilerDirectives.transferToInterpreter();
                            invalidState = true;
                        }
                    } else if (frameToSync.isLong(slot)) {
                        try {
                            target.setLong(slot, frameToSync.getLong(slot));
                        } catch (FrameSlotTypeException e) {
                            CompilerDirectives.transferToInterpreter();
                            invalidState = true;
                        }
                    } else if (frameToSync.isObject(slot)) {
                        try {
                            target.setObject(slot, frameToSync.getObject(slot));
                        } catch (FrameSlotTypeException e) {
                            CompilerDirectives.transferToInterpreter();
                            invalidState = true;
                        }
                    }
                }
            }
            if (CompilerDirectives.inInterpreter() && invalidState) {
                // we're always in the interpreter if invalidState was set
                throw new IllegalStateException("the frame lied about the frame slot type");
            }
        }

        @Specialization(guards = "hasLocalsStorage(pyFrame, frameToSync, frameProfile)", replaces = {"doLocalsStorageCached", "doLocalsStorageLoop"})
<<<<<<< HEAD
        static void doLocalsStorageUncached(PFrame pyFrame, Frame frameToSync, @SuppressWarnings("unused") Node location,
=======
        @SuppressWarnings("deprecation")    // new Frame API
        static void doLocalsStorageUncached(PFrame pyFrame, Frame frameToSync,
>>>>>>> 10b3cde4
                        @Cached("createClassProfile()") ValueProfile frameProfile) {
            FrameDescriptor fd = frameToSync.getFrameDescriptor();
            com.oracle.truffle.api.frame.FrameSlot[] cachedSlots = getSlots(fd);
            try {
                LocalsStorage localsStorage = getLocalsStorage(pyFrame);
                MaterializedFrame target = frameProfile.profile(localsStorage.getFrame());
                assert fd == target.getFrameDescriptor();

                for (int i = 0; i < cachedSlots.length; i++) {
                    com.oracle.truffle.api.frame.FrameSlot slot = cachedSlots[i];
                    if (FrameSlotIDs.isUserFrameSlot(slot.getIdentifier())) {
                        if (frameToSync.isBoolean(slot)) {
                            target.setBoolean(slot, frameToSync.getBoolean(slot));
                        } else if (frameToSync.isByte(slot)) {
                            target.setByte(slot, frameToSync.getByte(slot));
                        } else if (frameToSync.isDouble(slot)) {
                            target.setDouble(slot, frameToSync.getDouble(slot));
                        } else if (frameToSync.isFloat(slot)) {
                            target.setFloat(slot, frameToSync.getFloat(slot));
                        } else if (frameToSync.isInt(slot)) {
                            target.setInt(slot, frameToSync.getInt(slot));
                        } else if (frameToSync.isLong(slot)) {
                            target.setLong(slot, frameToSync.getLong(slot));
                        } else if (frameToSync.isObject(slot)) {
                            target.setObject(slot, frameToSync.getObject(slot));
                        }
                    }
                }
            } catch (FrameSlotTypeException e) {
                CompilerDirectives.transferToInterpreterAndInvalidate();
                throw new IllegalStateException();
            }
        }

        protected static boolean isBytecodeFrame(Frame frameToSync) {
            return frameToSync.getFrameDescriptor() == PBytecodeRootNode.DESCRIPTOR;
        }

        @Specialization(guards = { //
                            "!isBytecodeFrame(frameToSync)",
                            "isDictWithCustomStorage(pyFrame)",
                            "frameToSync.getFrameDescriptor() == cachedFd",
                            "isAdoptable()",
                        }, //
                        assumptions = "cachedFd.getVersion()", //
                        limit = "1")
        @ExplodeLoop
<<<<<<< HEAD
        static void doGenericDictAdoptableCached(VirtualFrame frame, PFrame pyFrame, Frame frameToSync, @SuppressWarnings("unused") Node location,
=======
        @SuppressWarnings("deprecation")    // new Frame API
        static void doGenericDictAdoptableCached(VirtualFrame frame, PFrame pyFrame, Frame frameToSync,
>>>>>>> 10b3cde4
                        @Cached("frameToSync.getFrameDescriptor()") @SuppressWarnings("unused") FrameDescriptor cachedFd,
                        @Cached(value = "getSlots(cachedFd)", dimensions = 1) com.oracle.truffle.api.frame.FrameSlot[] cachedSlots,
                        @Cached(value = "getProfiles(cachedSlots.length)", dimensions = 1) ConditionProfile[] profiles,
                        @Cached HashingCollectionNodes.SetItemNode setItemNode,
                        @Cached BranchProfile updatedStorage,
                        @Cached ConditionProfile hasFrame,
                        @CachedLibrary(limit = "1") HashingStorageLibrary lib) {
            // This can happen if someone received the locals dict using 'locals()' or similar and
            // then assigned to the dictionary. Assigning will switch the storage. But we still must
            // refresh the values.

            // The cast is guaranteed by the guard.
            PDict localsDict = (PDict) pyFrame.getLocalsDict();

            for (int i = 0; i < cachedSlots.length; i++) {
                com.oracle.truffle.api.frame.FrameSlot slot = cachedSlots[i];
                if (FrameSlotIDs.isUserFrameSlot(slot.getIdentifier())) {
                    Object value = frameToSync.getValue(slot);
                    if (value != null) {
                        setItemNode.execute(frame, localsDict, slot.getIdentifier(), resolveCellValue(profiles[i], value));
                    } else {
                        // delete variable
                        HashingStorage storage = localsDict.getDictStorage();
                        Object key = slot.getIdentifier();
                        HashingStorage newStore = null;
                        // TODO: FIXME: this might call __hash__ twice
                        boolean hasKey = lib.hasKeyWithFrame(storage, key, hasFrame, frame);
                        if (hasKey) {
                            newStore = lib.delItemWithFrame(storage, key, hasFrame, frame);
                        }

                        if (hasKey) {
                            if (newStore != storage) {
                                updatedStorage.enter();
                                localsDict.setDictStorage(newStore);
                            }
                        }
                    }
                }
            }
        }

<<<<<<< HEAD
        @Specialization(guards = {"!isBytecodeFrame(frameToSync)", "isDictWithCustomStorage(pyFrame)", "isAdoptable()"}, replaces = "doGenericDictAdoptableCached")
        static void doGenericDictAdoptable(VirtualFrame frame, PFrame pyFrame, Frame frameToSync, @SuppressWarnings("unused") Node location,
=======
        @Specialization(guards = {"isDictWithCustomStorage(pyFrame)", "isAdoptable()"}, replaces = "doGenericDictAdoptableCached")
        @SuppressWarnings("deprecation")    // new Frame API
        static void doGenericDictAdoptable(VirtualFrame frame, PFrame pyFrame, Frame frameToSync,
>>>>>>> 10b3cde4
                        @Cached HashingCollectionNodes.SetItemNode setItemNode,
                        @Cached BranchProfile updatedStorage,
                        @Cached ConditionProfile hasFrame,
                        @CachedLibrary(limit = "1") HashingStorageLibrary lib) {
            // This can happen if someone received the locals dict using 'locals()' or similar and
            // then assigned to the dictionary. Assigning will switch the storage. But we still must
            // refresh the values.

            FrameDescriptor fd = frameToSync.getFrameDescriptor();
            com.oracle.truffle.api.frame.FrameSlot[] slots = getSlots(fd);
            // The cast is guaranteed by the guard.
            PDict localsDict = (PDict) pyFrame.getLocalsDict();

            for (int i = 0; i < slots.length; i++) {
                com.oracle.truffle.api.frame.FrameSlot slot = slots[i];
                if (FrameSlotIDs.isUserFrameSlot(slot.getIdentifier())) {
                    Object value = frameToSync.getValue(slot);
                    if (value != null) {
                        setItemNode.execute(frame, localsDict, slot.getIdentifier(), resolveCellValue(ConditionProfile.getUncached(), value));
                    } else {
                        // delete variable
                        HashingStorage storage = localsDict.getDictStorage();
                        Object key = slot.getIdentifier();
                        HashingStorage newStore = null;
                        // TODO: FIXME: this might call __hash__ twice
                        boolean hasKey = lib.hasKeyWithFrame(storage, key, hasFrame, frame);
                        if (hasKey) {
                            newStore = lib.delItemWithFrame(storage, key, hasFrame, frame);
                        }

                        if (hasKey) {
                            if (newStore != storage) {
                                updatedStorage.enter();
                                localsDict.setDictStorage(newStore);
                            }
                        }
                    }
                }
            }
        }

<<<<<<< HEAD
        @Specialization(guards = {"!isBytecodeFrame(frameToSync)", "isDictWithCustomStorage(pyFrame)", "!isAdoptable()"})
        static void doGenericDict(VirtualFrame frame, PFrame pyFrame, Frame frameToSync, @SuppressWarnings("unused") Node location) {
=======
        @Specialization(guards = {"isDictWithCustomStorage(pyFrame)", "!isAdoptable()"})
        @SuppressWarnings("deprecation")    // new Frame API
        static void doGenericDict(VirtualFrame frame, PFrame pyFrame, Frame frameToSync) {
>>>>>>> 10b3cde4
            // Same as 'doGenericDictAdoptable' but uses a full call node to call '__setitem__' and
            // '__delitem__' since this node is not adoptable.

            FrameDescriptor fd = frameToSync.getFrameDescriptor();
            com.oracle.truffle.api.frame.FrameSlot[] slots = getSlots(fd);
            // The cast is guaranteed by the guard.
            PDict localsDict = (PDict) pyFrame.getLocalsDict();

            // we need to use nodes where we are sure that they may not be adopted
            Object setItemMethod = LookupInheritedAttributeNode.Dynamic.getUncached().execute(localsDict, SpecialMethodNames.__SETITEM__);
            Object deleteItemMethod = LookupInheritedAttributeNode.Dynamic.getUncached().execute(localsDict, SpecialMethodNames.__DELITEM__);

            for (int i = 0; i < slots.length; i++) {
                com.oracle.truffle.api.frame.FrameSlot slot = slots[i];
                if (FrameSlotIDs.isUserFrameSlot(slot.getIdentifier())) {
                    Object value = frameToSync.getValue(slot);
                    if (value != null) {
                        CallNode.getUncached().execute(frame, setItemMethod, localsDict, slot.getIdentifier(), resolveCellValue(ConditionProfile.getUncached(), value));
                    } else {
                        // delete variable
                        CallNode.getUncached().execute(frame, deleteItemMethod, localsDict, slot.getIdentifier());
                    }
                }
            }
        }

        @Specialization(guards = {"!isBytecodeFrame(frameToSync)", "isCustomLocalsObject(pyFrame, frameToSync, frameProfile)"})
        @SuppressWarnings("unused")
        static void doCustomLocalsObject(PFrame pyFrame, Frame frameToSync, @SuppressWarnings("unused") Node location,
                        @Cached("createClassProfile()") ValueProfile frameProfile) {
            // nothing to do; we already worked on the custom object
        }

<<<<<<< HEAD
        @Specialization(guards = "isBytecodeFrame(frameToSync)")
        @SuppressWarnings("unused")
        static void doBytecodeFrame(PFrame pyFrame, Frame frameToSync, @SuppressWarnings("unused") Node location,
                        @Cached PyObjectSetItem setItem,
                        @Cached PyObjectDelItem delItem) {
            // TODO: locals sync for bytecode frames
            // PBytecodeRootNode rootNode = (PBytecodeRootNode) location.getRootNode();
            // rootNode.syncFastToLocals(pyFrame.getLocalsDict(), frameToSync, setItem, delItem);
        }

        protected static FrameSlot[] getSlots(FrameDescriptor fd) {
=======
        @SuppressWarnings("deprecation")    // new Frame API
        protected static com.oracle.truffle.api.frame.FrameSlot[] getSlots(FrameDescriptor fd) {
>>>>>>> 10b3cde4
            CompilerDirectives.transferToInterpreter();
            return fd.getSlots().toArray(new com.oracle.truffle.api.frame.FrameSlot[0]);
        }

        protected static ConditionProfile[] getProfiles(int n) {
            ConditionProfile[] profiles = new ConditionProfile[n];
            for (int i = 0; i < profiles.length; i++) {
                profiles[i] = ConditionProfile.createBinaryProfile();
            }
            return profiles;
        }

        /**
         * Guard that tests if the locals object is a dict having a {@link LocalsStorage} using the
         * same frame descriptor as the frame to synchronize. That means, the dict represents
         * unmodified set of frame values of the frame to sync.
         */
        protected static boolean hasLocalsStorage(PFrame pyFrame, Frame frameToSync, ValueProfile frameProfile) {
            Object localsObject = pyFrame.getLocalsDict();
            return localsObject instanceof PDict && getFd(((PDict) localsObject).getDictStorage(), frameProfile) == frameToSync.getFrameDescriptor();
        }

        protected static boolean isDictWithCustomStorage(PFrame pyFrame) {
            Object localsObject = pyFrame.getLocalsDict();
            // do not allow subclasses of 'dict'
            return GetClassNode.getUncached().execute(localsObject) == PythonBuiltinClassType.PDict;
        }

        protected static boolean isCustomLocalsObject(PFrame pyFrame, Frame frameToSync, ValueProfile frameProfile) {
            return !hasLocalsStorage(pyFrame, frameToSync, frameProfile);
        }

        protected static LocalsStorage getLocalsStorage(PFrame pyFrame) {
            return (LocalsStorage) ((PDict) pyFrame.getLocalsDict()).getDictStorage();
        }

        private static FrameDescriptor getFd(HashingStorage storage, ValueProfile frameProfile) {
            if (storage instanceof LocalsStorage) {
                return frameProfile.profile(((LocalsStorage) storage).getFrame()).getFrameDescriptor();
            }
            return null;
        }

        private static Object resolveCellValue(ConditionProfile profile, Object value) {
            if (profile.profile(value instanceof PCell)) {
                return ((PCell) value).getRef();
            }
            return value;
        }

        @Override
        public boolean isAdoptable() {
            return adoptable;
        }
    }

}<|MERGE_RESOLUTION|>--- conflicted
+++ resolved
@@ -299,12 +299,8 @@
                         assumptions = "cachedFd.getVersion()", //
                         limit = "1")
         @ExplodeLoop
-<<<<<<< HEAD
+        @SuppressWarnings("deprecation")    // new Frame API
         static void doLocalsStorageCached(PFrame pyFrame, Frame frameToSync, @SuppressWarnings("unused") Node location,
-=======
-        @SuppressWarnings("deprecation")    // new Frame API
-        static void doLocalsStorageCached(PFrame pyFrame, Frame frameToSync,
->>>>>>> 10b3cde4
                         @Cached("createClassProfile()") ValueProfile frameProfile,
                         @Cached("frameToSync.getFrameDescriptor()") FrameDescriptor cachedFd,
                         @Cached(value = "getSlots(cachedFd)", dimensions = 1) com.oracle.truffle.api.frame.FrameSlot[] cachedSlots) {
@@ -377,12 +373,8 @@
         @Specialization(guards = {"hasLocalsStorage(pyFrame, frameToSync, frameProfile)", "frameToSync.getFrameDescriptor() == cachedFd"}, //
                         assumptions = "cachedFd.getVersion()", //
                         limit = "1")
-<<<<<<< HEAD
+        @SuppressWarnings("deprecation")    // new Frame API
         static void doLocalsStorageLoop(PFrame pyFrame, Frame frameToSync, @SuppressWarnings("unused") Node location,
-=======
-        @SuppressWarnings("deprecation")    // new Frame API
-        static void doLocalsStorageLoop(PFrame pyFrame, Frame frameToSync,
->>>>>>> 10b3cde4
                         @Cached("createClassProfile()") ValueProfile frameProfile,
                         @Cached("frameToSync.getFrameDescriptor()") FrameDescriptor cachedFd,
                         @Cached(value = "getSlots(cachedFd)", dimensions = 1) com.oracle.truffle.api.frame.FrameSlot[] cachedSlots) {
@@ -453,12 +445,8 @@
         }
 
         @Specialization(guards = "hasLocalsStorage(pyFrame, frameToSync, frameProfile)", replaces = {"doLocalsStorageCached", "doLocalsStorageLoop"})
-<<<<<<< HEAD
+        @SuppressWarnings("deprecation")    // new Frame API
         static void doLocalsStorageUncached(PFrame pyFrame, Frame frameToSync, @SuppressWarnings("unused") Node location,
-=======
-        @SuppressWarnings("deprecation")    // new Frame API
-        static void doLocalsStorageUncached(PFrame pyFrame, Frame frameToSync,
->>>>>>> 10b3cde4
                         @Cached("createClassProfile()") ValueProfile frameProfile) {
             FrameDescriptor fd = frameToSync.getFrameDescriptor();
             com.oracle.truffle.api.frame.FrameSlot[] cachedSlots = getSlots(fd);
@@ -506,12 +494,8 @@
                         assumptions = "cachedFd.getVersion()", //
                         limit = "1")
         @ExplodeLoop
-<<<<<<< HEAD
+        @SuppressWarnings("deprecation")    // new Frame API
         static void doGenericDictAdoptableCached(VirtualFrame frame, PFrame pyFrame, Frame frameToSync, @SuppressWarnings("unused") Node location,
-=======
-        @SuppressWarnings("deprecation")    // new Frame API
-        static void doGenericDictAdoptableCached(VirtualFrame frame, PFrame pyFrame, Frame frameToSync,
->>>>>>> 10b3cde4
                         @Cached("frameToSync.getFrameDescriptor()") @SuppressWarnings("unused") FrameDescriptor cachedFd,
                         @Cached(value = "getSlots(cachedFd)", dimensions = 1) com.oracle.truffle.api.frame.FrameSlot[] cachedSlots,
                         @Cached(value = "getProfiles(cachedSlots.length)", dimensions = 1) ConditionProfile[] profiles,
@@ -554,14 +538,9 @@
             }
         }
 
-<<<<<<< HEAD
         @Specialization(guards = {"!isBytecodeFrame(frameToSync)", "isDictWithCustomStorage(pyFrame)", "isAdoptable()"}, replaces = "doGenericDictAdoptableCached")
+        @SuppressWarnings("deprecation")    // new Frame API
         static void doGenericDictAdoptable(VirtualFrame frame, PFrame pyFrame, Frame frameToSync, @SuppressWarnings("unused") Node location,
-=======
-        @Specialization(guards = {"isDictWithCustomStorage(pyFrame)", "isAdoptable()"}, replaces = "doGenericDictAdoptableCached")
-        @SuppressWarnings("deprecation")    // new Frame API
-        static void doGenericDictAdoptable(VirtualFrame frame, PFrame pyFrame, Frame frameToSync,
->>>>>>> 10b3cde4
                         @Cached HashingCollectionNodes.SetItemNode setItemNode,
                         @Cached BranchProfile updatedStorage,
                         @Cached ConditionProfile hasFrame,
@@ -603,14 +582,9 @@
             }
         }
 
-<<<<<<< HEAD
         @Specialization(guards = {"!isBytecodeFrame(frameToSync)", "isDictWithCustomStorage(pyFrame)", "!isAdoptable()"})
+        @SuppressWarnings("deprecation")    // new Frame API
         static void doGenericDict(VirtualFrame frame, PFrame pyFrame, Frame frameToSync, @SuppressWarnings("unused") Node location) {
-=======
-        @Specialization(guards = {"isDictWithCustomStorage(pyFrame)", "!isAdoptable()"})
-        @SuppressWarnings("deprecation")    // new Frame API
-        static void doGenericDict(VirtualFrame frame, PFrame pyFrame, Frame frameToSync) {
->>>>>>> 10b3cde4
             // Same as 'doGenericDictAdoptable' but uses a full call node to call '__setitem__' and
             // '__delitem__' since this node is not adoptable.
 
@@ -644,7 +618,6 @@
             // nothing to do; we already worked on the custom object
         }
 
-<<<<<<< HEAD
         @Specialization(guards = "isBytecodeFrame(frameToSync)")
         @SuppressWarnings("unused")
         static void doBytecodeFrame(PFrame pyFrame, Frame frameToSync, @SuppressWarnings("unused") Node location,
@@ -655,11 +628,8 @@
             // rootNode.syncFastToLocals(pyFrame.getLocalsDict(), frameToSync, setItem, delItem);
         }
 
-        protected static FrameSlot[] getSlots(FrameDescriptor fd) {
-=======
         @SuppressWarnings("deprecation")    // new Frame API
         protected static com.oracle.truffle.api.frame.FrameSlot[] getSlots(FrameDescriptor fd) {
->>>>>>> 10b3cde4
             CompilerDirectives.transferToInterpreter();
             return fd.getSlots().toArray(new com.oracle.truffle.api.frame.FrameSlot[0]);
         }
