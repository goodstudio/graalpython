/*
 * Copyright (c) 2017, 2020, Oracle and/or its affiliates.
 * Copyright (c) 2013, Regents of the University of California
 *
 * All rights reserved.
 *
 * Redistribution and use in source and binary forms, with or without modification, are
 * permitted provided that the following conditions are met:
 *
 * 1. Redistributions of source code must retain the above copyright notice, this list of
 * conditions and the following disclaimer.
 * 2. Redistributions in binary form must reproduce the above copyright notice, this list of
 * conditions and the following disclaimer in the documentation and/or other materials provided
 * with the distribution.
 *
 * THIS SOFTWARE IS PROVIDED BY THE COPYRIGHT HOLDERS AND CONTRIBUTORS "AS IS" AND ANY EXPRESS
 * OR IMPLIED WARRANTIES, INCLUDING, BUT NOT LIMITED TO, THE IMPLIED WARRANTIES OF
 * MERCHANTABILITY AND FITNESS FOR A PARTICULAR PURPOSE ARE DISCLAIMED. IN NO EVENT SHALL THE
 * COPYRIGHT HOLDER OR CONTRIBUTORS BE LIABLE FOR ANY DIRECT, INDIRECT, INCIDENTAL, SPECIAL,
 * EXEMPLARY, OR CONSEQUENTIAL DAMAGES (INCLUDING, BUT NOT LIMITED TO, PROCUREMENT OF SUBSTITUTE
 * GOODS OR SERVICES; LOSS OF USE, DATA, OR PROFITS; OR BUSINESS INTERRUPTION) HOWEVER CAUSED
 * AND ON ANY THEORY OF LIABILITY, WHETHER IN CONTRACT, STRICT LIABILITY, OR TORT (INCLUDING
 * NEGLIGENCE OR OTHERWISE) ARISING IN ANY WAY OUT OF THE USE OF THIS SOFTWARE, EVEN IF ADVISED
 * OF THE POSSIBILITY OF SUCH DAMAGE.
 */
package com.oracle.graal.python.nodes.statement;

import com.oracle.graal.python.PythonLanguage;
import com.oracle.graal.python.builtins.PythonBuiltinClassType;
import com.oracle.graal.python.builtins.objects.common.SequenceNodes;
import com.oracle.graal.python.builtins.objects.common.SequenceStorageNodes;
import com.oracle.graal.python.builtins.objects.exception.ExceptionInfo;
import com.oracle.graal.python.builtins.objects.exception.PBaseException;
import com.oracle.graal.python.builtins.objects.tuple.PTuple;
import com.oracle.graal.python.builtins.objects.type.LazyPythonClass;
import com.oracle.graal.python.builtins.objects.type.PythonBuiltinClass;
import com.oracle.graal.python.nodes.PNodeWithContext;
import com.oracle.graal.python.nodes.PRaiseNode;
import com.oracle.graal.python.nodes.classes.IsSubtypeNode;
import com.oracle.graal.python.nodes.expression.ExpressionNode;
import com.oracle.graal.python.nodes.frame.WriteNode;
import com.oracle.graal.python.nodes.object.GetLazyClassNode;
import com.oracle.graal.python.nodes.util.ExceptionStateNodes.SetCaughtExceptionNode;
import com.oracle.graal.python.runtime.PythonContext;
import com.oracle.graal.python.runtime.PythonOptions;
import com.oracle.graal.python.runtime.exception.ExceptionHandledException;
import com.oracle.graal.python.runtime.exception.PException;
import com.oracle.graal.python.runtime.exception.PythonErrorType;
import com.oracle.graal.python.runtime.sequence.storage.SequenceStorage;
import com.oracle.truffle.api.CompilerDirectives;
import com.oracle.truffle.api.CompilerDirectives.TruffleBoundary;
import com.oracle.truffle.api.TruffleException;
import com.oracle.truffle.api.dsl.Cached;
import com.oracle.truffle.api.dsl.CachedContext;
import com.oracle.truffle.api.dsl.Fallback;
import com.oracle.truffle.api.dsl.ImportStatic;
import com.oracle.truffle.api.dsl.Specialization;
import com.oracle.truffle.api.frame.VirtualFrame;
import com.oracle.truffle.api.instrumentation.GenerateWrapper;
import com.oracle.truffle.api.instrumentation.InstrumentableNode;
import com.oracle.truffle.api.instrumentation.ProbeNode;
import com.oracle.truffle.api.nodes.Node;

@GenerateWrapper
public class ExceptNode extends PNodeWithContext implements InstrumentableNode {
    @Child private StatementNode body;
    @Child private WriteNode exceptName;
    @Child private ExpressionNode exceptType;

    @Child private ExceptMatchNode matchNode;

    public ExceptNode(StatementNode body, ExpressionNode exceptType, WriteNode exceptName) {
        this.body = body;
        this.exceptName = exceptName;
        this.exceptType = exceptType;
    }

    public ExceptNode(ExceptNode original) {
        this.body = original.body;
        this.exceptName = original.exceptName;
        this.exceptType = original.exceptType;
    }

    public void executeExcept(VirtualFrame frame, TruffleException e) {
        executeExcept(frame, e, true);
    }

    public void executeExcept(VirtualFrame frame, TruffleException e, boolean reify) {
        if (reify && e instanceof PException) {
            PException pE = (PException) e;
<<<<<<< HEAD
            PBaseException exceptionObject = pE.reifyAndGetPythonException(frame, exceptName != null);
            SetCaughtExceptionNode.execute(frame, new ExceptionInfo(exceptionObject, exceptionObject.getTraceback()));
        }
        if (exceptName != null) {
            exceptName.doWrite(frame, e.getExceptionObject());
=======
            SetCaughtExceptionNode.execute(frame, pE);
            if (exceptName != null) {
                PBaseException exceptionObject = pE.getExceptionObject();
                PFrame.Reference info = PArguments.getCurrentFrameInfo(frame);
                info.markAsEscaped();
                exceptionObject.reifyException(info, this);
                exceptName.doWrite(frame, exceptionObject);
            }
        } else if (exceptName != null) {
            exceptName.doWrite(frame, getExceptionObject(e));
>>>>>>> c616e11d
        }
        body.executeVoid(frame);
        if (exceptName != null) {
            exceptName.doWrite(frame, null);
        }
        throw ExceptionHandledException.INSTANCE;
    }

    @TruffleBoundary
    private static Object getExceptionObject(TruffleException e) {
        return e.getExceptionObject();
    }

    public boolean matchesException(VirtualFrame frame, TruffleException e) {
        if (exceptType == null) {
            return e instanceof PException; // foreign exceptions must be caught explicitly
        }
        return getMatchNode().executeMatch(frame, e, exceptType.execute(frame));
    }

    private ExceptMatchNode getMatchNode() {
        if (matchNode == null) {
            CompilerDirectives.transferToInterpreterAndInvalidate();
            matchNode = insert(ExceptMatchNode.create());
        }
        return matchNode;
    }

    public StatementNode getBody() {
        return body;
    }

    public ExpressionNode getExceptType() {
        return exceptType;
    }

    public WriteNode getExceptName() {
        return exceptName;
    }

    @Override
    public WrapperNode createWrapper(ProbeNode probeNode) {
        return new ExceptNodeWrapper(this, this, probeNode);
    }

    public boolean isInstrumentable() {
        return getSourceSection() != null;
    }
}

interface EmulateJythonNode {
    default boolean emulateJython(PythonContext context) {
        return context.getOption(PythonOptions.EmulateJython);
    }
}

@ImportStatic(PythonOptions.class)
abstract class ValidExceptionNode extends Node implements EmulateJythonNode {
    protected abstract boolean execute(VirtualFrame frame, Object type);

    protected static boolean isPythonExceptionType(PythonBuiltinClassType type) {
        PythonBuiltinClassType base = type;
        while (base != null) {
            if (base == PythonBuiltinClassType.PBaseException) {
                return true;
            }
            base = base.getBase();
        }
        return false;
    }

    @Specialization(guards = "cachedType == type", limit = "3")
    boolean isPythonExceptionTypeCached(@SuppressWarnings("unused") PythonBuiltinClassType type,
                    @SuppressWarnings("unused") @Cached("type") PythonBuiltinClassType cachedType,
                    @Cached("isPythonExceptionType(type)") boolean isExceptionType) {
        return isExceptionType;
    }

    @Specialization(guards = "cachedType == klass.getType()", limit = "3")
    boolean isPythonExceptionClassCached(@SuppressWarnings("unused") PythonBuiltinClass klass,
                    @SuppressWarnings("unused") @Cached("klass.getType()") PythonBuiltinClassType cachedType,
                    @Cached("isPythonExceptionType(cachedType)") boolean isExceptionType) {
        return isExceptionType;
    }

    @Specialization(replaces = {"isPythonExceptionTypeCached", "isPythonExceptionClassCached"})
    boolean isPythonException(VirtualFrame frame, LazyPythonClass type,
                    @Cached IsSubtypeNode isSubtype) {
        return isSubtype.execute(frame, type, PythonBuiltinClassType.PBaseException);
    }

    @Specialization(guards = {"emulateJython", "context.getEnv().isHostObject(type)"}, limit = "1")
    boolean isJavaException(@SuppressWarnings("unused") VirtualFrame frame, Object type,
                    @CachedContext(PythonLanguage.class) PythonContext context,
                    @SuppressWarnings("unused") @Cached("emulateJython(context)") boolean emulateJython) {
        Object hostType = context.getEnv().asHostObject(type);
        return hostType instanceof Class && Throwable.class.isAssignableFrom((Class<?>) hostType);
    }

    @Fallback
    boolean isAnException(@SuppressWarnings("unused") VirtualFrame frame, @SuppressWarnings("unused") Object type) {
        return false;
    }

    static ValidExceptionNode create() {
        return ValidExceptionNodeGen.create();
    }
}

@ImportStatic(PythonOptions.class)
abstract class ExceptMatchNode extends Node implements EmulateJythonNode {
    @Child private PRaiseNode raiseNode;

    protected abstract boolean executeMatch(VirtualFrame frame, Object exception, Object clause);

    private void raiseIfNoException(VirtualFrame frame, Object clause, ValidExceptionNode isValidException) {
        if (!isValidException.execute(frame, clause)) {
            raiseNoException();
        }
    }

    private void raiseNoException() {
        if (raiseNode == null) {
            CompilerDirectives.transferToInterpreterAndInvalidate();
            raiseNode = insert(PRaiseNode.create());
        }
        throw raiseNode.raise(PythonErrorType.TypeError, "catching classes that do not inherit from BaseException is not allowed");
    }

    @Specialization
    boolean matchPythonSingle(VirtualFrame frame, PException e, LazyPythonClass clause,
                    @Cached ValidExceptionNode isValidException,
                    @Cached GetLazyClassNode getLazyClass,
                    @Cached IsSubtypeNode isSubtype) {
        raiseIfNoException(frame, clause, isValidException);
        return isSubtype.execute(frame, getLazyClass.execute(e.getExceptionObject()), clause);
    }

    @Specialization(guards = {"emulateJython", "context.getEnv().isHostException(e)", "context.getEnv().isHostObject(clause)"}, limit = "1")
    boolean matchJava(VirtualFrame frame, Throwable e, Object clause,
                    @Cached ValidExceptionNode isValidException,
                    @CachedContext(PythonLanguage.class) PythonContext context,
                    @SuppressWarnings("unused") @Cached("emulateJython(context)") boolean emulateJython) {
        raiseIfNoException(frame, clause, isValidException);
        // cast must succeed due to ValidExceptionNode above
        Class<?> javaClause = (Class<?>) context.getEnv().asHostObject(clause);
        Throwable hostException = context.getEnv().asHostException(e);
        return javaClause.isInstance(hostException);
    }

    @Specialization(guards = {"emulateJython", "context.getEnv().isHostObject(clause)"}, limit = "1")
    boolean doNotMatchPython(VirtualFrame frame, @SuppressWarnings("unused") PException e, Object clause,
                    @SuppressWarnings("unused") @CachedContext(PythonLanguage.class) PythonContext context,
                    @SuppressWarnings("unused") @Cached("emulateJython(context)") boolean emulateJython,
                    @Cached ValidExceptionNode isValidException) {
        raiseIfNoException(frame, clause, isValidException);
        return false;
    }

    @Specialization(guards = {"emulateJython", "context.getEnv().isHostException(e)"}, limit = "1")
    boolean doNotMatchJava(VirtualFrame frame, @SuppressWarnings("unused") Throwable e, LazyPythonClass clause,
                    @SuppressWarnings("unused") @CachedContext(PythonLanguage.class) PythonContext context,
                    @SuppressWarnings("unused") @Cached("emulateJython(context)") boolean emulateJython,
                    @Cached ValidExceptionNode isValidException) {
        raiseIfNoException(frame, clause, isValidException);
        return false;
    }

    @Specialization
    boolean matchTuple(VirtualFrame frame, Object e, PTuple clause,
                    @Cached ExceptMatchNode recursiveNode,
                    @Cached SequenceNodes.GetSequenceStorageNode getStorageNode,
                    @Cached SequenceStorageNodes.LenNode getLenNode,
                    @Cached SequenceStorageNodes.GetItemNode getItemNode) {
        // check for every type in the tuple
        SequenceStorage storage = getStorageNode.execute(clause);
        int length = getLenNode.execute(storage);
        for (int i = 0; i < length; i++) {
            Object clauseType = getItemNode.execute(frame, storage, i);
            if (recursiveNode.executeMatch(frame, e, clauseType)) {
                return true;
            }
        }
        return false;
    }

    @Fallback
    @SuppressWarnings("unused")
    boolean fallback(VirtualFrame frame, Object e, Object clause) {
        raiseNoException();
        return false;
    }

    static ExceptMatchNode create() {
        return ExceptMatchNodeGen.create();
    }
}<|MERGE_RESOLUTION|>--- conflicted
+++ resolved
@@ -86,26 +86,17 @@
     }
 
     public void executeExcept(VirtualFrame frame, TruffleException e, boolean reify) {
-        if (reify && e instanceof PException) {
+        if (e instanceof PException) {
             PException pE = (PException) e;
-<<<<<<< HEAD
-            PBaseException exceptionObject = pE.reifyAndGetPythonException(frame, exceptName != null);
-            SetCaughtExceptionNode.execute(frame, new ExceptionInfo(exceptionObject, exceptionObject.getTraceback()));
-        }
-        if (exceptName != null) {
-            exceptName.doWrite(frame, e.getExceptionObject());
-=======
-            SetCaughtExceptionNode.execute(frame, pE);
+            if (reify) {
+                PBaseException exceptionObject = pE.reifyAndGetPythonException(frame, exceptName != null);
+                SetCaughtExceptionNode.execute(frame, new ExceptionInfo(exceptionObject, exceptionObject.getTraceback()));
+            }
             if (exceptName != null) {
-                PBaseException exceptionObject = pE.getExceptionObject();
-                PFrame.Reference info = PArguments.getCurrentFrameInfo(frame);
-                info.markAsEscaped();
-                exceptionObject.reifyException(info, this);
-                exceptName.doWrite(frame, exceptionObject);
+                exceptName.doWrite(frame, e.getExceptionObject());
             }
         } else if (exceptName != null) {
             exceptName.doWrite(frame, getExceptionObject(e));
->>>>>>> c616e11d
         }
         body.executeVoid(frame);
         if (exceptName != null) {
