/*
 * Copyright (c) 2018, 2019, Oracle and/or its affiliates. All rights reserved.
 * DO NOT ALTER OR REMOVE COPYRIGHT NOTICES OR THIS FILE HEADER.
 *
 * The Universal Permissive License (UPL), Version 1.0
 *
 * Subject to the condition set forth below, permission is hereby granted to any
 * person obtaining a copy of this software, associated documentation and/or
 * data (collectively the "Software"), free of charge and under any and all
 * copyright rights in the Software, and any and all patent rights owned or
 * freely licensable by each licensor hereunder covering either (i) the
 * unmodified Software as contributed to or provided by such licensor, or (ii)
 * the Larger Works (as defined below), to deal in both
 *
 * (a) the Software, and
 *
 * (b) any piece of software and/or hardware listed in the lrgrwrks.txt file if
 * one is included with the Software each a "Larger Work" to which the Software
 * is contributed by such licensors),
 *
 * without restriction, including without limitation the rights to copy, create
 * derivative works of, display, perform, and distribute the Software and make,
 * use, sell, offer for sale, import, export, have made, and have sold the
 * Software and the Larger Work(s), and to sublicense the foregoing rights on
 * either these or other terms.
 *
 * This license is subject to the following condition:
 *
 * The above copyright notice and either this complete permission notice or at a
 * minimum a reference to the UPL must be included in all copies or substantial
 * portions of the Software.
 *
 * THE SOFTWARE IS PROVIDED "AS IS", WITHOUT WARRANTY OF ANY KIND, EXPRESS OR
 * IMPLIED, INCLUDING BUT NOT LIMITED TO THE WARRANTIES OF MERCHANTABILITY,
 * FITNESS FOR A PARTICULAR PURPOSE AND NONINFRINGEMENT. IN NO EVENT SHALL THE
 * AUTHORS OR COPYRIGHT HOLDERS BE LIABLE FOR ANY CLAIM, DAMAGES OR OTHER
 * LIABILITY, WHETHER IN AN ACTION OF CONTRACT, TORT OR OTHERWISE, ARISING FROM,
 * OUT OF OR IN CONNECTION WITH THE SOFTWARE OR THE USE OR OTHER DEALINGS IN THE
 * SOFTWARE.
 */
package com.oracle.graal.python.nodes.argument;

import java.util.Arrays;

import com.oracle.graal.python.builtins.PythonBuiltinClassType;
import com.oracle.graal.python.builtins.objects.function.Signature;
import com.oracle.graal.python.builtins.objects.function.PArguments;
import com.oracle.graal.python.builtins.objects.function.PBuiltinFunction;
import com.oracle.graal.python.builtins.objects.function.PFunction;
import com.oracle.graal.python.builtins.objects.function.PKeyword;
import com.oracle.graal.python.builtins.objects.method.PBuiltinMethod;
import com.oracle.graal.python.builtins.objects.method.PMethod;
import com.oracle.graal.python.builtins.objects.module.PythonModule;
import com.oracle.graal.python.builtins.objects.object.PythonObject;
import com.oracle.graal.python.nodes.PGuards;
import com.oracle.graal.python.nodes.PNodeWithContext;
import com.oracle.graal.python.nodes.argument.CreateArgumentsNodeGen.ApplyPositionalArgumentsNodeGen;
import com.oracle.graal.python.nodes.argument.CreateArgumentsNodeGen.CreateAndCheckArgumentsNodeGen;
import com.oracle.graal.python.nodes.argument.CreateArgumentsNodeGen.FillDefaultsNodeGen;
import com.oracle.graal.python.nodes.argument.CreateArgumentsNodeGen.FillKwDefaultsNodeGen;
import com.oracle.graal.python.nodes.argument.CreateArgumentsNodeGen.FindKwDefaultNodeGen;
import com.oracle.graal.python.nodes.argument.CreateArgumentsNodeGen.HandleTooManyArgumentsNodeGen;
import com.oracle.graal.python.runtime.PythonOptions;
import com.oracle.graal.python.runtime.exception.PException;
import com.oracle.truffle.api.CompilerDirectives;
import com.oracle.truffle.api.dsl.Cached;
import com.oracle.truffle.api.dsl.GenerateUncached;
import com.oracle.truffle.api.dsl.ImportStatic;
import com.oracle.truffle.api.dsl.Specialization;
import com.oracle.truffle.api.nodes.ExplodeLoop;
import com.oracle.truffle.api.nodes.Node;
import com.oracle.truffle.api.profiles.ConditionProfile;

<<<<<<< HEAD
@ImportStatic(PythonOptions.class)
@GenerateUncached
public abstract class CreateArgumentsNode extends Node {
=======
@ImportStatic({PythonOptions.class, PGuards.class})
public abstract class CreateArgumentsNode extends PNodeWithContext {
>>>>>>> ce9df960
    public static CreateArgumentsNode create() {
        return CreateArgumentsNodeGen.create();
    }

<<<<<<< HEAD
    public static CreateArgumentsNode getUncached() {
        return CreateArgumentsNodeGen.getUncached();
    }

    @Specialization(guards = {"userArguments.length == cachedLen", "(self == null) == selfIsNull"}, limit = "getVariableArgumentInlineCacheLimit()")
    @ExplodeLoop
    Object[] cached(Object self, Object[] userArguments,
                    @Cached("self == null") boolean selfIsNull,
                    @Cached("userArguments.length") int cachedLen) {
        Object[] arguments;
        int offset = 0;
        if (selfIsNull) {
            arguments = PArguments.create(cachedLen);
        } else {
            offset = 1;
            arguments = PArguments.create(cachedLen + offset);
            arguments[PArguments.USER_ARGUMENTS_OFFSET] = self;
=======
    @Specialization(guards = {"isMethod(method)", "method == cachedMethod"}, limit = "getVariableArgumentInlineCacheLimit()")
    Object[] doMethodCached(PythonObject method, Object[] userArguments, PKeyword[] keywords,
                    @Cached("create()") CreateAndCheckArgumentsNode createAndCheckArgumentsNode,
                    @Cached("method") @SuppressWarnings("unused") PythonObject cachedMethod) {

        // We do not directly cache these objects because they are compilation final anyway and the
        // getter check the appropriate assumptions.
        Signature signature = getSignature(cachedMethod);
        Object[] defaults = getDefaults(cachedMethod);
        PKeyword[] kwdefaults = getKwDefaults(cachedMethod);
        Object self = getSelf(cachedMethod);
        return createAndCheckArgumentsNode.execute(method, userArguments, keywords, signature, self, defaults, kwdefaults, isMethodCall(self));
    }

    @Specialization(guards = {"isMethod(method)", "getFunction(method) == cachedFunction",
                    "getSelf(method) == cachedSelf"}, limit = "getVariableArgumentInlineCacheLimit()", replaces = "doMethodCached")
    Object[] doMethodFunctionAndSelfCached(PythonObject method, Object[] userArguments, PKeyword[] keywords,
                    @Cached("create()") CreateAndCheckArgumentsNode createAndCheckArgumentsNode,
                    @Cached("getFunction(method)") @SuppressWarnings("unused") Object cachedFunction,
                    @Cached("getSelf(method)") Object cachedSelf) {

        // We do not directly cache these objects because they are compilation final anyway and the
        // getter check the appropriate assumptions.
        Signature signature = getSignature(cachedFunction);
        Object[] defaults = getDefaults(cachedFunction);
        PKeyword[] kwdefaults = getKwDefaults(cachedFunction);
        return createAndCheckArgumentsNode.execute(method, userArguments, keywords, signature, cachedSelf, defaults, kwdefaults, isMethodCall(cachedSelf));
    }

    @Specialization(guards = {"isMethod(method)", "getFunction(method) == cachedFunction"}, limit = "getVariableArgumentInlineCacheLimit()", replaces = "doMethodFunctionAndSelfCached")
    Object[] doMethodFunctionCached(PythonObject method, Object[] userArguments, PKeyword[] keywords,
                    @Cached("create()") CreateAndCheckArgumentsNode createAndCheckArgumentsNode,
                    @Cached("getFunction(method)") @SuppressWarnings("unused") Object cachedFunction) {

        // We do not directly cache these objects because they are compilation final anyway and the
        // getter check the appropriate assumptions.
        Signature signature = getSignature(cachedFunction);
        Object[] defaults = getDefaults(cachedFunction);
        PKeyword[] kwdefaults = getKwDefaults(cachedFunction);
        Object self = getSelf(method);
        return createAndCheckArgumentsNode.execute(method, userArguments, keywords, signature, self, defaults, kwdefaults, isMethodCall(self));
    }

    @Specialization(guards = {"isFunction(callable)", "callable == cachedCallable"}, limit = "getVariableArgumentInlineCacheLimit()")
    Object[] doFunctionCached(PythonObject callable, Object[] userArguments, PKeyword[] keywords,
                    @Cached("create()") CreateAndCheckArgumentsNode createAndCheckArgumentsNode,
                    @Cached("callable") @SuppressWarnings("unused") PythonObject cachedCallable) {

        // We do not directly cache these objects because they are compilation final anyway and the
        // getter check the appropriate assumptions.
        Signature signature = getSignature(cachedCallable);
        Object[] defaults = getDefaults(cachedCallable);
        PKeyword[] kwdefaults = getKwDefaults(cachedCallable);
        return createAndCheckArgumentsNode.execute(callable, userArguments, keywords, signature, null, defaults, kwdefaults, false);
    }

    @Specialization(replaces = {"doFunctionCached", "doMethodCached", "doMethodFunctionAndSelfCached", "doMethodFunctionCached"})
    Object[] uncached(PythonObject callable, Object[] userArguments, PKeyword[] keywords,
                    @Cached("create()") CreateAndCheckArgumentsNode createAndCheckArgumentsNode) {

        // mostly we will be calling proper functions directly here,
        // but sometimes also methods that have functions directly.
        // In all other cases, the arguments

        Signature signature = getSignatureUncached(callable);
        Object[] defaults = getDefaultsUncached(callable);
        PKeyword[] kwdefaults = getKwDefaultsUncached(callable);
        Object self = getSelf(callable);
        boolean methodcall = !(self instanceof PythonModule);

        return createAndCheckArgumentsNode.execute(callable, userArguments, keywords, signature, self, defaults, kwdefaults, methodcall);
    }

    protected abstract static class CreateAndCheckArgumentsNode extends PNodeWithContext {

        @Child private ApplyKeywordsNode applyKeywords;
        @Child private HandleTooManyArgumentsNode handleTooManyArgumentsNode;
        @Child private ApplyPositionalArguments applyPositional = ApplyPositionalArguments.create();
        @Child private FillDefaultsNode fillDefaultsNode;
        @Child private FillKwDefaultsNode fillKwDefaultsNode;

        public static CreateAndCheckArgumentsNode create() {
            return CreateAndCheckArgumentsNodeGen.create();
        }

        public abstract Object[] execute(PythonObject callable, Object[] userArguments, PKeyword[] keywords, Signature signature, Object self, Object[] defaults, PKeyword[] kwdefaults,
                        boolean methodcall);

        @Specialization(guards = {"userArguments.length == cachedLength", "signature.getMaxNumOfPositionalArgs() == cachedMaxPos", "signature.getNumOfRequiredKeywords() == cachedNumKwds"})
        Object[] doCached0(PythonObject callable, Object[] userArguments, PKeyword[] keywords, Signature signature, Object self, Object[] defaults, PKeyword[] kwdefaults,
                        boolean methodcall,
                        @Cached("userArguments.length") int cachedLength,
                        @Cached("signature.getMaxNumOfPositionalArgs()") int cachedMaxPos,
                        @Cached("signature.getNumOfRequiredKeywords()") int cachedNumKwds) {

            return createAndCheckArguments(callable, userArguments, cachedLength, keywords, signature, self, defaults, kwdefaults, methodcall, cachedMaxPos, cachedNumKwds);
        }

        @Specialization(guards = "userArguments.length == cachedLength", replaces = "doCached0")
        Object[] doCached(PythonObject callable, Object[] userArguments, PKeyword[] keywords, Signature signature, Object self, Object[] defaults, PKeyword[] kwdefaults,
                        boolean methodcall,
                        @Cached("userArguments.length") int cachedLength) {

            return createAndCheckArguments(callable, userArguments, cachedLength, keywords, signature, self, defaults, kwdefaults, methodcall, signature.getMaxNumOfPositionalArgs(),
                            signature.getNumOfRequiredKeywords());
        }

        @Specialization(replaces = "doCached")
        Object[] doUncached(PythonObject callable, Object[] userArguments, PKeyword[] keywords, Signature signature, Object self, Object[] defaults, PKeyword[] kwdefaults, boolean methodcall) {
            return createAndCheckArguments(callable, userArguments, userArguments.length, keywords, signature, self, defaults, kwdefaults, methodcall, signature.getMaxNumOfPositionalArgs(),
                            signature.getNumOfRequiredKeywords());
        }

        private Object[] createAndCheckArguments(PythonObject callable, Object[] args_w, int num_args, PKeyword[] keywords, Signature signature, Object self, Object[] defaults, PKeyword[] kwdefaults,
                        boolean methodcall, int co_argcount, int co_kwonlyargcount) {
            assert args_w.length == num_args;

            // see PyPy's Argument#_match_signature method

            // expected formal arguments, without * and **
            boolean too_many_args = false;

            // positional args, kwd only args, varargs, var kwds
            Object[] scope_w = PArguments.create(co_argcount + co_kwonlyargcount);

            int upfront = 0;
            // put the special w_firstarg into the scope, if it exists
            if (self != null) {
                upfront = 1;
                if (co_argcount > 0) {
                    PArguments.setArgument(scope_w, 0, self);
                }
            }

            int avail = num_args + upfront;

            // put as many positional input arguments into place as available
            int input_argcount = applyPositional.execute(args_w, scope_w, upfront, co_argcount, num_args);

            // collect extra positional arguments into the *vararg
            if (signature.takesVarArgs()) {
                int args_left = co_argcount - upfront;
                if (args_left < 0) {
                    // everything goes to starargs, including any magic self
                    assert upfront == 1;
                    Object[] varargs = new Object[num_args + 1];
                    varargs[0] = self;
                    System.arraycopy(args_w, 0, varargs, 1, num_args);
                    PArguments.setVariableArguments(scope_w, varargs);
                } else if (num_args > args_left) {
                    PArguments.setVariableArguments(scope_w, Arrays.copyOfRange(args_w, args_left, args_w.length));
                } else {
                    // no varargs
                }
            } else if (avail > co_argcount) {
                too_many_args = true;
            }

            // handle keyword arguments
            // match the keywords given at the call site to the argument names.
            // the called node takes and collect the rest in the keywords.
            if (keywords.length > 0) {
                // the node acts as a profile
                applyKeywords(callable, signature, scope_w, keywords);
            }

            if (too_many_args) {
                // the node acts as a profile
                throw handleTooManyArguments(scope_w, callable, signature, co_argcount, co_kwonlyargcount, defaults.length, avail, methodcall);
            }

            boolean more_filling = input_argcount < co_argcount + co_kwonlyargcount;
            if (more_filling) {

                // then, fill the normal arguments with defaults_w (if needed)
                fillDefaults(callable, signature, scope_w, defaults, input_argcount, co_argcount);

                // finally, fill kwonly arguments with w_kw_defs (if needed)
                fillKwDefaults(callable, scope_w, signature, kwdefaults, co_argcount, co_kwonlyargcount);
            }

            return scope_w;
        }

        private void applyKeywords(Object callable, Signature signature, Object[] scope_w, PKeyword[] keywords) {
            if (applyKeywords == null) {
                CompilerDirectives.transferToInterpreterAndInvalidate();
                applyKeywords = insert(ApplyKeywordsNode.create());
            }
            applyKeywords.execute(callable, signature, scope_w, keywords);
        }

        private PException handleTooManyArguments(Object[] scope_w, Object callable, Signature signature, int co_argcount, int co_kwonlyargcount, int ndefaults, int avail, boolean methodcall) {
            if (handleTooManyArgumentsNode == null) {
                CompilerDirectives.transferToInterpreterAndInvalidate();
                handleTooManyArgumentsNode = insert(HandleTooManyArgumentsNode.create());
            }
            return handleTooManyArgumentsNode.execute(scope_w, callable, signature, co_argcount, co_kwonlyargcount, ndefaults, avail, methodcall);
        }

        private void fillDefaults(Object callable, Signature signature, Object[] scope_w, Object[] defaults, int input_argcount, int co_argcount) {
            if (fillDefaultsNode == null) {
                CompilerDirectives.transferToInterpreterAndInvalidate();
                fillDefaultsNode = insert(FillDefaultsNode.create());
            }
            fillDefaultsNode.execute(callable, signature, scope_w, defaults, input_argcount, co_argcount);
        }

        private void fillKwDefaults(Object callable, Object[] scope_w, Signature signature, PKeyword[] kwdefaults, int co_argcount, int co_kwonlyargcount) {
            if (fillKwDefaultsNode == null) {
                CompilerDirectives.transferToInterpreterAndInvalidate();
                fillKwDefaultsNode = insert(FillKwDefaultsNode.create());
            }
            fillKwDefaultsNode.execute(callable, scope_w, signature, kwdefaults, co_argcount, co_kwonlyargcount);
        }

    }

    protected abstract static class HandleTooManyArgumentsNode extends PNodeWithContext {

        public abstract PException execute(Object[] scope_w, Object callable, Signature signature, int co_argcount, int co_kwonlyargcount, int ndefaults, int avail, boolean methodcall);

        @Specialization(guards = {"co_kwonlyargcount == cachedKwOnlyArgCount"})
        @ExplodeLoop
        PException doCached(Object[] scope_w, Object callable, Signature signature, int co_argcount, @SuppressWarnings("unused") int co_kwonlyargcount, int ndefaults, int avail,
                        boolean methodcall,
                        @Cached("co_kwonlyargcount") int cachedKwOnlyArgCount) {
            int kwonly_given = 0;
            for (int i = 0; i < cachedKwOnlyArgCount; i++) {
                if (PArguments.getArgument(scope_w, co_argcount + i) != null) {
                    kwonly_given += 1;
                }
            }

            boolean forgotSelf = methodcall && avail + 1 == co_argcount && (signature.getParameterIds().length == 0 || !signature.getParameterIds()[0].equals("self"));
            throw raiseTooManyArguments(callable, co_argcount, ndefaults, avail, forgotSelf, kwonly_given);
        }

        @Specialization(replaces = "doCached")
        PException doUncached(Object[] scope_w, Object callable, Signature signature, int co_argcount, int co_kwonlyargcount, int ndefaults, int avail, boolean methodcall) {
            int kwonly_given = 0;
            for (int i = 0; i < co_kwonlyargcount; i++) {
                if (PArguments.getArgument(scope_w, co_argcount + i) != null) {
                    kwonly_given += 1;
                }
            }

            boolean forgotSelf = methodcall && avail + 1 == co_argcount && (signature.getParameterIds().length == 0 || !signature.getParameterIds()[0].equals("self"));
            throw raiseTooManyArguments(callable, co_argcount, ndefaults, avail, forgotSelf, kwonly_given);
        }

        private PException raiseTooManyArguments(Object callable, int co_argcount, int ndefaults, int avail, boolean forgotSelf, int kwonly_given) {
            String forgotSelfMsg = forgotSelf ? ". Did you forget 'self' in the function definition?" : "";
            if (ndefaults > 0) {
                if (kwonly_given == 0) {
                    throw raise(PythonBuiltinClassType.TypeError, "%s() takes from %d to %d positional argument%s but %d %s given%s",
                                    getName(callable),
                                    co_argcount - ndefaults,
                                    co_argcount,
                                    co_argcount == 1 ? "" : "s",
                                    avail,
                                    avail == 1 ? "was" : "were",
                                    forgotSelfMsg);
                } else {
                    throw raise(PythonBuiltinClassType.TypeError, "%s() takes from %d to %d positional argument%s but %d positional argument%s (and %d keyword-only argument%s) were given%s",
                                    getName(callable),
                                    co_argcount - ndefaults,
                                    co_argcount,
                                    co_argcount == 1 ? "" : "s",
                                    avail,
                                    avail == 1 ? "" : "s",
                                    kwonly_given,
                                    kwonly_given == 1 ? "" : "s",
                                    forgotSelfMsg);
                }
            } else {
                if (kwonly_given == 0) {
                    throw raise(PythonBuiltinClassType.TypeError, "%s() takes %d positional argument%s but %d %s given%s",
                                    getName(callable),
                                    co_argcount - ndefaults,
                                    co_argcount == 1 ? "" : "s",
                                    avail,
                                    avail == 1 ? "was" : "were",
                                    forgotSelfMsg);
                } else {
                    throw raise(PythonBuiltinClassType.TypeError, "%s() takes %d positional argument%s but %d positional argument%s (and %d keyword-only argument%s) were given%s",
                                    getName(callable),
                                    co_argcount,
                                    co_argcount == 1 ? "" : "s",
                                    avail,
                                    avail == 1 ? "" : "s",
                                    kwonly_given,
                                    kwonly_given == 1 ? "" : "s",
                                    forgotSelfMsg);
                }
            }
        }

        public static HandleTooManyArgumentsNode create() {
            return HandleTooManyArgumentsNodeGen.create();
        }
    }

    protected abstract static class ApplyPositionalArguments extends Node {

        public abstract int execute(Object[] args_w, Object[] scope_w, int upfront, int co_argcount, int num_args);

        @Specialization(guards = "upfront < co_argcount")
        int doIt(Object[] args_w, Object[] scope_w, int upfront, int co_argcount, int num_args) {
            int take = Math.min(num_args, co_argcount - upfront);
            System.arraycopy(args_w, 0, scope_w, PArguments.USER_ARGUMENTS_OFFSET + upfront, take);
            return upfront + take;
        }

        @Specialization(guards = "upfront >= co_argcount")
        @SuppressWarnings("unused")
        int doNothing(Object[] args_w, Object[] scope_w, int upfront, int co_argcount, int num_args) {
            return upfront;
        }

        public static ApplyPositionalArguments create() {
            return ApplyPositionalArgumentsNodeGen.create();
        }
    }

    protected abstract static class FillBaseNode extends PNodeWithContext {

        protected PException raiseMissing(Object callable, String[] missingNames, int missingCnt) {
            throw raise(PythonBuiltinClassType.TypeError, "%s() missing %d required positional argument%s: %s",
                            getName(callable),
                            missingCnt,
                            missingCnt == 1 ? "" : "s",
                            String.join(",", Arrays.copyOf(missingNames, missingCnt)));
        }

        protected static boolean checkIterations(int input_argcount, int co_argcount) {
            return co_argcount - input_argcount < 32;
        }
    }

    protected abstract static class FillDefaultsNode extends FillBaseNode {

        public abstract void execute(Object callable, Signature signature, Object[] scope_w, Object[] defaults, int input_argcount, int co_argcount);

        @Specialization(guards = {"input_argcount == cachedInputArgcount", "co_argcount == cachedArgcount", "checkIterations(input_argcount, co_argcount)"})
        @ExplodeLoop
        void doCached(Object callable, Signature signature, Object[] scope_w, Object[] defaults, @SuppressWarnings("unused") int input_argcount, @SuppressWarnings("unused") int co_argcount,
                        @Cached("input_argcount") int cachedInputArgcount,
                        @Cached("co_argcount") int cachedArgcount,
                        @Cached("createBinaryProfile()") ConditionProfile missingProfile) {
            String[] missingNames = new String[cachedArgcount - cachedInputArgcount];
            int firstDefaultArgIdx = cachedArgcount - defaults.length;
            int missingCnt = 0;
            for (int i = cachedInputArgcount; i < cachedArgcount; i++) {
                if (PArguments.getArgument(scope_w, i) != null) {
                    continue;
                }
                int defnum = i - firstDefaultArgIdx;
                if (defnum >= 0) {
                    PArguments.setArgument(scope_w, i, defaults[defnum]);
                } else {
                    missingNames[missingCnt++] = signature.getParameterIds()[i];
                }
            }
            if (missingProfile.profile(missingCnt > 0)) {
                throw raiseMissing(callable, missingNames, missingCnt);
            }
        }

        @Specialization(replaces = "doCached")
        void doUncached(Object callable, Signature signature, Object[] scope_w, Object[] defaults, int input_argcount, int co_argcount,
                        @Cached("createBinaryProfile()") ConditionProfile missingProfile) {
            String[] missingNames = new String[co_argcount - input_argcount];
            int firstDefaultArgIdx = co_argcount - defaults.length;
            int missingCnt = 0;
            for (int i = input_argcount; i < co_argcount; i++) {
                if (PArguments.getArgument(scope_w, i) != null) {
                    continue;
                }
                int defnum = i - firstDefaultArgIdx;
                if (defnum >= 0) {
                    PArguments.setArgument(scope_w, i, defaults[defnum]);
                } else {
                    missingNames[missingCnt++] = signature.getParameterIds()[i];
                }
            }
            if (missingProfile.profile(missingCnt > 0)) {
                throw raiseMissing(callable, missingNames, missingCnt);
            }
        }

        public static FillDefaultsNode create() {
            return FillDefaultsNodeGen.create();
        }
    }

    protected abstract static class FillKwDefaultsNode extends FillBaseNode {

        @Child private FindKwDefaultNode findKwDefaultNode;

        public abstract void execute(Object callable, Object[] scope_w, Signature signature, PKeyword[] kwdefaults, int co_argcount, int co_kwonlyargcount);

        @Specialization(guards = {"co_argcount == cachedArgcount", "co_kwonlyargcount == cachedKwOnlyArgcount", "checkIterations(co_argcount, co_kwonlyargcount)"})
        @ExplodeLoop
        void doCached(Object callable, Object[] scope_w, Signature signature, PKeyword[] kwdefaults, @SuppressWarnings("unused") int co_argcount, @SuppressWarnings("unused") int co_kwonlyargcount,
                        @Cached("co_argcount") int cachedArgcount,
                        @Cached("co_kwonlyargcount") int cachedKwOnlyArgcount,
                        @Cached("createBinaryProfile()") ConditionProfile missingProfile) {
            String[] missingNames = new String[cachedKwOnlyArgcount];
            int missingCnt = 0;
            for (int i = cachedArgcount; i < cachedArgcount + cachedKwOnlyArgcount; i++) {
                if (PArguments.getArgument(scope_w, i) != null) {
                    continue;
                }

                String kwname = signature.getKeywordNames()[i - cachedArgcount];
                PKeyword kwdefault = findKwDefault(kwdefaults, kwname);
                if (kwdefault != null) {
                    PArguments.setArgument(scope_w, i, kwdefault.getValue());
                } else {
                    missingNames[missingCnt++] = kwname;
                }
            }
            if (missingProfile.profile(missingCnt > 0)) {
                throw raiseMissing(callable, missingNames, missingCnt);
            }
        }

        @Specialization(replaces = "doCached")
        void doUncached(Object callable, Object[] scope_w, Signature signature, PKeyword[] kwdefaults, int co_argcount, int co_kwonlyargcount,
                        @Cached("createBinaryProfile()") ConditionProfile missingProfile) {
            String[] missingNames = new String[co_kwonlyargcount];
            int missingCnt = 0;
            for (int i = co_argcount; i < co_argcount + co_kwonlyargcount; i++) {
                if (PArguments.getArgument(scope_w, i) != null) {
                    continue;
                }

                String kwname = signature.getKeywordNames()[i - co_argcount];
                PKeyword kwdefault = findKwDefault(kwdefaults, kwname);
                if (kwdefault != null) {
                    PArguments.setArgument(scope_w, i, kwdefault.getValue());
                } else {
                    missingNames[missingCnt++] = kwname;
                }
            }
            if (missingProfile.profile(missingCnt > 0)) {
                throw raiseMissing(callable, missingNames, missingCnt);
            }
        }

        private PKeyword findKwDefault(PKeyword[] kwdefaults, String kwname) {
            if (findKwDefaultNode == null) {
                CompilerDirectives.transferToInterpreterAndInvalidate();
                findKwDefaultNode = insert(FindKwDefaultNode.create());
            }
            return findKwDefaultNode.execute(kwdefaults, kwname);
        }

        public static FillKwDefaultsNode create() {
            return FillKwDefaultsNodeGen.create();
        }
    }

    /** finds a keyword-default value by a given name */
    protected abstract static class FindKwDefaultNode extends Node {

        public abstract PKeyword execute(PKeyword[] kwdefaults, String kwname);

        @Specialization(guards = {"kwdefaults.length == cachedLength", "kwdefaults.length < 32"})
        @ExplodeLoop
        PKeyword doCached(PKeyword[] kwdefaults, String kwname,
                        @Cached("kwdefaults.length") int cachedLength) {
            for (int j = 0; j < cachedLength; j++) {
                if (kwdefaults[j].getName().equals(kwname)) {
                    return kwdefaults[j];
                }
            }
            return null;
        }

        @Specialization(replaces = "doCached")
        PKeyword doUncached(PKeyword[] kwdefaults, String kwname) {
            for (int j = 0; j < kwdefaults.length; j++) {
                if (kwdefaults[j].getName().equals(kwname)) {
                    return kwdefaults[j];
                }
            }
            return null;
        }

        public static FindKwDefaultNode create() {
            return FindKwDefaultNodeGen.create();
        }
    }

    protected static Signature getSignatureUncached(Object callable) {
        return getProperty(callable, UncachedSignatureGetter.INSTANCE);
    }

    protected static Object[] getDefaultsUncached(Object callable) {
        return getProperty(callable, UncachedDefaultsGetter.INSTANCE);
    }

    protected static PKeyword[] getKwDefaultsUncached(Object callable) {
        return getProperty(callable, UncachedKwDefaultsGetter.INSTANCE);
    }

    protected static Signature getSignature(Object callable) {
        return getProperty(callable, SignatureGetter.INSTANCE);
    }

    protected static Object[] getDefaults(Object callable) {
        return getProperty(callable, DefaultsGetter.INSTANCE);
    }

    protected static PKeyword[] getKwDefaults(Object callable) {
        return getProperty(callable, KwDefaultsGetter.INSTANCE);
    }

    protected static String getName(Object callable) {
        return getProperty(callable, NameGetter.INSTANCE);
    }

    protected static Object getSelf(Object callable) {
        if (callable instanceof PBuiltinMethod) {
            return ((PBuiltinMethod) callable).getSelf();
        } else if (callable instanceof PMethod) {
            return ((PMethod) callable).getSelf();
        }
        return null;
    }

    protected static Object getFunction(Object callable) {
        if (callable instanceof PBuiltinMethod) {
            return ((PBuiltinMethod) callable).getFunction();
        } else if (callable instanceof PMethod) {
            return ((PMethod) callable).getFunction();
        }
        return null;
    }

    protected static boolean isMethodCall(Object self) {
        return !(self instanceof PythonModule);
    }

    private static <T> T getProperty(Object callable, Getter<T> getter) {
        if (callable instanceof PFunction) {
            return getter.fromPFunction((PFunction) callable);
        } else if (callable instanceof PBuiltinFunction) {
            return getter.fromPBuiltinFunction((PBuiltinFunction) callable);
        } else if (callable instanceof PBuiltinMethod) {
            Object function = ((PBuiltinMethod) callable).getFunction();
            if (function instanceof PBuiltinFunction) {
                return getter.fromPBuiltinFunction((PBuiltinFunction) function);
            } else if (function instanceof PFunction) {
                return getter.fromPFunction((PFunction) function);
            }
        } else if (callable instanceof PMethod) {
            Object function = ((PMethod) callable).getFunction();
            if (function instanceof PBuiltinFunction) {
                return getter.fromPBuiltinFunction((PBuiltinFunction) function);
            } else if (function instanceof PFunction) {
                return getter.fromPFunction((PFunction) function);
            }
        }
        CompilerDirectives.transferToInterpreter();
        throw new IllegalStateException("cannot create arguments for non-function-or-method");
    }

    private abstract static class Getter<T> {
        public abstract T fromPFunction(PFunction fun);

        public abstract T fromPBuiltinFunction(PBuiltinFunction fun);
    }

    private static final class SignatureGetter extends Getter<Signature> {
        private static final SignatureGetter INSTANCE = new SignatureGetter();

        @Override
        public Signature fromPFunction(PFunction fun) {
            return fun.getSignature();
>>>>>>> ce9df960
        }

        @Override
        public Signature fromPBuiltinFunction(PBuiltinFunction fun) {
            return fun.getSignature();
        }
    }

<<<<<<< HEAD
    @Specialization(replaces = "cached")
    static Object[] uncached(Object self, Object[] userArguments) {
        if (self == null) {
            return createWithUserArguments(userArguments.length, userArguments);
        } else {
            return createWithSelfAndUserArguments(userArguments.length, self, userArguments);
=======
    private static final class DefaultsGetter extends Getter<Object[]> {
        private static final DefaultsGetter INSTANCE = new DefaultsGetter();

        @Override
        public Object[] fromPFunction(PFunction fun) {
            return fun.getDefaults();
        }

        @Override
        public Object[] fromPBuiltinFunction(PBuiltinFunction fun) {
            return fun.getDefaults();
>>>>>>> ce9df960
        }
    }

    private static final class KwDefaultsGetter extends Getter<PKeyword[]> {
        private static final KwDefaultsGetter INSTANCE = new KwDefaultsGetter();

        @Override
        public PKeyword[] fromPFunction(PFunction fun) {
            return fun.getKwDefaults();
        }

        @Override
        public PKeyword[] fromPBuiltinFunction(PBuiltinFunction fun) {
            return fun.getKwDefaults();
        }
    }

    private static final class UncachedSignatureGetter extends Getter<Signature> {
        private static final UncachedSignatureGetter INSTANCE = new UncachedSignatureGetter();

        @Override
        public Signature fromPFunction(PFunction fun) {
            return fun.getUncachedCode().getSignature();
        }

        @Override
        public Signature fromPBuiltinFunction(PBuiltinFunction fun) {
            return fun.getSignature();
        }
    }

    private static final class UncachedDefaultsGetter extends Getter<Object[]> {
        private static final UncachedDefaultsGetter INSTANCE = new UncachedDefaultsGetter();

        @Override
        public Object[] fromPFunction(PFunction fun) {
            return fun.getUncachedDefaultValues();
        }

        @Override
        public Object[] fromPBuiltinFunction(PBuiltinFunction fun) {
            return fun.getDefaults();
        }
    }

    private static final class UncachedKwDefaultsGetter extends Getter<PKeyword[]> {
        private static final UncachedKwDefaultsGetter INSTANCE = new UncachedKwDefaultsGetter();

        @Override
        public PKeyword[] fromPFunction(PFunction fun) {
            return fun.getUncachedKwDefaults();
        }

        @Override
        public PKeyword[] fromPBuiltinFunction(PBuiltinFunction fun) {
            return fun.getKwDefaults();
        }
    }

    private static final class NameGetter extends Getter<String> {
        private static final NameGetter INSTANCE = new NameGetter();

        @Override
        public String fromPFunction(PFunction fun) {
            return fun.getName();
        }

        @Override
        public String fromPBuiltinFunction(PBuiltinFunction fun) {
            return fun.getName();
        }
    }

    public final Object[] execute(PFunction callable, Object[] userArguments) {
        return execute(callable, userArguments, PKeyword.EMPTY_KEYWORDS);
    }

    public final Object[] execute(PBuiltinFunction callable, Object[] userArguments) {
        return execute(callable, userArguments, PKeyword.EMPTY_KEYWORDS);
    }

    public final Object[] execute(PMethod callable, Object[] userArguments) {
        return execute(callable, userArguments, PKeyword.EMPTY_KEYWORDS);
    }

    public final Object[] execute(PBuiltinMethod callable, Object[] userArguments) {
        return execute(callable, userArguments, PKeyword.EMPTY_KEYWORDS);
    }

    public abstract Object[] execute(PFunction callable, Object[] userArguments, PKeyword[] keywords);

    public abstract Object[] execute(PBuiltinFunction callable, Object[] userArguments, PKeyword[] keywords);

    public abstract Object[] execute(PMethod callable, Object[] userArguments, PKeyword[] keywords);

    public abstract Object[] execute(PBuiltinMethod callable, Object[] userArguments, PKeyword[] keywords);
}<|MERGE_RESOLUTION|>--- conflicted
+++ resolved
@@ -43,11 +43,11 @@
 import java.util.Arrays;
 
 import com.oracle.graal.python.builtins.PythonBuiltinClassType;
-import com.oracle.graal.python.builtins.objects.function.Signature;
 import com.oracle.graal.python.builtins.objects.function.PArguments;
 import com.oracle.graal.python.builtins.objects.function.PBuiltinFunction;
 import com.oracle.graal.python.builtins.objects.function.PFunction;
 import com.oracle.graal.python.builtins.objects.function.PKeyword;
+import com.oracle.graal.python.builtins.objects.function.Signature;
 import com.oracle.graal.python.builtins.objects.method.PBuiltinMethod;
 import com.oracle.graal.python.builtins.objects.method.PMethod;
 import com.oracle.graal.python.builtins.objects.module.PythonModule;
@@ -64,44 +64,18 @@
 import com.oracle.graal.python.runtime.exception.PException;
 import com.oracle.truffle.api.CompilerDirectives;
 import com.oracle.truffle.api.dsl.Cached;
-import com.oracle.truffle.api.dsl.GenerateUncached;
 import com.oracle.truffle.api.dsl.ImportStatic;
 import com.oracle.truffle.api.dsl.Specialization;
 import com.oracle.truffle.api.nodes.ExplodeLoop;
 import com.oracle.truffle.api.nodes.Node;
 import com.oracle.truffle.api.profiles.ConditionProfile;
 
-<<<<<<< HEAD
-@ImportStatic(PythonOptions.class)
-@GenerateUncached
-public abstract class CreateArgumentsNode extends Node {
-=======
 @ImportStatic({PythonOptions.class, PGuards.class})
 public abstract class CreateArgumentsNode extends PNodeWithContext {
->>>>>>> ce9df960
     public static CreateArgumentsNode create() {
         return CreateArgumentsNodeGen.create();
     }
 
-<<<<<<< HEAD
-    public static CreateArgumentsNode getUncached() {
-        return CreateArgumentsNodeGen.getUncached();
-    }
-
-    @Specialization(guards = {"userArguments.length == cachedLen", "(self == null) == selfIsNull"}, limit = "getVariableArgumentInlineCacheLimit()")
-    @ExplodeLoop
-    Object[] cached(Object self, Object[] userArguments,
-                    @Cached("self == null") boolean selfIsNull,
-                    @Cached("userArguments.length") int cachedLen) {
-        Object[] arguments;
-        int offset = 0;
-        if (selfIsNull) {
-            arguments = PArguments.create(cachedLen);
-        } else {
-            offset = 1;
-            arguments = PArguments.create(cachedLen + offset);
-            arguments[PArguments.USER_ARGUMENTS_OFFSET] = self;
-=======
     @Specialization(guards = {"isMethod(method)", "method == cachedMethod"}, limit = "getVariableArgumentInlineCacheLimit()")
     Object[] doMethodCached(PythonObject method, Object[] userArguments, PKeyword[] keywords,
                     @Cached("create()") CreateAndCheckArgumentsNode createAndCheckArgumentsNode,
@@ -684,7 +658,6 @@
         @Override
         public Signature fromPFunction(PFunction fun) {
             return fun.getSignature();
->>>>>>> ce9df960
         }
 
         @Override
@@ -693,14 +666,6 @@
         }
     }
 
-<<<<<<< HEAD
-    @Specialization(replaces = "cached")
-    static Object[] uncached(Object self, Object[] userArguments) {
-        if (self == null) {
-            return createWithUserArguments(userArguments.length, userArguments);
-        } else {
-            return createWithSelfAndUserArguments(userArguments.length, self, userArguments);
-=======
     private static final class DefaultsGetter extends Getter<Object[]> {
         private static final DefaultsGetter INSTANCE = new DefaultsGetter();
 
@@ -712,7 +677,6 @@
         @Override
         public Object[] fromPBuiltinFunction(PBuiltinFunction fun) {
             return fun.getDefaults();
->>>>>>> ce9df960
         }
     }
 
