/*
 * Copyright (c) 2018, 2020, Oracle and/or its affiliates. All rights reserved.
 * DO NOT ALTER OR REMOVE COPYRIGHT NOTICES OR THIS FILE HEADER.
 *
 * The Universal Permissive License (UPL), Version 1.0
 *
 * Subject to the condition set forth below, permission is hereby granted to any
 * person obtaining a copy of this software, associated documentation and/or
 * data (collectively the "Software"), free of charge and under any and all
 * copyright rights in the Software, and any and all patent rights owned or
 * freely licensable by each licensor hereunder covering either (i) the
 * unmodified Software as contributed to or provided by such licensor, or (ii)
 * the Larger Works (as defined below), to deal in both
 *
 * (a) the Software, and
 *
 * (b) any piece of software and/or hardware listed in the lrgrwrks.txt file if
 * one is included with the Software each a "Larger Work" to which the Software
 * is contributed by such licensors),
 *
 * without restriction, including without limitation the rights to copy, create
 * derivative works of, display, perform, and distribute the Software and make,
 * use, sell, offer for sale, import, export, have made, and have sold the
 * Software and the Larger Work(s), and to sublicense the foregoing rights on
 * either these or other terms.
 *
 * This license is subject to the following condition:
 *
 * The above copyright notice and either this complete permission notice or at a
 * minimum a reference to the UPL must be included in all copies or substantial
 * portions of the Software.
 *
 * THE SOFTWARE IS PROVIDED "AS IS", WITHOUT WARRANTY OF ANY KIND, EXPRESS OR
 * IMPLIED, INCLUDING BUT NOT LIMITED TO THE WARRANTIES OF MERCHANTABILITY,
 * FITNESS FOR A PARTICULAR PURPOSE AND NONINFRINGEMENT. IN NO EVENT SHALL THE
 * AUTHORS OR COPYRIGHT HOLDERS BE LIABLE FOR ANY CLAIM, DAMAGES OR OTHER
 * LIABILITY, WHETHER IN AN ACTION OF CONTRACT, TORT OR OTHERWISE, ARISING FROM,
 * OUT OF OR IN CONNECTION WITH THE SOFTWARE OR THE USE OR OTHER DEALINGS IN THE
 * SOFTWARE.
 */
package com.oracle.graal.python.nodes.argument;

import java.util.ArrayList;
import java.util.Arrays;
import java.util.List;

import com.oracle.graal.python.builtins.PythonBuiltinClassType;
import com.oracle.graal.python.builtins.objects.function.PArguments;
import com.oracle.graal.python.builtins.objects.function.PBuiltinFunction;
import com.oracle.graal.python.builtins.objects.function.PFunction;
import com.oracle.graal.python.builtins.objects.function.PKeyword;
import com.oracle.graal.python.builtins.objects.function.Signature;
import com.oracle.graal.python.builtins.objects.method.PBuiltinMethod;
import com.oracle.graal.python.builtins.objects.method.PMethod;
import com.oracle.graal.python.builtins.objects.module.PythonModule;
import com.oracle.graal.python.builtins.objects.object.PythonObject;
import com.oracle.graal.python.builtins.objects.object.PythonObjectLibrary;
import com.oracle.graal.python.nodes.ErrorMessages;
import com.oracle.graal.python.nodes.PGuards;
import com.oracle.graal.python.nodes.PNodeWithContext;
import com.oracle.graal.python.nodes.PRaiseNode;
import com.oracle.graal.python.nodes.argument.CreateArgumentsNodeGen.ApplyKeywordsNodeGen;
import com.oracle.graal.python.nodes.argument.CreateArgumentsNodeGen.ApplyKeywordsNodeGen.SearchNamedParameterNodeGen;
import com.oracle.graal.python.nodes.argument.CreateArgumentsNodeGen.ApplyPositionalArgumentsNodeGen;
import com.oracle.graal.python.nodes.argument.CreateArgumentsNodeGen.CreateAndCheckArgumentsNodeGen;
import com.oracle.graal.python.nodes.argument.CreateArgumentsNodeGen.FillDefaultsNodeGen;
import com.oracle.graal.python.nodes.argument.CreateArgumentsNodeGen.FillKwDefaultsNodeGen;
import com.oracle.graal.python.nodes.argument.CreateArgumentsNodeGen.FindKwDefaultNodeGen;
import com.oracle.graal.python.nodes.argument.CreateArgumentsNodeGen.HandleTooManyArgumentsNodeGen;
import com.oracle.graal.python.nodes.builtins.FunctionNodes.GetDefaultsNode;
import com.oracle.graal.python.nodes.builtins.FunctionNodes.GetKeywordDefaultsNode;
import com.oracle.graal.python.nodes.builtins.FunctionNodes.GetSignatureNode;
import com.oracle.graal.python.nodes.classes.IsSubtypeMRONode;
import com.oracle.graal.python.runtime.PythonOptions;
import com.oracle.graal.python.runtime.exception.PException;
import com.oracle.graal.python.util.PythonUtils;
import com.oracle.truffle.api.CompilerDirectives;
import com.oracle.truffle.api.CompilerDirectives.TruffleBoundary;
<<<<<<< HEAD
import com.oracle.truffle.api.dsl.Bind;
=======
import com.oracle.truffle.api.RootCallTarget;
>>>>>>> b655a42f
import com.oracle.truffle.api.dsl.Cached;
import com.oracle.truffle.api.dsl.Cached.Exclusive;
import com.oracle.truffle.api.dsl.Cached.Shared;
import com.oracle.truffle.api.dsl.GenerateUncached;
import com.oracle.truffle.api.dsl.ImportStatic;
import com.oracle.truffle.api.dsl.Specialization;
import com.oracle.truffle.api.library.CachedLibrary;
import com.oracle.truffle.api.nodes.ExplodeLoop;
import com.oracle.truffle.api.nodes.ExplodeLoop.LoopExplosionKind;
import com.oracle.truffle.api.nodes.Node;
import com.oracle.truffle.api.profiles.BranchProfile;
import com.oracle.truffle.api.profiles.ConditionProfile;

@ImportStatic({PythonOptions.class, PGuards.class})
@GenerateUncached
public abstract class CreateArgumentsNode extends PNodeWithContext {
    public static CreateArgumentsNode create() {
        return CreateArgumentsNodeGen.create();
    }

    public static CreateArgumentsNode getUncached() {
        return CreateArgumentsNodeGen.getUncached();
    }

<<<<<<< HEAD
    @Specialization(guards = {"isMethod(method)", "method == cachedMethod"}, limit = "getVariableArgumentInlineCacheLimit()")
    Object[] doMethodCached(@SuppressWarnings("unused") PythonObject method, Object[] userArguments, PKeyword[] keywords,
                    @Cached CreateAndCheckArgumentsNode createAndCheckArgumentsNode,
                    @Cached GetSignatureNode getSignatureNode,
                    @Cached GetDefaultsNode getDefaultsNode,
                    @Cached GetKeywordDefaultsNode getKwDefaultsNode,
                    @Cached("method") PythonObject cachedMethod) {
=======
    @Specialization(guards = {"isMethod(method)", "method == cachedMethod"}, limit = "getVariableArgumentInlineCacheLimit()", assumptions = "singleContextAssumption()")
    Object[] doMethodCached(PythonObject method, Object[] userArguments, PKeyword[] keywords,
                    @Cached("create()") CreateAndCheckArgumentsNode createAndCheckArgumentsNode,
                    @Cached("create()") GetSignatureNode getSignatureNode,
                    @Cached("create()") GetDefaultsNode getDefaultsNode,
                    @Cached("create()") GetKeywordDefaultsNode getKwDefaultsNode,
                    @Cached(value = "method", weak = true) @SuppressWarnings("unused") PythonObject cachedMethod) {
>>>>>>> b655a42f

        // We do not directly cache these objects because they are compilation final anyway and the
        // getter check the appropriate assumptions.
        Signature signature = getSignatureNode.execute(cachedMethod);
        Object[] defaults = getDefaultsNode.execute(cachedMethod);
        PKeyword[] kwdefaults = getKwDefaultsNode.execute(cachedMethod);
        Object self = getSelf(cachedMethod);
        return createAndCheckArgumentsNode.execute(cachedMethod, userArguments, keywords, signature, self, defaults, kwdefaults, isMethodCall(self));
    }

    @Specialization(guards = {"isMethod(method)", "getFunction(method) == cachedFunction",
                    "getSelf(method) == cachedSelf"}, limit = "getVariableArgumentInlineCacheLimit()", replaces = "doMethodCached", assumptions = "singleContextAssumption()")
    Object[] doMethodFunctionAndSelfCached(PythonObject method, Object[] userArguments, PKeyword[] keywords,
<<<<<<< HEAD
                    @Cached CreateAndCheckArgumentsNode createAndCheckArgumentsNode,
                    @Cached("getFunction(method)") Object cachedFunction,
                    @Cached GetSignatureNode getSignatureNode,
                    @Cached GetDefaultsNode getDefaultsNode,
                    @Cached GetKeywordDefaultsNode getKwDefaultsNode,
                    @Cached("getSelf(method)") Object cachedSelf) {
=======
                    @Cached("create()") CreateAndCheckArgumentsNode createAndCheckArgumentsNode,
                    @Cached(value = "getFunction(method)", weak = true) @SuppressWarnings("unused") Object cachedFunction,
                    @Cached("create()") GetSignatureNode getSignatureNode,
                    @Cached("create()") GetDefaultsNode getDefaultsNode,
                    @Cached("create()") GetKeywordDefaultsNode getKwDefaultsNode,
                    @Cached(value = "getSelf(method)", weak = true) Object cachedSelf) {
>>>>>>> b655a42f

        // We do not directly cache these objects because they are compilation final anyway and the
        // getter check the appropriate assumptions.
        Signature signature = getSignatureNode.execute(cachedFunction);
        Object[] defaults = getDefaultsNode.execute(cachedFunction);
        PKeyword[] kwdefaults = getKwDefaultsNode.execute(cachedFunction);
        return createAndCheckArgumentsNode.execute(method, userArguments, keywords, signature, cachedSelf, defaults, kwdefaults, isMethodCall(cachedSelf));
    }

    @Specialization(guards = {"isMethod(method)",
                    "getFunction(method) == cachedFunction"}, limit = "getVariableArgumentInlineCacheLimit()", replaces = "doMethodFunctionAndSelfCached", assumptions = "singleContextAssumption()")
    Object[] doMethodFunctionCached(PythonObject method, Object[] userArguments, PKeyword[] keywords,
                    @Cached("create()") CreateAndCheckArgumentsNode createAndCheckArgumentsNode,
                    @Cached("create()") GetSignatureNode getSignatureNode,
                    @Cached("create()") GetDefaultsNode getDefaultsNode,
                    @Cached("create()") GetKeywordDefaultsNode getKwDefaultsNode,
                    @Cached(value = "getFunction(method)", weak = true) @SuppressWarnings("unused") Object cachedFunction) {

        // We do not directly cache these objects because they are compilation final anyway and the
        // getter check the appropriate assumptions.
        Signature signature = getSignatureNode.execute(cachedFunction);
        Object[] defaults = getDefaultsNode.execute(cachedFunction);
        PKeyword[] kwdefaults = getKwDefaultsNode.execute(cachedFunction);
        Object self = getSelf(method);
        return createAndCheckArgumentsNode.execute(method, userArguments, keywords, signature, self, defaults, kwdefaults, isMethodCall(self));
    }

    @Specialization(guards = {"isFunction(callable)", "callable == cachedCallable"}, limit = "getVariableArgumentInlineCacheLimit()", assumptions = "singleContextAssumption()")
    Object[] doFunctionCached(PythonObject callable, Object[] userArguments, PKeyword[] keywords,
                    @Cached("create()") CreateAndCheckArgumentsNode createAndCheckArgumentsNode,
                    @Cached("create()") GetSignatureNode getSignatureNode,
                    @Cached("create()") GetDefaultsNode getDefaultsNode,
                    @Cached("create()") GetKeywordDefaultsNode getKwDefaultsNode,
                    @Cached(value = "callable", weak = true) @SuppressWarnings("unused") PythonObject cachedCallable) {

        // We do not directly cache these objects because they are compilation final anyway and the
        // getter check the appropriate assumptions.
        Signature signature = getSignatureNode.execute(cachedCallable);
        Object[] defaults = getDefaultsNode.execute(cachedCallable);
        PKeyword[] kwdefaults = getKwDefaultsNode.execute(cachedCallable);
        return createAndCheckArgumentsNode.execute(callable, userArguments, keywords, signature, null, defaults, kwdefaults, false);
    }

    @Specialization(guards = {"getCallTarget(callable) == cachedCallTarget", "cachedCallTarget != null"}, limit = "getVariableArgumentInlineCacheLimit()", replaces = {"doMethodFunctionCached",
                    "doFunctionCached"})
    Object[] doCallTargetCached(PythonObject callable, Object[] userArguments, PKeyword[] keywords,
                    @Cached CreateAndCheckArgumentsNode createAndCheckArgumentsNode,
                    @SuppressWarnings("unused") @Cached GetSignatureNode getSignatureNode,
                    @Cached("getSignatureNode.execute(callable)") Signature signature, // signatures
                                                                                       // are
                                                                                       // attached
                                                                                       // to
                                                                                       // PRootNodes
                    @Cached ConditionProfile gotMethod,
                    @Cached GetDefaultsNode getDefaultsNode,
                    @Cached GetKeywordDefaultsNode getKwDefaultsNode,
                    @Cached("getCallTarget(callable)") @SuppressWarnings("unused") RootCallTarget cachedCallTarget) {
        Object[] defaults = getDefaultsNode.execute(callable);
        PKeyword[] kwdefaults = getKwDefaultsNode.execute(callable);
        Object self = null;
        if (gotMethod.profile(PGuards.isMethod(callable))) {
            self = getSelf(callable);
        }
        return createAndCheckArgumentsNode.execute(callable, userArguments, keywords, signature, self, defaults, kwdefaults, isMethodCall(self));
    }

    @Specialization(replaces = {"doFunctionCached", "doMethodCached", "doMethodFunctionAndSelfCached", "doMethodFunctionCached", "doCallTargetCached"})
    Object[] uncached(PythonObject callable, Object[] userArguments, PKeyword[] keywords,
                    @Cached("create()") CreateAndCheckArgumentsNode createAndCheckArgumentsNode) {

        // mostly we will be calling proper functions directly here,
        // but sometimes also methods that have functions directly.
        // In all other cases, the arguments

        Signature signature = getSignatureUncached(callable);
        Object[] defaults = getDefaultsUncached(callable);
        PKeyword[] kwdefaults = getKwDefaultsUncached(callable);
        Object self = getSelf(callable);
        boolean methodcall = !(self instanceof PythonModule);

        return createAndCheckArgumentsNode.execute(callable, userArguments, keywords, signature, self, defaults, kwdefaults, methodcall);
    }

    @GenerateUncached
    protected abstract static class CreateAndCheckArgumentsNode extends PNodeWithContext {
        public static CreateAndCheckArgumentsNode create() {
            return CreateAndCheckArgumentsNodeGen.create();
        }

        public static CreateAndCheckArgumentsNode getUncached() {
            return CreateAndCheckArgumentsNodeGen.getUncached();
        }

        public abstract Object[] execute(PythonObject callable, Object[] userArguments, PKeyword[] keywords, Signature signature, Object self, Object[] defaults, PKeyword[] kwdefaults,
                        boolean methodcall);

        @Specialization(guards = {"userArguments.length == cachedLength", //
                        "signature.getMaxNumOfPositionalArgs() == cachedMaxPos", //
                        "signature.getNumOfRequiredKeywords() == cachedNumKwds"}, limit = "1")
        Object[] doCached0(PythonObject callable, Object[] userArguments, PKeyword[] keywords, Signature signature, Object self, Object[] defaults, PKeyword[] kwdefaults, boolean methodcall,
                        @Shared("applyKeywords") @Cached ApplyKeywordsNode applyKeywords,
                        @Shared("handleTooManyArgumentsNode") @Cached HandleTooManyArgumentsNode handleTooManyArgumentsNode,
                        @Shared("applyPositional") @Cached ApplyPositionalArguments applyPositional,
                        @Shared("fillDefaultsNode") @Cached FillDefaultsNode fillDefaultsNode,
                        @Shared("fillKwDefaultsNode") @Cached FillKwDefaultsNode fillKwDefaultsNode,
                        @Cached("userArguments.length") int cachedLength,
                        @Cached("signature.getMaxNumOfPositionalArgs()") int cachedMaxPos,
                        @Cached("signature.getNumOfRequiredKeywords()") int cachedNumKwds,
                        @Shared("checkEnclosingTypeNode") @Cached CheckEnclosingTypeNode checkEnclosingTypeNode) {

            return createAndCheckArguments(callable, userArguments, cachedLength, keywords, signature, self, defaults, kwdefaults, methodcall, cachedMaxPos, cachedNumKwds, applyPositional,
                            applyKeywords, handleTooManyArgumentsNode, fillDefaultsNode, fillKwDefaultsNode, checkEnclosingTypeNode);
        }

        @Specialization(guards = {"userArguments.length == cachedLength"}, replaces = "doCached0", limit = "1")
        Object[] doCached(PythonObject callable, Object[] userArguments, PKeyword[] keywords, Signature signature, Object self, Object[] defaults, PKeyword[] kwdefaults, boolean methodcall,
                        @Shared("applyKeywords") @Cached ApplyKeywordsNode applyKeywords,
                        @Shared("handleTooManyArgumentsNode") @Cached HandleTooManyArgumentsNode handleTooManyArgumentsNode,
                        @Shared("applyPositional") @Cached ApplyPositionalArguments applyPositional,
                        @Shared("fillDefaultsNode") @Cached FillDefaultsNode fillDefaultsNode,
                        @Shared("fillKwDefaultsNode") @Cached FillKwDefaultsNode fillKwDefaultsNode,
                        @Cached("userArguments.length") int cachedLength,
                        @Shared("checkEnclosingTypeNode") @Cached CheckEnclosingTypeNode checkEnclosingTypeNode) {

            return createAndCheckArguments(callable, userArguments, cachedLength, keywords, signature, self, defaults, kwdefaults, methodcall, signature.getMaxNumOfPositionalArgs(),
                            signature.getNumOfRequiredKeywords(), applyPositional, applyKeywords, handleTooManyArgumentsNode, fillDefaultsNode, fillKwDefaultsNode, checkEnclosingTypeNode);
        }

        @Specialization(replaces = "doCached")
        Object[] doUncached(PythonObject callable, Object[] userArguments, PKeyword[] keywords, Signature signature, Object self, Object[] defaults, PKeyword[] kwdefaults, boolean methodcall,
                        @Shared("applyKeywords") @Cached ApplyKeywordsNode applyKeywords,
                        @Shared("handleTooManyArgumentsNode") @Cached HandleTooManyArgumentsNode handleTooManyArgumentsNode,
                        @Shared("applyPositional") @Cached ApplyPositionalArguments applyPositional,
                        @Shared("fillDefaultsNode") @Cached FillDefaultsNode fillDefaultsNode,
                        @Shared("fillKwDefaultsNode") @Cached FillKwDefaultsNode fillKwDefaultsNode,
                        @Shared("checkEnclosingTypeNode") @Cached CheckEnclosingTypeNode checkEnclosingTypeNode) {
            return createAndCheckArguments(callable, userArguments, userArguments.length, keywords, signature, self, defaults, kwdefaults, methodcall, signature.getMaxNumOfPositionalArgs(),
                            signature.getNumOfRequiredKeywords(), applyPositional, applyKeywords, handleTooManyArgumentsNode, fillDefaultsNode, fillKwDefaultsNode, checkEnclosingTypeNode);
        }

        private static Object[] createAndCheckArguments(PythonObject callable, Object[] args_w, int num_args, PKeyword[] keywords, Signature signature, Object self, Object[] defaults,
                        PKeyword[] kwdefaults, boolean methodcall, int co_argcount, int co_kwonlyargcount,
                        ApplyPositionalArguments applyPositional,
                        ApplyKeywordsNode applyKeywords,
                        HandleTooManyArgumentsNode handleTooMany,
                        FillDefaultsNode fillDefaults,
                        FillKwDefaultsNode fillKwDefaults,
                        CheckEnclosingTypeNode checkEnclosingTypeNode) {
            assert args_w.length == num_args;

            // see PyPy's Argument#_match_signature method

            // expected formal arguments, without * and **
            boolean too_many_args = false;

            // positional args, kwd only args, varargs, var kwds
            Object[] scope_w = PArguments.create(co_argcount + co_kwonlyargcount);

            int upfront = 0;
            // put the special w_firstarg into the scope, if it exists
            if (self != null) {
                upfront = 1;
                if (co_argcount > 0) {
                    PArguments.setArgument(scope_w, 0, self);
                }
            }

            int avail = num_args + upfront;

            // put as many positional input arguments into place as available
            int input_argcount = applyPositional.execute(args_w, scope_w, upfront, co_argcount, num_args);

            // collect extra positional arguments into the *vararg
            if (signature.takesVarArgs()) {
                int args_left = co_argcount - upfront;
                if (args_left < 0) {
                    // everything goes to starargs, including any magic self
                    assert upfront == 1;
                    Object[] varargs = new Object[num_args + 1];
                    varargs[0] = self;
                    PythonUtils.arraycopy(args_w, 0, varargs, 1, num_args);
                    PArguments.setVariableArguments(scope_w, varargs);
                } else if (num_args > args_left) {
                    PArguments.setVariableArguments(scope_w, Arrays.copyOfRange(args_w, args_left, args_w.length));
                } else {
                    // no varargs
                }
            } else if (avail > co_argcount) {
                too_many_args = true;
            }

            // handle keyword arguments
            // match the keywords given at the call site to the argument names.
            // the called node takes and collect the rest in the keywords.
            if (keywords.length > 0) {
                // the node acts as a profile
                applyKeywords(callable, signature, scope_w, keywords, applyKeywords);
            }

            if (too_many_args) {
                // the node acts as a profile
                throw handleTooManyArguments(scope_w, callable, signature, co_argcount, co_kwonlyargcount, defaults.length, avail, methodcall, handleTooMany);
            }

            boolean more_filling = input_argcount < co_argcount + co_kwonlyargcount;
            if (more_filling) {

                // then, fill the normal arguments with defaults_w (if needed)
                fillDefaults(callable, signature, scope_w, defaults, input_argcount, co_argcount, fillDefaults);

                // finally, fill kwonly arguments with w_kw_defs (if needed)
                fillKwDefaults(callable, scope_w, signature, kwdefaults, co_argcount, co_kwonlyargcount, fillKwDefaults);
            }

            // Now we know that everything is fine, so check compatibility of the enclosing type.
            // If we are calling a built-in method and it's function has an enclosing type, we
            // need to check if 'self' is a subtype of the function's enclosing type.
            checkEnclosingTypeNode.execute(signature, callable, scope_w);

            return scope_w;
        }

        private static void applyKeywords(Object callable, Signature signature, Object[] scope_w, PKeyword[] keywords, ApplyKeywordsNode node) {
            node.execute(callable, signature, scope_w, keywords);
        }

        private static PException handleTooManyArguments(Object[] scope_w, Object callable, Signature signature, int co_argcount, int co_kwonlyargcount, int ndefaults, int avail, boolean methodcall,
                        HandleTooManyArgumentsNode node) {
            return node.execute(scope_w, callable, signature, co_argcount, co_kwonlyargcount, ndefaults, avail, methodcall);
        }

        private static void fillDefaults(Object callable, Signature signature, Object[] scope_w, Object[] defaults, int input_argcount, int co_argcount, FillDefaultsNode node) {
            node.execute(callable, signature, scope_w, defaults, input_argcount, co_argcount);
        }

        private static void fillKwDefaults(Object callable, Object[] scope_w, Signature signature, PKeyword[] kwdefaults, int co_argcount, int co_kwonlyargcount, FillKwDefaultsNode node) {
            node.execute(callable, scope_w, signature, kwdefaults, co_argcount, co_kwonlyargcount);
        }

    }

    @GenerateUncached
    protected abstract static class HandleTooManyArgumentsNode extends PNodeWithContext {

        public abstract PException execute(Object[] scope_w, Object callable, Signature signature, int co_argcount, int co_kwonlyargcount, int ndefaults, int avail, boolean methodcall);

        @Specialization(guards = {"co_kwonlyargcount == cachedKwOnlyArgCount"})
        @ExplodeLoop
        PException doCached(Object[] scope_w, Object callable, Signature signature, int co_argcount, @SuppressWarnings("unused") int co_kwonlyargcount, int ndefaults, int avail,
                        boolean methodcall,
                        @Cached PRaiseNode raise,
                        @Cached("co_kwonlyargcount") int cachedKwOnlyArgCount) {
            int kwonly_given = 0;
            for (int i = 0; i < cachedKwOnlyArgCount; i++) {
                if (PArguments.getArgument(scope_w, co_argcount + i) != null) {
                    kwonly_given += 1;
                }
            }

            boolean forgotSelf = methodcall && avail + 1 == co_argcount && (signature.getParameterIds().length == 0 || !signature.getParameterIds()[0].equals("self"));
            throw raiseTooManyArguments(callable, co_argcount, ndefaults, avail, forgotSelf, kwonly_given, raise);
        }

        @Specialization(replaces = "doCached")
        PException doUncached(Object[] scope_w, Object callable, Signature signature, int co_argcount, int co_kwonlyargcount, int ndefaults, int avail, boolean methodcall,
                        @Cached PRaiseNode raise) {
            int kwonly_given = 0;
            for (int i = 0; i < co_kwonlyargcount; i++) {
                if (PArguments.getArgument(scope_w, co_argcount + i) != null) {
                    kwonly_given += 1;
                }
            }

            boolean forgotSelf = methodcall && avail + 1 == co_argcount && (signature.getParameterIds().length == 0 || !signature.getParameterIds()[0].equals("self"));
            throw raiseTooManyArguments(callable, co_argcount, ndefaults, avail, forgotSelf, kwonly_given, raise);
        }

        private static PException raiseTooManyArguments(Object callable, int co_argcount, int ndefaults, int avail, boolean forgotSelf, int kwonly_given, PRaiseNode raise) {
            String forgotSelfMsg = forgotSelf ? ". Did you forget 'self' in the function definition?" : "";
            if (ndefaults > 0) {
                if (kwonly_given == 0) {
                    throw raise.raise(PythonBuiltinClassType.TypeError, ErrorMessages.TAKES_FROM_D_TO_D_POS_ARG_S_BUT_D_S_GIVEN_S,
                                    getName(callable),
                                    co_argcount - ndefaults,
                                    co_argcount,
                                    co_argcount == 1 ? "" : "s",
                                    avail,
                                    avail == 1 ? "was" : "were",
                                    forgotSelfMsg);
                } else {
                    throw raise.raise(PythonBuiltinClassType.TypeError, ErrorMessages.TAKES_FROM_D_TO_D_POS_ARG_S_BUT_D_POS_ARG_S,
                                    getName(callable),
                                    co_argcount - ndefaults,
                                    co_argcount,
                                    co_argcount == 1 ? "" : "s",
                                    avail,
                                    avail == 1 ? "" : "s",
                                    kwonly_given,
                                    kwonly_given == 1 ? "" : "s",
                                    forgotSelfMsg);
                }
            } else {
                if (kwonly_given == 0) {
                    throw raise.raise(PythonBuiltinClassType.TypeError, ErrorMessages.TAKES_D_POS_ARG_S_BUT_GIVEN_S,
                                    getName(callable),
                                    co_argcount - ndefaults,
                                    co_argcount == 1 ? "" : "s",
                                    avail,
                                    avail == 1 ? "was" : "were",
                                    forgotSelfMsg);
                } else {
                    throw raise.raise(PythonBuiltinClassType.TypeError, ErrorMessages.TAKES_D_POS_ARG_S_BUT_D_POS_ARG_S,
                                    getName(callable),
                                    co_argcount,
                                    co_argcount == 1 ? "" : "s",
                                    avail,
                                    avail == 1 ? "" : "s",
                                    kwonly_given,
                                    kwonly_given == 1 ? "" : "s",
                                    forgotSelfMsg);
                }
            }
        }

        protected static HandleTooManyArgumentsNode create() {
            return HandleTooManyArgumentsNodeGen.create();
        }

        protected static HandleTooManyArgumentsNode getUncached() {
            return HandleTooManyArgumentsNodeGen.getUncached();
        }
    }

    @GenerateUncached
    @ImportStatic(PythonOptions.class)
    abstract static class CheckEnclosingTypeNode extends Node {

        public abstract void execute(Signature signature, Object callable, Object[] scope_w);

        @Specialization(guards = "checkEnclosingType(signature, callable)", limit = "getVariableArgumentInlineCacheLimit()")
        static void doEnclosingTypeCheck(@SuppressWarnings("unused") Signature signature, PBuiltinFunction callable, @SuppressWarnings("unused") Object[] scope_w,
                        @Bind("getSelf(scope_w)") Object self,
                        @CachedLibrary("self") PythonObjectLibrary lib,
                        @Cached IsSubtypeMRONode isSubtypeMRONode,
                        @Cached PRaiseNode raiseNode) {
            if (!isSubtypeMRONode.execute(lib.getLazyPythonClass(self), callable.getEnclosingType())) {
                CompilerDirectives.transferToInterpreterAndInvalidate();
                throw raiseNode.raise(PythonBuiltinClassType.TypeError, "descriptor '%s' for '%p' objects doesn't apply to a '%p' object",
                                callable.getName(), callable.getEnclosingType(), self);
            }
        }

        @Specialization(guards = "!checkEnclosingType(signature, callable)")
        @SuppressWarnings("unused")
        static void doNothing(Signature signature, Object callable, Object[] scope_w) {
            // do nothing
        }

        static boolean checkEnclosingType(Signature signature, Object function) {
            return signature.checkEnclosingType() && function instanceof PBuiltinFunction && ((PBuiltinFunction) function).getEnclosingType() != null;
        }

        static Object getSelf(Object[] scope_w) {
            return PArguments.getArgument(scope_w, 0);
        }
    }

    @GenerateUncached
    protected abstract static class ApplyPositionalArguments extends Node {

        public abstract int execute(Object[] args_w, Object[] scope_w, int upfront, int co_argcount, int num_args);

        @Specialization(guards = "upfront < co_argcount")
        int doIt(Object[] args_w, Object[] scope_w, int upfront, int co_argcount, int num_args) {
            int take = Math.min(num_args, co_argcount - upfront);
            PythonUtils.arraycopy(args_w, 0, scope_w, PArguments.USER_ARGUMENTS_OFFSET + upfront, take);
            return upfront + take;
        }

        @Specialization(guards = "upfront >= co_argcount")
        @SuppressWarnings("unused")
        int doNothing(Object[] args_w, Object[] scope_w, int upfront, int co_argcount, int num_args) {
            return upfront;
        }

        protected static ApplyPositionalArguments create() {
            return ApplyPositionalArgumentsNodeGen.create();
        }

        protected static ApplyPositionalArguments getUncached() {
            return ApplyPositionalArgumentsNodeGen.getUncached();
        }
    }

    /**
     * This class is *only* used to apply arguments given as keywords by the caller to positional
     * arguments of the same names. The remaining arguments are left in the PKeywords of the
     * combined arguments.
     *
     * @author tim
     */
    // TODO qualified name is a workaround for a DSL bug
    @com.oracle.truffle.api.dsl.GenerateUncached
    protected abstract static class ApplyKeywordsNode extends PNodeWithContext {
        public abstract Object[] execute(Object callee, Signature calleeSignature, Object[] arguments, PKeyword[] keywords);

        public static ApplyKeywordsNode create() {
            return ApplyKeywordsNodeGen.create();
        }

        int getUserArgumentLength(Object[] arguments) {
            return PArguments.getUserArgumentLength(arguments);
        }

        @Specialization(guards = {"kwLen == keywords.length", "calleeSignature == cachedSignature"})
        @ExplodeLoop
        Object[] applyCached(Object callee, @SuppressWarnings("unused") Signature calleeSignature, Object[] arguments, PKeyword[] keywords,
                        @Cached PRaiseNode raise,
                        @Cached("keywords.length") int kwLen,
                        @SuppressWarnings("unused") @Cached("calleeSignature") Signature cachedSignature,
                        @Cached("cachedSignature.takesVarKeywordArgs()") boolean takesVarKwds,
                        @Cached(value = "cachedSignature.getParameterIds()", dimensions = 1) String[] parameters,
                        @Cached("parameters.length") int positionalParamNum,
                        @Cached(value = "cachedSignature.getKeywordNames()", dimensions = 1) String[] kwNames,
                        @Cached BranchProfile posArgOnlyPassedAsKeywordProfile,
                        @Exclusive @Cached SearchNamedParameterNode searchParamNode,
                        @Exclusive @Cached SearchNamedParameterNode searchKwNode) {
            PKeyword[] unusedKeywords = takesVarKwds ? new PKeyword[kwLen] : null;
            // same as below
            int k = 0;
            int additionalKwds = 0;
            String lastWrongKeyword = null;
            int positionalOnlyArgIndex = calleeSignature.getPositionalOnlyArgIndex();
            List<String> posArgOnlyPassedAsKeywordNames = null;
            for (int i = 0; i < kwLen; i++) {
                PKeyword kwArg = keywords[i];
                String name = kwArg.getName();
                int kwIdx = searchParamNode.execute(parameters, name);
                if (kwIdx == -1) {
                    int kwOnlyIdx = searchKwNode.execute(kwNames, name);
                    if (kwOnlyIdx != -1) {
                        kwIdx = kwOnlyIdx + positionalParamNum;
                    }
                }

                if (kwIdx != -1) {
                    if (positionalOnlyArgIndex > -1 && kwIdx < positionalOnlyArgIndex) {
                        if (unusedKeywords != null) {
                            unusedKeywords[k++] = kwArg;
                        } else {
                            posArgOnlyPassedAsKeywordProfile.enter();
                            posArgOnlyPassedAsKeywordNames = addPosArgOnlyPassedAsKeyword(posArgOnlyPassedAsKeywordNames, name);
                        }
                    } else {
                        if (PArguments.getArgument(arguments, kwIdx) != null) {
                            throw raise.raise(PythonBuiltinClassType.TypeError, ErrorMessages.GOT_MULTIPLE_VALUES_FOR_ARG, CreateArgumentsNode.getName(callee), name);
                        }
                        PArguments.setArgument(arguments, kwIdx, kwArg.getValue());
                    }
                } else if (unusedKeywords != null) {
                    unusedKeywords[k++] = kwArg;
                } else {
                    additionalKwds++;
                    lastWrongKeyword = name;
                }
            }
            storeKeywordsOrRaise(callee, arguments, unusedKeywords, k, additionalKwds, lastWrongKeyword, posArgOnlyPassedAsKeywordNames, posArgOnlyPassedAsKeywordProfile, raise);
            return arguments;
        }

        @Specialization(replaces = "applyCached")
        Object[] applyUncached(Object callee, Signature calleeSignature, Object[] arguments, PKeyword[] keywords,
                        @Cached PRaiseNode raise,
                        @Cached BranchProfile posArgOnlyPassedAsKeywordProfile,
                        @Exclusive @Cached SearchNamedParameterNode searchParamNode,
                        @Exclusive @Cached SearchNamedParameterNode searchKwNode) {
            String[] parameters = calleeSignature.getParameterIds();
            int positionalParamNum = parameters.length;
            String[] kwNames = calleeSignature.getKeywordNames();
            int kwLen = keywords.length;
            PKeyword[] unusedKeywords = calleeSignature.takesVarKeywordArgs() ? new PKeyword[kwLen] : null;
            // same as above
            int k = 0;
            int additionalKwds = 0;
            String lastWrongKeyword = null;
            int positionalOnlyArgIndex = calleeSignature.getPositionalOnlyArgIndex();
            List<String> posArgOnlyPassedAsKeywordNames = null;
            for (int i = 0; i < kwLen; i++) {
                PKeyword kwArg = keywords[i];
                String name = kwArg.getName();
                int kwIdx = searchParamNode.execute(parameters, name);
                if (kwIdx == -1) {
                    int kwOnlyIdx = searchKwNode.execute(kwNames, name);
                    if (kwOnlyIdx != -1) {
                        kwIdx = kwOnlyIdx + positionalParamNum;
                    }
                }

                if (kwIdx != -1) {
                    if (positionalOnlyArgIndex > -1 && kwIdx < positionalOnlyArgIndex) {
                        if (unusedKeywords != null) {
                            unusedKeywords[k++] = kwArg;
                        } else {
                            posArgOnlyPassedAsKeywordProfile.enter();
                            posArgOnlyPassedAsKeywordNames = addPosArgOnlyPassedAsKeyword(posArgOnlyPassedAsKeywordNames, name);
                        }
                    } else {
                        if (PArguments.getArgument(arguments, kwIdx) != null) {
                            throw raise.raise(PythonBuiltinClassType.TypeError, ErrorMessages.GOT_MULTIPLE_VALUES_FOR_ARG, CreateArgumentsNode.getName(callee), name);
                        }
                        PArguments.setArgument(arguments, kwIdx, kwArg.getValue());
                    }
                } else if (unusedKeywords != null) {
                    unusedKeywords[k++] = kwArg;
                } else {
                    additionalKwds++;
                    lastWrongKeyword = name;
                }
            }
            storeKeywordsOrRaise(callee, arguments, unusedKeywords, k, additionalKwds, lastWrongKeyword, posArgOnlyPassedAsKeywordNames, posArgOnlyPassedAsKeywordProfile, raise);
            return arguments;
        }

        @TruffleBoundary
        private static List<String> addPosArgOnlyPassedAsKeyword(List<String> names, String name) {
            if (names == null) {
                List<String> newList = new ArrayList<>();
                newList.add(name);
                return newList;
            }
            names.add(name);
            return names;
        }

        private static void storeKeywordsOrRaise(Object callee, Object[] arguments, PKeyword[] unusedKeywords, int unusedKeywordCount, int tooManyKeywords, String lastWrongKeyword,
                        List<String> posArgOnlyPassedAsKeywordNames, BranchProfile posArgOnlyPassedAsKeywordProfile, PRaiseNode raise) {
            if (tooManyKeywords == 1) {
                throw raise.raise(PythonBuiltinClassType.TypeError, ErrorMessages.GOT_UNEXPECTED_KEYWORD_ARG, CreateArgumentsNode.getName(callee), lastWrongKeyword);
            } else if (tooManyKeywords > 1) {
                throw raise.raise(PythonBuiltinClassType.TypeError, ErrorMessages.GOT_UNEXPECTED_KEYWORD_ARG, CreateArgumentsNode.getName(callee), tooManyKeywords);
            } else if (posArgOnlyPassedAsKeywordNames != null) {
                posArgOnlyPassedAsKeywordProfile.enter();
                String names = joinNames(posArgOnlyPassedAsKeywordNames);
                throw raise.raise(PythonBuiltinClassType.TypeError, ErrorMessages.GOT_SOME_POS_ONLY_ARGS_PASSED_AS_KEYWORD, CreateArgumentsNode.getName(callee), names);
            } else if (unusedKeywords != null) {
                PArguments.setKeywordArguments(arguments, Arrays.copyOf(unusedKeywords, unusedKeywordCount));
            }
        }

        @TruffleBoundary
        private static String joinNames(List<String> names) {
            return String.join(", ", names);
        }

        @GenerateUncached
        protected abstract static class SearchNamedParameterNode extends Node {
            public abstract int execute(String[] parameters, String name);

            @Specialization(guards = "cachedLen == parameters.length")
            @ExplodeLoop
            int cached(String[] parameters, String name,
                            @Cached("parameters.length") int cachedLen) {
                int idx = -1;
                for (int i = 0; i < cachedLen; i++) {
                    if (parameters[i].equals(name)) {
                        idx = i;
                    }
                }
                return idx;
            }

            @Specialization(replaces = "cached")
            int uncached(String[] parameters, String name) {
                for (int i = 0; i < parameters.length; i++) {
                    if (parameters[i].equals(name)) {
                        return i;
                    }
                }
                return -1;
            }

            protected static SearchNamedParameterNode create() {
                return SearchNamedParameterNodeGen.create();
            }

            protected static SearchNamedParameterNode getUncached() {
                return SearchNamedParameterNodeGen.getUncached();
            }
        }
    }

    protected abstract static class FillBaseNode extends PNodeWithContext {

        protected PException raiseMissing(Object callable, String[] missingNames, int missingCnt, String type, PRaiseNode raise) {
            throw raise.raise(PythonBuiltinClassType.TypeError, ErrorMessages.MISSING_D_REQUIRED_S_ARGUMENT_S_S,
                            getName(callable),
                            missingCnt,
                            type,
                            missingCnt == 1 ? "" : "s",
                            missingCnt == 1 ? missingNames[0]
                                            : joinArgNames(missingNames, missingCnt));
        }

        @TruffleBoundary
        private static String joinArgNames(String[] missingNames, int missingCnt) {
            return String.join("', '", Arrays.copyOf(missingNames, missingCnt - 1)) + (missingCnt == 2 ? "' and '" : "', and '") + missingNames[missingCnt - 1];
        }

        protected static boolean checkIterations(int input_argcount, int co_argcount) {
            return co_argcount - input_argcount < 32;
        }
    }

    @GenerateUncached
    protected abstract static class FillDefaultsNode extends FillBaseNode {

        public abstract void execute(Object callable, Signature signature, Object[] scope_w, Object[] defaults, int input_argcount, int co_argcount);

        @Specialization(guards = {"input_argcount == cachedInputArgcount", "co_argcount == cachedArgcount", "checkIterations(input_argcount, co_argcount)"})
        @ExplodeLoop
        void doCached(Object callable, Signature signature, Object[] scope_w, Object[] defaults, @SuppressWarnings("unused") int input_argcount, @SuppressWarnings("unused") int co_argcount,
                        @Cached PRaiseNode raise,
                        @Cached("input_argcount") int cachedInputArgcount,
                        @Cached("co_argcount") int cachedArgcount,
                        @Cached("createBinaryProfile()") ConditionProfile missingProfile) {
            String[] missingNames = new String[cachedArgcount - cachedInputArgcount];
            int firstDefaultArgIdx = cachedArgcount - defaults.length;
            int missingCnt = 0;
            for (int i = cachedInputArgcount; i < cachedArgcount; i++) {
                if (PArguments.getArgument(scope_w, i) != null) {
                    continue;
                }
                int defnum = i - firstDefaultArgIdx;
                if (defnum >= 0) {
                    PArguments.setArgument(scope_w, i, defaults[defnum]);
                } else {
                    missingNames[missingCnt++] = signature.getParameterIds()[i];
                }
            }
            if (missingProfile.profile(missingCnt > 0)) {
                throw raiseMissing(callable, missingNames, missingCnt, "positional", raise);
            }
        }

        @Specialization(replaces = "doCached")
        void doUncached(Object callable, Signature signature, Object[] scope_w, Object[] defaults, int input_argcount, int co_argcount,
                        @Cached PRaiseNode raise,
                        @Cached("createBinaryProfile()") ConditionProfile missingProfile) {
            String[] missingNames = new String[co_argcount - input_argcount];
            int firstDefaultArgIdx = co_argcount - defaults.length;
            int missingCnt = 0;
            for (int i = input_argcount; i < co_argcount; i++) {
                if (PArguments.getArgument(scope_w, i) != null) {
                    continue;
                }
                int defnum = i - firstDefaultArgIdx;
                if (defnum >= 0) {
                    PArguments.setArgument(scope_w, i, defaults[defnum]);
                } else {
                    missingNames[missingCnt++] = signature.getParameterIds()[i];
                }
            }
            if (missingProfile.profile(missingCnt > 0)) {
                throw raiseMissing(callable, missingNames, missingCnt, "positional", raise);
            }
        }

        protected static FillDefaultsNode create() {
            return FillDefaultsNodeGen.create();
        }

        protected static FillDefaultsNode getUncached() {
            return FillDefaultsNodeGen.getUncached();
        }
    }

    @GenerateUncached
    protected abstract static class FillKwDefaultsNode extends FillBaseNode {
        public abstract void execute(Object callable, Object[] scope_w, Signature signature, PKeyword[] kwdefaults, int co_argcount, int co_kwonlyargcount);

        @Specialization(guards = {"co_argcount == cachedArgcount", "co_kwonlyargcount == cachedKwOnlyArgcount", "checkIterations(co_argcount, co_kwonlyargcount)"}, limit = "2")
        @ExplodeLoop
        void doCached(Object callable, Object[] scope_w, Signature signature, PKeyword[] kwdefaults, @SuppressWarnings("unused") int co_argcount, @SuppressWarnings("unused") int co_kwonlyargcount,
                        @Cached PRaiseNode raise,
                        @Cached FindKwDefaultNode findKwDefaultNode,
                        @Cached("co_argcount") int cachedArgcount,
                        @Cached("co_kwonlyargcount") int cachedKwOnlyArgcount,
                        @Cached("createBinaryProfile()") ConditionProfile missingProfile) {
            String[] missingNames = new String[cachedKwOnlyArgcount];
            int missingCnt = 0;
            for (int i = cachedArgcount; i < cachedArgcount + cachedKwOnlyArgcount; i++) {
                if (PArguments.getArgument(scope_w, i) != null) {
                    continue;
                }

                String kwname = signature.getKeywordNames()[i - cachedArgcount];
                PKeyword kwdefault = findKwDefaultNode.execute(kwdefaults, kwname);
                if (kwdefault != null) {
                    PArguments.setArgument(scope_w, i, kwdefault.getValue());
                } else {
                    missingNames[missingCnt++] = kwname;
                }
            }
            if (missingProfile.profile(missingCnt > 0)) {
                throw raiseMissing(callable, missingNames, missingCnt, "keyword-only", raise);
            }
        }

        @Specialization(replaces = "doCached")
        void doUncached(Object callable, Object[] scope_w, Signature signature, PKeyword[] kwdefaults, int co_argcount, int co_kwonlyargcount,
                        @Cached PRaiseNode raise,
                        @Cached FindKwDefaultNode findKwDefaultNode,
                        @Cached("createBinaryProfile()") ConditionProfile missingProfile) {
            String[] missingNames = new String[co_kwonlyargcount];
            int missingCnt = 0;
            for (int i = co_argcount; i < co_argcount + co_kwonlyargcount; i++) {
                if (PArguments.getArgument(scope_w, i) != null) {
                    continue;
                }

                String kwname = signature.getKeywordNames()[i - co_argcount];
                PKeyword kwdefault = findKwDefaultNode.execute(kwdefaults, kwname);
                if (kwdefault != null) {
                    PArguments.setArgument(scope_w, i, kwdefault.getValue());
                } else {
                    missingNames[missingCnt++] = kwname;
                }
            }
            if (missingProfile.profile(missingCnt > 0)) {
                throw raiseMissing(callable, missingNames, missingCnt, "keyword-only", raise);
            }
        }

        protected static FillKwDefaultsNode create() {
            return FillKwDefaultsNodeGen.create();
        }

        protected static FillKwDefaultsNode getUncached() {
            return FillKwDefaultsNodeGen.getUncached();
        }
    }

    /** finds a keyword-default value by a given name */
    @GenerateUncached
    protected abstract static class FindKwDefaultNode extends Node {

        public abstract PKeyword execute(PKeyword[] kwdefaults, String kwname);

        @Specialization(guards = {"kwdefaults.length == cachedLength", "kwdefaults.length < 32"})
        @ExplodeLoop(kind = LoopExplosionKind.FULL_UNROLL_UNTIL_RETURN)
        PKeyword doCached(PKeyword[] kwdefaults, String kwname,
                        @Cached("kwdefaults.length") int cachedLength) {
            for (int j = 0; j < cachedLength; j++) {
                if (kwdefaults[j].getName().equals(kwname)) {
                    return kwdefaults[j];
                }
            }
            return null;
        }

        @Specialization(replaces = "doCached")
        PKeyword doUncached(PKeyword[] kwdefaults, String kwname) {
            for (int j = 0; j < kwdefaults.length; j++) {
                if (kwdefaults[j].getName().equals(kwname)) {
                    return kwdefaults[j];
                }
            }
            return null;
        }

        protected static FindKwDefaultNode create() {
            return FindKwDefaultNodeGen.create();
        }

        protected static FindKwDefaultNode getUncached() {
            return FindKwDefaultNodeGen.getUncached();
        }
    }

    protected static Signature getSignatureUncached(Object callable) {
        return getProperty(callable, UncachedSignatureGetter.INSTANCE);
    }

    protected static Object[] getDefaultsUncached(Object callable) {
        return getProperty(callable, UncachedDefaultsGetter.INSTANCE);
    }

    protected static PKeyword[] getKwDefaultsUncached(Object callable) {
        return getProperty(callable, UncachedKwDefaultsGetter.INSTANCE);
    }

    protected static String getName(Object callable) {
        return getProperty(callable, NameGetter.INSTANCE);
    }

    protected static Object getSelf(Object callable) {
        if (callable instanceof PBuiltinMethod) {
            return ((PBuiltinMethod) callable).getSelf();
        } else if (callable instanceof PMethod) {
            return ((PMethod) callable).getSelf();
        }
        return null;
    }

    protected static Object getFunction(Object callable) {
        if (callable instanceof PBuiltinMethod) {
            return ((PBuiltinMethod) callable).getFunction();
        } else if (callable instanceof PMethod) {
            return ((PMethod) callable).getFunction();
        }
        return null;
    }

    protected static RootCallTarget getCallTarget(Object callable) {
        if (callable instanceof PBuiltinMethod) {
            return ((PBuiltinMethod) callable).getFunction().getCallTarget();
        } else if (callable instanceof PMethod) {
            return getCallTarget(((PMethod) callable).getFunction());
        } else if (callable instanceof PBuiltinFunction) {
            return ((PBuiltinFunction) callable).getCallTarget();
        } else if (callable instanceof PFunction) {
            return ((PFunction) callable).getCallTarget();
        }
        return null;
    }

    protected static boolean isMethodCall(Object self) {
        return !(self instanceof PythonModule);
    }

    private static <T> T getProperty(Object callable, Getter<T> getter) {
        if (callable instanceof PFunction) {
            return getter.fromPFunction((PFunction) callable);
        } else if (callable instanceof PBuiltinFunction) {
            return getter.fromPBuiltinFunction((PBuiltinFunction) callable);
        } else if (callable instanceof PBuiltinMethod) {
            Object function = ((PBuiltinMethod) callable).getFunction();
            if (function instanceof PBuiltinFunction) {
                return getter.fromPBuiltinFunction((PBuiltinFunction) function);
            } else if (function instanceof PFunction) {
                return getter.fromPFunction((PFunction) function);
            }
        } else if (callable instanceof PMethod) {
            Object function = ((PMethod) callable).getFunction();
            if (function instanceof PBuiltinFunction) {
                return getter.fromPBuiltinFunction((PBuiltinFunction) function);
            } else if (function instanceof PFunction) {
                return getter.fromPFunction((PFunction) function);
            }
        }
        CompilerDirectives.transferToInterpreterAndInvalidate();
        throw new IllegalStateException("cannot create arguments for non-function-or-method");
    }

    private abstract static class Getter<T> {
        public abstract T fromPFunction(PFunction fun);

        public abstract T fromPBuiltinFunction(PBuiltinFunction fun);
    }

    private static final class UncachedSignatureGetter extends Getter<Signature> {
        private static final UncachedSignatureGetter INSTANCE = new UncachedSignatureGetter();

        @Override
        public Signature fromPFunction(PFunction fun) {
            return fun.getCode().getSignature();
        }

        @Override
        public Signature fromPBuiltinFunction(PBuiltinFunction fun) {
            return fun.getSignature();
        }
    }

    private static final class UncachedDefaultsGetter extends Getter<Object[]> {
        private static final UncachedDefaultsGetter INSTANCE = new UncachedDefaultsGetter();

        @Override
        public Object[] fromPFunction(PFunction fun) {
            return fun.getDefaults();
        }

        @Override
        public Object[] fromPBuiltinFunction(PBuiltinFunction fun) {
            return fun.getDefaults();
        }
    }

    private static final class UncachedKwDefaultsGetter extends Getter<PKeyword[]> {
        private static final UncachedKwDefaultsGetter INSTANCE = new UncachedKwDefaultsGetter();

        @Override
        public PKeyword[] fromPFunction(PFunction fun) {
            return fun.getKwDefaults();
        }

        @Override
        public PKeyword[] fromPBuiltinFunction(PBuiltinFunction fun) {
            return fun.getKwDefaults();
        }
    }

    private static final class NameGetter extends Getter<String> {
        private static final NameGetter INSTANCE = new NameGetter();

        @Override
        public String fromPFunction(PFunction fun) {
            return fun.getName();
        }

        @Override
        public String fromPBuiltinFunction(PBuiltinFunction fun) {
            return fun.getName();
        }
    }

    public final Object[] execute(PFunction callable, Object[] userArguments) {
        return execute(callable, userArguments, PKeyword.EMPTY_KEYWORDS);
    }

    public final Object[] execute(PBuiltinFunction callable, Object[] userArguments) {
        return execute(callable, userArguments, PKeyword.EMPTY_KEYWORDS);
    }

    public final Object[] execute(PMethod callable, Object[] userArguments) {
        return execute(callable, userArguments, PKeyword.EMPTY_KEYWORDS);
    }

    public final Object[] execute(PBuiltinMethod callable, Object[] userArguments) {
        return execute(callable, userArguments, PKeyword.EMPTY_KEYWORDS);
    }

    public abstract Object[] execute(PFunction callable, Object[] userArguments, PKeyword[] keywords);

    public abstract Object[] execute(PBuiltinFunction callable, Object[] userArguments, PKeyword[] keywords);

    public abstract Object[] execute(PMethod callable, Object[] userArguments, PKeyword[] keywords);

    public abstract Object[] execute(PBuiltinMethod callable, Object[] userArguments, PKeyword[] keywords);
}<|MERGE_RESOLUTION|>--- conflicted
+++ resolved
@@ -76,11 +76,8 @@
 import com.oracle.graal.python.util.PythonUtils;
 import com.oracle.truffle.api.CompilerDirectives;
 import com.oracle.truffle.api.CompilerDirectives.TruffleBoundary;
-<<<<<<< HEAD
+import com.oracle.truffle.api.RootCallTarget;
 import com.oracle.truffle.api.dsl.Bind;
-=======
-import com.oracle.truffle.api.RootCallTarget;
->>>>>>> b655a42f
 import com.oracle.truffle.api.dsl.Cached;
 import com.oracle.truffle.api.dsl.Cached.Exclusive;
 import com.oracle.truffle.api.dsl.Cached.Shared;
@@ -105,23 +102,13 @@
         return CreateArgumentsNodeGen.getUncached();
     }
 
-<<<<<<< HEAD
-    @Specialization(guards = {"isMethod(method)", "method == cachedMethod"}, limit = "getVariableArgumentInlineCacheLimit()")
+    @Specialization(guards = {"isMethod(method)", "method == cachedMethod"}, limit = "getVariableArgumentInlineCacheLimit()", assumptions = "singleContextAssumption()")
     Object[] doMethodCached(@SuppressWarnings("unused") PythonObject method, Object[] userArguments, PKeyword[] keywords,
                     @Cached CreateAndCheckArgumentsNode createAndCheckArgumentsNode,
                     @Cached GetSignatureNode getSignatureNode,
                     @Cached GetDefaultsNode getDefaultsNode,
                     @Cached GetKeywordDefaultsNode getKwDefaultsNode,
-                    @Cached("method") PythonObject cachedMethod) {
-=======
-    @Specialization(guards = {"isMethod(method)", "method == cachedMethod"}, limit = "getVariableArgumentInlineCacheLimit()", assumptions = "singleContextAssumption()")
-    Object[] doMethodCached(PythonObject method, Object[] userArguments, PKeyword[] keywords,
-                    @Cached("create()") CreateAndCheckArgumentsNode createAndCheckArgumentsNode,
-                    @Cached("create()") GetSignatureNode getSignatureNode,
-                    @Cached("create()") GetDefaultsNode getDefaultsNode,
-                    @Cached("create()") GetKeywordDefaultsNode getKwDefaultsNode,
-                    @Cached(value = "method", weak = true) @SuppressWarnings("unused") PythonObject cachedMethod) {
->>>>>>> b655a42f
+                    @Cached(value = "method", weak = true) PythonObject cachedMethod) {
 
         // We do not directly cache these objects because they are compilation final anyway and the
         // getter check the appropriate assumptions.
@@ -135,21 +122,12 @@
     @Specialization(guards = {"isMethod(method)", "getFunction(method) == cachedFunction",
                     "getSelf(method) == cachedSelf"}, limit = "getVariableArgumentInlineCacheLimit()", replaces = "doMethodCached", assumptions = "singleContextAssumption()")
     Object[] doMethodFunctionAndSelfCached(PythonObject method, Object[] userArguments, PKeyword[] keywords,
-<<<<<<< HEAD
                     @Cached CreateAndCheckArgumentsNode createAndCheckArgumentsNode,
-                    @Cached("getFunction(method)") Object cachedFunction,
+                    @Cached(value = "getFunction(method)", weak = true) @SuppressWarnings("unused") Object cachedFunction,
                     @Cached GetSignatureNode getSignatureNode,
                     @Cached GetDefaultsNode getDefaultsNode,
                     @Cached GetKeywordDefaultsNode getKwDefaultsNode,
-                    @Cached("getSelf(method)") Object cachedSelf) {
-=======
-                    @Cached("create()") CreateAndCheckArgumentsNode createAndCheckArgumentsNode,
-                    @Cached(value = "getFunction(method)", weak = true) @SuppressWarnings("unused") Object cachedFunction,
-                    @Cached("create()") GetSignatureNode getSignatureNode,
-                    @Cached("create()") GetDefaultsNode getDefaultsNode,
-                    @Cached("create()") GetKeywordDefaultsNode getKwDefaultsNode,
                     @Cached(value = "getSelf(method)", weak = true) Object cachedSelf) {
->>>>>>> b655a42f
 
         // We do not directly cache these objects because they are compilation final anyway and the
         // getter check the appropriate assumptions.
