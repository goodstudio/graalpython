/*
 * Copyright (c) 2017, 2021, Oracle and/or its affiliates. All rights reserved.
 * DO NOT ALTER OR REMOVE COPYRIGHT NOTICES OR THIS FILE HEADER.
 *
 * The Universal Permissive License (UPL), Version 1.0
 *
 * Subject to the condition set forth below, permission is hereby granted to any
 * person obtaining a copy of this software, associated documentation and/or
 * data (collectively the "Software"), free of charge and under any and all
 * copyright rights in the Software, and any and all patent rights owned or
 * freely licensable by each licensor hereunder covering either (i) the
 * unmodified Software as contributed to or provided by such licensor, or (ii)
 * the Larger Works (as defined below), to deal in both
 *
 * (a) the Software, and
 *
 * (b) any piece of software and/or hardware listed in the lrgrwrks.txt file if
 * one is included with the Software each a "Larger Work" to which the Software
 * is contributed by such licensors),
 *
 * without restriction, including without limitation the rights to copy, create
 * derivative works of, display, perform, and distribute the Software and make,
 * use, sell, offer for sale, import, export, have made, and have sold the
 * Software and the Larger Work(s), and to sublicense the foregoing rights on
 * either these or other terms.
 *
 * This license is subject to the following condition:
 *
 * The above copyright notice and either this complete permission notice or at a
 * minimum a reference to the UPL must be included in all copies or substantial
 * portions of the Software.
 *
 * THE SOFTWARE IS PROVIDED "AS IS", WITHOUT WARRANTY OF ANY KIND, EXPRESS OR
 * IMPLIED, INCLUDING BUT NOT LIMITED TO THE WARRANTIES OF MERCHANTABILITY,
 * FITNESS FOR A PARTICULAR PURPOSE AND NONINFRINGEMENT. IN NO EVENT SHALL THE
 * AUTHORS OR COPYRIGHT HOLDERS BE LIABLE FOR ANY CLAIM, DAMAGES OR OTHER
 * LIABILITY, WHETHER IN AN ACTION OF CONTRACT, TORT OR OTHERWISE, ARISING FROM,
 * OUT OF OR IN CONNECTION WITH THE SOFTWARE OR THE USE OR OTHER DEALINGS IN THE
 * SOFTWARE.
 */
package com.oracle.graal.python.nodes.attributes;

import com.oracle.graal.python.builtins.PythonBuiltinClassType;
import com.oracle.graal.python.builtins.objects.PNone;
import com.oracle.graal.python.builtins.objects.cext.PythonAbstractNativeObject;
import com.oracle.graal.python.builtins.objects.cext.capi.CExtNodes.GetTypeMemberNode;
import com.oracle.graal.python.builtins.objects.cext.capi.NativeMember;
import com.oracle.graal.python.builtins.objects.common.HashingCollectionNodes;
import com.oracle.graal.python.builtins.objects.common.HashingStorage;
import com.oracle.graal.python.builtins.objects.common.HashingStorageLibrary;
import com.oracle.graal.python.builtins.objects.common.PHashingCollection;
import com.oracle.graal.python.builtins.objects.dict.PDict;
import com.oracle.graal.python.builtins.objects.object.PythonObject;
import com.oracle.graal.python.builtins.objects.object.PythonObjectLibrary;
import com.oracle.graal.python.builtins.objects.type.PythonBuiltinClass;
import com.oracle.graal.python.builtins.objects.type.PythonClass;
import com.oracle.graal.python.builtins.objects.type.PythonManagedClass;
import com.oracle.graal.python.builtins.objects.type.SpecialMethodSlot;
import com.oracle.graal.python.builtins.objects.type.TypeNodes.IsTypeNode;
import com.oracle.graal.python.nodes.ErrorMessages;
import com.oracle.graal.python.nodes.PRaiseNode;
import com.oracle.graal.python.nodes.SpecialMethodNames;
import com.oracle.graal.python.nodes.attributes.WriteAttributeToObjectNodeGen.WriteAttributeToObjectNotTypeNodeGen;
import com.oracle.graal.python.nodes.attributes.WriteAttributeToObjectNodeGen.WriteAttributeToObjectNotTypeUncachedNodeGen;
import com.oracle.graal.python.nodes.attributes.WriteAttributeToObjectNodeGen.WriteAttributeToObjectTpDictNodeGen;
import com.oracle.graal.python.nodes.call.CallNode;
import com.oracle.graal.python.nodes.util.CannotCastException;
import com.oracle.graal.python.nodes.util.CastToJavaStringNode;
import com.oracle.graal.python.runtime.PythonOptions;
import com.oracle.truffle.api.CompilerDirectives;
import com.oracle.truffle.api.dsl.Cached;
import com.oracle.truffle.api.dsl.Cached.Exclusive;
import com.oracle.truffle.api.dsl.GenerateUncached;
import com.oracle.truffle.api.dsl.ImportStatic;
import com.oracle.truffle.api.dsl.Specialization;
import com.oracle.truffle.api.library.CachedLibrary;
import com.oracle.truffle.api.nodes.Node;
import com.oracle.truffle.api.profiles.BranchProfile;

@ImportStatic(PythonOptions.class)
public abstract class WriteAttributeToObjectNode extends ObjectAttributeNode {

    public abstract boolean execute(Object primary, Object key, Object value);

    public static WriteAttributeToObjectNode create() {
        return WriteAttributeToObjectNotTypeNodeGen.create();
    }

    public static WriteAttributeToObjectNode createForceType() {
        return WriteAttributeToObjectTpDictNodeGen.create();
    }

    public static WriteAttributeToObjectNode getUncached() {
        return WriteAttributeToObjectNotTypeUncachedNodeGen.getUncached();
    }

    protected static boolean isAttrWritable(PythonObject self, Object key) {
        if (isHiddenKey(key)) {
            return true;
        }
        return (self.getShape().getFlags() & PythonObject.HAS_SLOTS_BUT_NO_DICT_FLAG) == 0;
    }

    private static void handlePossiblePythonClass(HandlePythonClassProfiles profiles, PythonObject object, Object keyObj, Object value) {
        boolean isUserClass = object instanceof PythonClass;
        boolean isBuiltinClass = object instanceof PythonBuiltinClass;
        // Check the assumption that those are the only two subclasses of PythonManagedClass
        assert !(object instanceof PythonManagedClass) || isBuiltinClass || isUserClass;
        if (isBuiltinClass || isUserClass) {
            profiles.isManagedClass.enter();
            handlePythonClass(profiles, (PythonManagedClass) object, keyObj, value, isUserClass);
        }
    }

    private static void handlePythonClass(HandlePythonClassProfiles profiles, PythonManagedClass object, Object keyObj, Object value, boolean isUserClass) {
        String key = profiles.castKey(keyObj);
        if (key == null) {
            return;
        }
        object.invalidateFinalAttribute(key);
        if (isUserClass) {
            profiles.isUserClass.enter();
            if (SpecialMethodSlot.canBeSpecial(key)) {
                profiles.isSpecialKey.enter();
                SpecialMethodSlot slot = SpecialMethodSlot.findSpecialSlot(key);
                if (slot != null) {
                    SpecialMethodSlot.fixupSpecialMethodSlot(object, slot, value);
                }
            }
        }
    }

    // write to the DynamicObject
    @Specialization(guards = {
                    "isAttrWritable(object, key)",
                    "isHiddenKey(key) || !lib.hasDict(object)"
    }, limit = "1")
    protected boolean writeToDynamicStorage(PythonObject object, Object key, Object value,
                    @CachedLibrary("object") @SuppressWarnings("unused") PythonObjectLibrary lib,
                    @Cached("create()") WriteAttributeToDynamicObjectNode writeAttributeToDynamicObjectNode,
                    @Exclusive @Cached HandlePythonClassProfiles handlePythonClassProfiles) {
        try {
            return writeAttributeToDynamicObjectNode.execute(object.getStorage(), key, value);
        } finally {
            handlePossiblePythonClass(handlePythonClassProfiles, object, key, value);
        }
    }

    // write to the dict
    @Specialization(guards = {
                    "!isHiddenKey(key)",
                    "lib.hasDict(object)"
    }, limit = "1")
    protected boolean writeToDict(PythonObject object, Object key, Object value,
                    @CachedLibrary("object") PythonObjectLibrary lib,
                    @Cached BranchProfile updateStorage,
                    @CachedLibrary(limit = "1") HashingStorageLibrary hlib,
<<<<<<< HEAD
                    @Exclusive @Cached HandlePythonClassProfiles handlePythonClassProfiles) {
        try {
            PDict dict = lib.getDict(object);
            HashingStorage dictStorage = getDictStorage.execute(dict);
            HashingStorage hashingStorage = hlib.setItem(dictStorage, key, value);
            if (dictStorage != hashingStorage) {
                updateStorage.enter();
                dict.setDictStorage(hashingStorage);
            }
            return true;
        } finally {
            handlePossiblePythonClass(handlePythonClassProfiles, object, key, value);
=======
                    @Exclusive @Cached("createBinaryProfile()") ConditionProfile isClassProfile) {
        handlePythonClass(isClassProfile, object, key);
        PDict dict = lib.getDict(object);
        HashingStorage dictStorage = dict.getDictStorage();
        HashingStorage hashingStorage = hlib.setItem(dictStorage, key, value);
        if (dictStorage != hashingStorage) {
            updateStorage.enter();
            dict.setDictStorage(hashingStorage);
>>>>>>> 8c43da15
        }
    }

    private static boolean writeNativeGeneric(PythonAbstractNativeObject object, Object key, Object value, Object d, HashingCollectionNodes.SetItemNode setItemNode, PRaiseNode raiseNode) {
        if (d instanceof PHashingCollection) {
            setItemNode.execute(null, ((PHashingCollection) d), key, value);
            return true;
        } else {
            throw raiseNode.raise(PythonBuiltinClassType.AttributeError, ErrorMessages.OBJ_P_HAS_NO_ATTR_S, object, key);
        }
    }

    @Specialization(guards = "isErrorCase(lib, object, key)")
    protected static boolean doError(Object object, Object key, @SuppressWarnings("unused") Object value,
                    @CachedLibrary(limit = "1") @SuppressWarnings("unused") PythonObjectLibrary lib,
                    @Exclusive @Cached PRaiseNode raiseNode) {
        throw raiseNode.raise(PythonBuiltinClassType.AttributeError, ErrorMessages.OBJ_P_HAS_NO_ATTR_S, object, key);
    }

    protected static boolean isErrorCase(PythonObjectLibrary lib, Object object, Object key) {
        if (object instanceof PythonObject) {
            PythonObject self = (PythonObject) object;
            if (isAttrWritable(self, key) && (isHiddenKey(key) || !lib.hasDict(self))) {
                return false;
            }
            if (!isHiddenKey(key) && lib.hasDict(self)) {
                return false;
            }
        }
        if (object instanceof PythonAbstractNativeObject && !isHiddenKey(key)) {
            return false;
        }
        return true;
    }

    protected abstract static class WriteAttributeToObjectNotTypeNode extends WriteAttributeToObjectNode {
        @Specialization(guards = {"!isHiddenKey(key)"}, limit = "1")
        static boolean writeNativeObject(PythonAbstractNativeObject object, Object key, Object value,
                        @CachedLibrary("object") PythonObjectLibrary lib,
                        @Cached HashingCollectionNodes.SetItemNode setItemNode,
                        @Cached PRaiseNode raiseNode) {
            return writeNativeGeneric(object, key, value, lib.getDict(object), setItemNode, raiseNode);
        }
    }

    @GenerateUncached
    protected abstract static class WriteAttributeToObjectNotTypeUncachedNode extends WriteAttributeToObjectNode {
        @Specialization(guards = {
                        "!isHiddenKey(key)",
                        "lib.hasDict(object)"
        }, replaces = {"writeToDict"}, limit = "1")
        protected boolean writeToDictUncached(PythonObject object, Object key, Object value,
                        @CachedLibrary("object") PythonObjectLibrary lib,
                        @Cached LookupInheritedAttributeNode.Dynamic getSetItem,
                        @Cached CallNode callSetItem,
                        @Cached PRaiseNode raiseNode,
                        @Exclusive @Cached HandlePythonClassProfiles handlePythonClassProfiles) {
            try {
                PDict dict = lib.getDict(object);
                return writeToDictUncached(object, key, value, getSetItem, callSetItem, raiseNode, dict);
            } finally {
                handlePossiblePythonClass(handlePythonClassProfiles, object, key, value);
            }
        }

        @Specialization(guards = {"!isHiddenKey(key)"}, limit = "1")
        static boolean writeNativeObject(PythonAbstractNativeObject object, Object key, Object value,
                        @CachedLibrary("object") PythonObjectLibrary lib,
                        @Cached LookupInheritedAttributeNode.Dynamic getSetItem,
                        @Cached CallNode callSetItem,
                        @Cached PRaiseNode raiseNode) {
            PDict nativeDict = lib.getDict(object);
            return writeToDictUncached(object, key, value, getSetItem, callSetItem, raiseNode, nativeDict);
        }

        private static boolean writeToDictUncached(Object object, Object key, Object value, LookupInheritedAttributeNode.Dynamic getSetItem, CallNode callSetItem, PRaiseNode raiseNode,
                        Object dict) {
            Object setItemCallable = getSetItem.execute(dict, SpecialMethodNames.__SETITEM__);
            if (setItemCallable == PNone.NO_VALUE) {
                throw raiseNode.raise(PythonBuiltinClassType.AttributeError, ErrorMessages.DICT_OF_P_OBJECTS_HAS_NO_ATTR, dict, object);
            } else {
                callSetItem.execute(null, setItemCallable, object, key, value);
                return true;
            }
        }
    }

    protected abstract static class WriteAttributeToObjectTpDictNode extends WriteAttributeToObjectNode {
        @Child IsTypeNode isTypeNode;
        @Child CastToJavaStringNode castKeyNode;

        @Specialization(guards = "!isHiddenKey(keyObj)")
        boolean writeNativeClass(PythonAbstractNativeObject object, Object keyObj, Object value,
                        @Cached GetTypeMemberNode getNativeDict,
                        @Cached HashingCollectionNodes.SetItemNode setItemNode,
                        @Cached BranchProfile canBeSpecialSlot,
                        @Cached PRaiseNode raiseNode) {
            try {
                return writeNativeGeneric(object, keyObj, value, getNativeDict.execute(object, NativeMember.TP_DICT), setItemNode, raiseNode);
            } finally {
                String key = castKey(keyObj);
                if (SpecialMethodSlot.canBeSpecial(key)) {
                    canBeSpecialSlot.enter();
                    SpecialMethodSlot slot = SpecialMethodSlot.findSpecialSlot(key);
                    if (slot != null && ensureIsTypeNode().execute(object)) {
                        SpecialMethodSlot.fixupSpecialMethodSlot(object, slot, value);
                    }
                }
            }
        }

        private IsTypeNode ensureIsTypeNode() {
            if (isTypeNode == null) {
                CompilerDirectives.transferToInterpreterAndInvalidate();
                isTypeNode = insert(IsTypeNode.create());
            }
            return isTypeNode;
        }

        private String castKey(Object keyObj) {
            if (castKeyNode == null) {
                if (keyObj instanceof String) {
                    return (String) keyObj;
                } else {
                    CompilerDirectives.transferToInterpreterAndInvalidate();
                    castKeyNode = insert(CastToJavaStringNode.create());
                }
            }
            return castKeyNode.execute(keyObj);
        }
    }

    protected static final class HandlePythonClassProfiles extends Node {
        private static final HandlePythonClassProfiles UNCACHED = new HandlePythonClassProfiles(BranchProfile.getUncached(), BranchProfile.getUncached(), BranchProfile.getUncached(),
                        CastToJavaStringNode.getUncached());
        final BranchProfile isManagedClass;
        final BranchProfile isUserClass;
        final BranchProfile isSpecialKey;
        @Child CastToJavaStringNode castKeyNode;

        public HandlePythonClassProfiles(BranchProfile isManagedClass, BranchProfile isUserClass, BranchProfile isSpecialKey, CastToJavaStringNode castKeyNode) {
            this.isManagedClass = isManagedClass;
            this.isUserClass = isUserClass;
            this.isSpecialKey = isSpecialKey;
            this.castKeyNode = castKeyNode;
        }

        public static HandlePythonClassProfiles create() {
            return new HandlePythonClassProfiles(BranchProfile.create(), BranchProfile.create(), BranchProfile.create(), null);
        }

        public static HandlePythonClassProfiles getUncached() {
            return UNCACHED;
        }

        String castKey(Object key) {
            if (castKeyNode == null) {
                // fast-path w/o node for two most common situations
                if (key instanceof String) {
                    return (String) key;
                } else if (isHiddenKey(key)) {
                    return null;
                }
                CompilerDirectives.transferToInterpreterAndInvalidate();
                castKeyNode = insert(CastToJavaStringNode.create());
            }
            try {
                return castKeyNode.execute(key);
            } catch (CannotCastException ex) {
                return null;
            }
        }
    }
}<|MERGE_RESOLUTION|>--- conflicted
+++ resolved
@@ -155,11 +155,10 @@
                     @CachedLibrary("object") PythonObjectLibrary lib,
                     @Cached BranchProfile updateStorage,
                     @CachedLibrary(limit = "1") HashingStorageLibrary hlib,
-<<<<<<< HEAD
                     @Exclusive @Cached HandlePythonClassProfiles handlePythonClassProfiles) {
         try {
             PDict dict = lib.getDict(object);
-            HashingStorage dictStorage = getDictStorage.execute(dict);
+            HashingStorage dictStorage = dict.getDictStorage();
             HashingStorage hashingStorage = hlib.setItem(dictStorage, key, value);
             if (dictStorage != hashingStorage) {
                 updateStorage.enter();
@@ -168,16 +167,6 @@
             return true;
         } finally {
             handlePossiblePythonClass(handlePythonClassProfiles, object, key, value);
-=======
-                    @Exclusive @Cached("createBinaryProfile()") ConditionProfile isClassProfile) {
-        handlePythonClass(isClassProfile, object, key);
-        PDict dict = lib.getDict(object);
-        HashingStorage dictStorage = dict.getDictStorage();
-        HashingStorage hashingStorage = hlib.setItem(dictStorage, key, value);
-        if (dictStorage != hashingStorage) {
-            updateStorage.enter();
-            dict.setDictStorage(hashingStorage);
->>>>>>> 8c43da15
         }
     }
 
