--- conflicted
+++ resolved
@@ -715,11 +715,7 @@
 
     @Builtin(name = "PyUnicode_FromString", minNumOfPositionalArgs = 1)
     @GenerateNodeFactory
-<<<<<<< HEAD
-    public abstract static class PyUnicodeFromStringNode extends PythonUnaryBuiltinNode {
-=======
     abstract static class PyUnicodeFromStringNode extends PythonUnaryBuiltinNode {
->>>>>>> a5d2f45f
         @Specialization
         PString run(String str) {
             return factory().createString(str);
