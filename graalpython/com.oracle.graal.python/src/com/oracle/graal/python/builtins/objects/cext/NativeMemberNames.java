/*
 * Copyright (c) 2018, 2019, Oracle and/or its affiliates. All rights reserved.
 * DO NOT ALTER OR REMOVE COPYRIGHT NOTICES OR THIS FILE HEADER.
 *
 * The Universal Permissive License (UPL), Version 1.0
 *
 * Subject to the condition set forth below, permission is hereby granted to any
 * person obtaining a copy of this software, associated documentation and/or
 * data (collectively the "Software"), free of charge and under any and all
 * copyright rights in the Software, and any and all patent rights owned or
 * freely licensable by each licensor hereunder covering either (i) the
 * unmodified Software as contributed to or provided by such licensor, or (ii)
 * the Larger Works (as defined below), to deal in both
 *
 * (a) the Software, and
 *
 * (b) any piece of software and/or hardware listed in the lrgrwrks.txt file if
 * one is included with the Software each a "Larger Work" to which the Software
 * is contributed by such licensors),
 *
 * without restriction, including without limitation the rights to copy, create
 * derivative works of, display, perform, and distribute the Software and make,
 * use, sell, offer for sale, import, export, have made, and have sold the
 * Software and the Larger Work(s), and to sublicense the foregoing rights on
 * either these or other terms.
 *
 * This license is subject to the following condition:
 *
 * The above copyright notice and either this complete permission notice or at a
 * minimum a reference to the UPL must be included in all copies or substantial
 * portions of the Software.
 *
 * THE SOFTWARE IS PROVIDED "AS IS", WITHOUT WARRANTY OF ANY KIND, EXPRESS OR
 * IMPLIED, INCLUDING BUT NOT LIMITED TO THE WARRANTIES OF MERCHANTABILITY,
 * FITNESS FOR A PARTICULAR PURPOSE AND NONINFRINGEMENT. IN NO EVENT SHALL THE
 * AUTHORS OR COPYRIGHT HOLDERS BE LIABLE FOR ANY CLAIM, DAMAGES OR OTHER
 * LIABILITY, WHETHER IN AN ACTION OF CONTRACT, TORT OR OTHERWISE, ARISING FROM,
 * OUT OF OR IN CONNECTION WITH THE SOFTWARE OR THE USE OR OTHER DEALINGS IN THE
 * SOFTWARE.
 */
package com.oracle.graal.python.builtins.objects.cext;

import java.lang.reflect.Field;

import com.oracle.truffle.api.CompilerDirectives.CompilationFinal;
import com.oracle.truffle.api.nodes.ExplodeLoop;
import com.oracle.truffle.api.nodes.ExplodeLoop.LoopExplosionKind;

public final class NativeMemberNames {
    public static final String OB_BASE = "ob_base";
    public static final String OB_REFCNT = "ob_refcnt";
    public static final String OB_TYPE = "ob_type";
    public static final String OB_SIZE = "ob_size";
    public static final String OB_SVAL = "ob_sval";
    public static final String OB_START = "ob_start";
    public static final String TP_FLAGS = "tp_flags";
    public static final String TP_NAME = "tp_name";
    public static final String TP_BASE = "tp_base";
    public static final String TP_BASES = "tp_bases";
    public static final String TP_MRO = "tp_mro";
    public static final String TP_BASICSIZE = "tp_basicsize";
    public static final String TP_ITEMSIZE = "tp_itemsize";
    public static final String TP_DICTOFFSET = "tp_dictoffset";
    public static final String TP_WEAKLISTOFFSET = "tp_weaklistoffset";
    public static final String TP_DOC = "tp_doc";
    public static final String TP_ALLOC = "tp_alloc";
    public static final String TP_AS_NUMBER = "tp_as_number";
    public static final String TP_HASH = "tp_hash";
    public static final String TP_RICHCOMPARE = "tp_richcompare";
    public static final String TP_SUBCLASSES = "tp_subclasses";
    public static final String TP_AS_BUFFER = "tp_as_buffer";
    public static final String TP_AS_SEQUENCE = "tp_as_sequence";
    public static final String TP_AS_MAPPING = "tp_as_mapping";
    public static final String TP_GETATTR = "tp_getattr";
    public static final String TP_SETATTR = "tp_setattr";
    public static final String TP_GETATTRO = "tp_getattro";
    public static final String TP_SETATTRO = "tp_setattro";
    public static final String TP_ITERNEXT = "tp_iternext";
    public static final String TP_NEW = "tp_new";
    public static final String TP_DICT = "tp_dict";
<<<<<<< HEAD
    public static final String TP_MRO = "tp_mro";
=======
    public static final String TP_REPR = "tp_repr";
    public static final String TP_TRAVERSE = "tp_traverse";
    public static final String TP_CLEAR = "tp_clear";
>>>>>>> 32c4009f
    public static final String _BASE = "_base";
    public static final String OB_ITEM = "ob_item";
    public static final String SQ_ITEM = "sq_item";
    public static final String MA_USED = "ma_used";
    public static final String UNICODE_LENGTH = "length";
    public static final String UNICODE_DATA = "data";
    public static final String UNICODE_DATA_ANY = "any";
    public static final String UNICODE_DATA_LATIN1 = "latin1";
    public static final String UNICODE_DATA_UCS2 = "ucs2";
    public static final String UNICODE_DATA_UCS4 = "ucs4";
    public static final String UNICODE_WSTR = "wstr";
    public static final String UNICODE_WSTR_LENGTH = "wstr_length";
    public static final String UNICODE_STATE = "state";
    public static final String UNICODE_STATE_INTERNED = "interned";
    public static final String UNICODE_STATE_KIND = "kind";
    public static final String UNICODE_STATE_COMPACT = "compact";
    public static final String UNICODE_STATE_ASCII = "ascii";
    public static final String UNICODE_STATE_READY = "ready";
    public static final String UNICODE_HASH = "hash";
    public static final String MD_STATE = "md_state";
    public static final String MD_DEF = "md_def";
    public static final String MD_DICT = "md_dict";
    public static final String BUF_DELEGATE = "buf_delegate";
    public static final String BUF_READONLY = "readonly";
    public static final String NB_ADD = "nb_add";
    public static final String NB_SUBTRACT = "nb_subtract";
    public static final String NB_REMAINDER = "nb_remainder";
    public static final String NB_AND = "nb_and";
    public static final String NB_INDEX = "nb_index";
    public static final String NB_POW = "nb_power";
    public static final String NB_TRUE_DIVIDE = "nb_true_divide";
    public static final String NB_FLOOR_DIVIDE = "nb_floor_divide";
    public static final String NB_MULTIPLY = "nb_multiply";
    public static final String NB_INPLACE_ADD = "nb_inplace_add";
    public static final String NB_INPLACE_MULTIPLY = "nb_inplace_multiply";
    public static final String MP_LENGTH = "mp_length";
    public static final String MP_SUBSCRIPT = "mp_subscript";
    public static final String MP_ASS_SUBSCRIPT = "mp_ass_subscript";
    public static final String OB_FVAL = "ob_fval";
    public static final String START = "start";
    public static final String STOP = "stop";
    public static final String STEP = "step";
    public static final String IM_FUNC = "im_func";
    public static final String IM_SELF = "im_self";
    public static final String SQ_REPEAT = "sq_repeat";
    public static final String MEMORYVIEW_FLAGS = "flags";
    public static final String D_COMMON = "d_common";
    public static final String D_MEMBER = "d_member";
    public static final String D_GETSET = "d_getset";
    public static final String D_METHOD = "d_method";
    public static final String D_BASE = "d_base";
    public static final String D_QUALNAME = "d_qualname";
    public static final String D_NAME = "d_name";
    public static final String D_TYPE = "d_type";
    public static final String M_ML = "m_ml";
    public static final String DATETIME_DATA = "data";
    public static final String SET_USED = "used";
    public static final String MMAP_DATA = "data";

    @CompilationFinal(dimensions = 1) private static final String[] values;
    static {
        Field[] declaredFields = NativeMemberNames.class.getDeclaredFields();
        values = new String[declaredFields.length - 1]; // omit the values field
        for (int i = 0; i < declaredFields.length; i++) {
            Field s = declaredFields[i];
            if (s.getType() == String.class) {
                try {
                    values[i] = (String) s.get(NativeMemberNames.class);
                } catch (IllegalArgumentException | IllegalAccessException e) {
                }
            }
        }
    }

    @ExplodeLoop(kind = LoopExplosionKind.FULL_UNROLL)
    public static boolean isValid(String name) {
        for (int i = 0; i < values.length; i++) {
            if (name.equals(values[i])) {
                return true;
            }
        }
        return false;
    }
}<|MERGE_RESOLUTION|>--- conflicted
+++ resolved
@@ -78,13 +78,9 @@
     public static final String TP_ITERNEXT = "tp_iternext";
     public static final String TP_NEW = "tp_new";
     public static final String TP_DICT = "tp_dict";
-<<<<<<< HEAD
-    public static final String TP_MRO = "tp_mro";
-=======
     public static final String TP_REPR = "tp_repr";
     public static final String TP_TRAVERSE = "tp_traverse";
     public static final String TP_CLEAR = "tp_clear";
->>>>>>> 32c4009f
     public static final String _BASE = "_base";
     public static final String OB_ITEM = "ob_item";
     public static final String SQ_ITEM = "sq_item";
