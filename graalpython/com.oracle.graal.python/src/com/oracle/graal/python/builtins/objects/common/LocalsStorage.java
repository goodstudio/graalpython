--- conflicted
+++ resolved
@@ -52,7 +52,6 @@
 import com.oracle.graal.python.nodes.object.IsBuiltinClassProfile;
 import com.oracle.graal.python.nodes.util.CastToTruffleStringNode;
 import com.oracle.graal.python.util.PythonUtils;
-import com.oracle.truffle.api.CompilerDirectives;
 import com.oracle.truffle.api.CompilerDirectives.TruffleBoundary;
 import com.oracle.truffle.api.Truffle;
 import com.oracle.truffle.api.dsl.Cached;
@@ -63,17 +62,14 @@
 import com.oracle.truffle.api.frame.Frame;
 import com.oracle.truffle.api.frame.FrameDescriptor;
 import com.oracle.truffle.api.frame.MaterializedFrame;
+import com.oracle.truffle.api.nodes.ExplodeLoop;
 import com.oracle.truffle.api.nodes.Node;
 import com.oracle.truffle.api.strings.TruffleString;
 
 public final class LocalsStorage extends HashingStorage {
     /* This won't be the real (materialized) frame but a clone of it. */
-<<<<<<< HEAD
     final MaterializedFrame frame;
     int len = -1;
-=======
-    protected final MaterializedFrame frame;
->>>>>>> 8af2f5fe
 
     public LocalsStorage(FrameDescriptor fd) {
         this.frame = Truffle.getRuntime().createMaterializedFrame(PythonUtils.EMPTY_OBJECT_ARRAY, fd);
@@ -102,19 +98,15 @@
         return null;
     }
 
-<<<<<<< HEAD
-    public int length() {
-        if (this.len == -1) {
-            CompilerDirectives.transferToInterpreter();
-            calculateLength();
-=======
-    @ExportMessage
     @ImportStatic(PGuards.class)
-    static class Length {
+    @GenerateUncached
+    abstract static class LengthNode extends Node {
+        public abstract int execute(LocalsStorage self);
+
         @Specialization(guards = "desc == self.frame.getFrameDescriptor()", limit = "1")
         @ExplodeLoop
         static int getLengthCached(LocalsStorage self,
-                        @Shared("desc") @Cached("self.frame.getFrameDescriptor()") FrameDescriptor desc) {
+                        @Cached("self.frame.getFrameDescriptor()") FrameDescriptor desc) {
             int size = desc.getNumberOfSlots();
             for (int slot = 0; slot < desc.getNumberOfSlots(); slot++) {
                 Object identifier = desc.getSlotName(slot);
@@ -123,10 +115,22 @@
                 }
             }
             return size;
->>>>>>> 8af2f5fe
-        }
-
-<<<<<<< HEAD
+        }
+
+        @Specialization(replaces = "getLengthCached")
+        static int getLength(LocalsStorage self) {
+            FrameDescriptor desc = self.frame.getFrameDescriptor();
+            int size = desc.getNumberOfSlots();
+            for (int slot = 0; slot < desc.getNumberOfSlots(); slot++) {
+                Object identifier = desc.getSlotName(slot);
+                if (!isUserFrameSlot(identifier) || self.getValue(slot) == null) {
+                    size--;
+                }
+            }
+            return size;
+        }
+    }
+
     @TruffleBoundary
     void calculateLength() {
         FrameDescriptor fd = this.frame.getFrameDescriptor();
@@ -135,21 +139,9 @@
             Object identifier = fd.getSlotName(slot);
             if (!isUserFrameSlot(identifier) || getValue(slot) == null) {
                 size--;
-=======
-        @Specialization(replaces = "getLengthCached")
-        static int getLength(LocalsStorage self) {
-            FrameDescriptor desc = self.frame.getFrameDescriptor();
-            int size = desc.getNumberOfSlots();
-            for (int slot = 0; slot < desc.getNumberOfSlots(); slot++) {
-                Object identifier = desc.getSlotName(slot);
-                if (!isUserFrameSlot(identifier) || self.getValue(slot) == null) {
-                    size--;
-                }
->>>>>>> 8af2f5fe
-            }
-            return size;
-        }
-
+            }
+        }
+        this.len = size;
     }
 
     public int lengthHint() {
@@ -220,80 +212,14 @@
         }
     }
 
-<<<<<<< HEAD
     void addAllTo(HashingStorage storage, SpecializedSetStringKey putNode) {
-=======
-    @ExportMessage
-    HashingStorage setItemWithState(Object key, Object value, ThreadState state,
-                    @CachedLibrary("this") HashingStorageLibrary thisLib,
-                    @Shared("hlib") @CachedLibrary(limit = "2") HashingStorageLibrary lib,
-                    @Shared("gotState") @Cached ConditionProfile gotState) {
-        HashingStorage result = generalize(thisLib, key instanceof TruffleString, thisLib.length(this) + 1);
-        if (gotState.profile(state != null)) {
-            return lib.setItemWithState(result, key, value, state);
-        } else {
-            return lib.setItem(result, key, value);
-        }
-    }
-
-    @ExportMessage
-    HashingStorage delItemWithState(Object key, ThreadState state,
-                    @CachedLibrary("this") HashingStorageLibrary thisLib,
-                    @Shared("hlib") @CachedLibrary(limit = "2") HashingStorageLibrary lib,
-                    @Shared("gotState") @Cached ConditionProfile gotState) {
-        HashingStorage result = generalize(thisLib, true, thisLib.length(this) - 1);
-        if (gotState.profile(state != null)) {
-            return lib.delItemWithState(result, key, state);
-        } else {
-            return lib.delItem(result, key);
-        }
-    }
-
-    private HashingStorage generalize(HashingStorageLibrary lib, boolean isStringKey, int expectedLength) {
-        HashingStorage newStore = PDict.createNewStorage(isStringKey, expectedLength);
-        newStore = lib.addAllToOther(this, newStore);
-        return newStore;
-    }
-
-    @ExportMessage
-    @TruffleBoundary
-    @Override
-    public Object forEachUntyped(ForEachNode<Object> node, Object arg) {
-        Object result = arg;
->>>>>>> 8af2f5fe
         FrameDescriptor fd = this.frame.getFrameDescriptor();
         for (int slot = 0; slot < fd.getNumberOfSlots(); slot++) {
             Object identifier = fd.getSlotName(slot);
             if (isUserFrameSlot(identifier)) {
                 Object value = getValue(slot);
                 if (value != null) {
-<<<<<<< HEAD
                     putNode.execute(storage, (TruffleString) identifier, value);
-=======
-                    result = node.execute(identifier, result);
-                }
-            }
-        }
-        return result;
-    }
-
-    @ExportMessage
-    static class AddAllToOther {
-
-        @Specialization(guards = {"desc == self.frame.getFrameDescriptor()"}, limit = "1")
-        @ExplodeLoop
-        static HashingStorage cached(LocalsStorage self, HashingStorage other,
-                        @CachedLibrary(limit = "2") HashingStorageLibrary lib,
-                        @Shared("desc") @SuppressWarnings("unused") @Cached("self.frame.getFrameDescriptor()") FrameDescriptor desc) {
-            HashingStorage result = other;
-            for (int slot = 0; slot < desc.getNumberOfSlots(); slot++) {
-                Object identifier = desc.getSlotName(slot);
-                if (isUserFrameSlot(identifier)) {
-                    Object value = self.getValue(slot);
-                    if (value != null) {
-                        result = lib.setItem(result, desc.getSlotName(slot), value);
-                    }
->>>>>>> 8af2f5fe
                 }
             }
         }
