/*
 * Copyright (c) 2019, 2022, Oracle and/or its affiliates. All rights reserved.
 * DO NOT ALTER OR REMOVE COPYRIGHT NOTICES OR THIS FILE HEADER.
 *
 * The Universal Permissive License (UPL), Version 1.0
 *
 * Subject to the condition set forth below, permission is hereby granted to any
 * person obtaining a copy of this software, associated documentation and/or
 * data (collectively the "Software"), free of charge and under any and all
 * copyright rights in the Software, and any and all patent rights owned or
 * freely licensable by each licensor hereunder covering either (i) the
 * unmodified Software as contributed to or provided by such licensor, or (ii)
 * the Larger Works (as defined below), to deal in both
 *
 * (a) the Software, and
 *
 * (b) any piece of software and/or hardware listed in the lrgrwrks.txt file if
 * one is included with the Software each a "Larger Work" to which the Software
 * is contributed by such licensors),
 *
 * without restriction, including without limitation the rights to copy, create
 * derivative works of, display, perform, and distribute the Software and make,
 * use, sell, offer for sale, import, export, have made, and have sold the
 * Software and the Larger Work(s), and to sublicense the foregoing rights on
 * either these or other terms.
 *
 * This license is subject to the following condition:
 *
 * The above copyright notice and either this complete permission notice or at a
 * minimum a reference to the UPL must be included in all copies or substantial
 * portions of the Software.
 *
 * THE SOFTWARE IS PROVIDED "AS IS", WITHOUT WARRANTY OF ANY KIND, EXPRESS OR
 * IMPLIED, INCLUDING BUT NOT LIMITED TO THE WARRANTIES OF MERCHANTABILITY,
 * FITNESS FOR A PARTICULAR PURPOSE AND NONINFRINGEMENT. IN NO EVENT SHALL THE
 * AUTHORS OR COPYRIGHT HOLDERS BE LIABLE FOR ANY CLAIM, DAMAGES OR OTHER
 * LIABILITY, WHETHER IN AN ACTION OF CONTRACT, TORT OR OTHERWISE, ARISING FROM,
 * OUT OF OR IN CONNECTION WITH THE SOFTWARE OR THE USE OR OTHER DEALINGS IN THE
 * SOFTWARE.
 */
package com.oracle.graal.python.builtins.objects.cext.hpy;

import static com.oracle.graal.python.builtins.PythonBuiltinClassType.OverflowError;
import static com.oracle.graal.python.builtins.PythonBuiltinClassType.RuntimeWarning;
import static com.oracle.graal.python.builtins.PythonBuiltinClassType.SystemError;
import static com.oracle.graal.python.builtins.PythonBuiltinClassType.TypeError;
import static com.oracle.graal.python.builtins.PythonBuiltinClassType.ValueError;
import static com.oracle.graal.python.builtins.objects.cext.hpy.GraalHPyContextFunctions.FunctionMode.CHAR_PTR;
import static com.oracle.graal.python.builtins.objects.cext.hpy.GraalHPyContextFunctions.FunctionMode.INT32;
import static com.oracle.graal.python.builtins.objects.cext.hpy.GraalHPyContextFunctions.FunctionMode.OBJECT;
import static com.oracle.graal.python.builtins.objects.cext.hpy.GraalHPyHandle.NULL_HANDLE_DELEGATE;
import static com.oracle.graal.python.builtins.objects.cext.hpy.GraalHPyNativeSymbol.GRAAL_HPY_DEF_GET_KIND;
import static com.oracle.graal.python.builtins.objects.cext.hpy.GraalHPyNativeSymbol.GRAAL_HPY_DEF_GET_METH;
import static com.oracle.graal.python.builtins.objects.cext.hpy.GraalHPyNativeSymbol.GRAAL_HPY_DEF_GET_SLOT;
import static com.oracle.graal.python.builtins.objects.cext.hpy.GraalHPyNativeSymbol.GRAAL_HPY_FROM_HPY_MODULE_DEF;
import static com.oracle.graal.python.builtins.objects.cext.hpy.GraalHPyNativeSymbol.GRAAL_HPY_FROM_HPY_TYPE_SPEC;
import static com.oracle.graal.python.builtins.objects.cext.hpy.GraalHPyNativeSymbol.GRAAL_HPY_FROM_HPY_TYPE_SPEC_PARAM_ARRAY;
import static com.oracle.graal.python.builtins.objects.cext.hpy.GraalHPyNativeSymbol.GRAAL_HPY_MODULE_GET_DEFINES;
import static com.oracle.graal.python.builtins.objects.cext.hpy.GraalHPyNativeSymbol.GRAAL_HPY_MODULE_GET_LEGACY_METHODS;
import static com.oracle.graal.python.builtins.objects.cext.hpy.GraalHPyNativeSymbol.GRAAL_HPY_SLOT_GET_SLOT;
import static com.oracle.graal.python.builtins.objects.cext.hpy.GraalHPyNativeSymbol.GRAAL_HPY_WRITE_HPY;
import static com.oracle.graal.python.builtins.objects.cext.hpy.GraalHPyNativeSymbol.GRAAL_HPY_WRITE_PTR;
import static com.oracle.graal.python.builtins.objects.cext.hpy.GraalHPyNativeSymbol.GRAAL_HPY_WRITE_UL;
import static com.oracle.graal.python.nodes.BuiltinNames.T_APPEND;
import static com.oracle.graal.python.nodes.StringLiterals.T_ASCII_UPPERCASE;
import static com.oracle.graal.python.nodes.StringLiterals.T_EMPTY_STRING;
import static com.oracle.graal.python.nodes.StringLiterals.T_STRICT;
import static com.oracle.graal.python.util.PythonUtils.TS_ENCODING;
import static com.oracle.graal.python.util.PythonUtils.tsLiteral;

import java.io.PrintWriter;
import java.nio.ByteBuffer;
import java.nio.charset.CharacterCodingException;
import java.nio.charset.Charset;
import java.nio.charset.CodingErrorAction;
import java.nio.charset.StandardCharsets;
import java.util.logging.Level;

import com.oracle.graal.python.PythonLanguage;
import com.oracle.graal.python.builtins.Python3Core;
import com.oracle.graal.python.builtins.PythonBuiltinClassType;
import com.oracle.graal.python.builtins.modules.CodecsModuleBuiltins;
import com.oracle.graal.python.builtins.modules.SysModuleBuiltins.GetFileSystemEncodingNode;
import com.oracle.graal.python.builtins.modules.WarningsModuleBuiltins.WarnNode;
import com.oracle.graal.python.builtins.objects.PNone;
import com.oracle.graal.python.builtins.objects.PythonAbstractObject.PInteropGetAttributeNode;
import com.oracle.graal.python.builtins.objects.PythonAbstractObject.PInteropSubscriptNode;
import com.oracle.graal.python.builtins.objects.bytes.PBytes;
import com.oracle.graal.python.builtins.objects.capsule.PyCapsule;
import com.oracle.graal.python.builtins.objects.cext.capi.CApiContext;
import com.oracle.graal.python.builtins.objects.cext.capi.CApiContext.LLVMType;
import com.oracle.graal.python.builtins.objects.cext.capi.CExtNodes.AsPythonObjectNode;
import com.oracle.graal.python.builtins.objects.cext.capi.CExtNodes.CastToJavaDoubleNode;
import com.oracle.graal.python.builtins.objects.cext.capi.CExtNodes.CreateMethodNode;
import com.oracle.graal.python.builtins.objects.cext.capi.CExtNodes.FromCharPointerNode;
import com.oracle.graal.python.builtins.objects.cext.capi.CExtNodes.GetLLVMType;
import com.oracle.graal.python.builtins.objects.cext.capi.CExtNodes.ResolveHandleNode;
import com.oracle.graal.python.builtins.objects.cext.capi.CExtNodes.ToNewRefNode;
import com.oracle.graal.python.builtins.objects.cext.capi.CExtNodes.TransformExceptionToNativeNode;
import com.oracle.graal.python.builtins.objects.cext.capi.NativeReferenceCache.ResolveNativeReferenceNode;
import com.oracle.graal.python.builtins.objects.cext.capi.PThreadState;
import com.oracle.graal.python.builtins.objects.cext.capi.PySequenceArrayWrapper;
import com.oracle.graal.python.builtins.objects.cext.common.CArrayWrappers.CByteArrayWrapper;
import com.oracle.graal.python.builtins.objects.cext.common.CExtCommonNodes;
import com.oracle.graal.python.builtins.objects.cext.common.CExtCommonNodes.AsNativePrimitiveNode;
import com.oracle.graal.python.builtins.objects.cext.common.CExtCommonNodes.EncodeNativeStringNode;
import com.oracle.graal.python.builtins.objects.cext.common.CExtCommonNodes.GetByteArrayNode;
import com.oracle.graal.python.builtins.objects.cext.common.CExtCommonNodes.SizeofWCharNode;
import com.oracle.graal.python.builtins.objects.cext.common.CExtCommonNodes.UnicodeFromWcharNode;
import com.oracle.graal.python.builtins.objects.cext.common.CExtToNativeNode;
import com.oracle.graal.python.builtins.objects.cext.common.ConversionNodeSupplier;
import com.oracle.graal.python.builtins.objects.cext.hpy.GraalHPyDef.HPySlot;
import com.oracle.graal.python.builtins.objects.cext.hpy.GraalHPyNodes.HPyAsContextNode;
import com.oracle.graal.python.builtins.objects.cext.hpy.GraalHPyNodes.HPyAsHandleNode;
import com.oracle.graal.python.builtins.objects.cext.hpy.GraalHPyNodes.HPyAsPythonObjectNode;
import com.oracle.graal.python.builtins.objects.cext.hpy.GraalHPyNodes.HPyCloseAndGetHandleNode;
import com.oracle.graal.python.builtins.objects.cext.hpy.GraalHPyNodes.HPyCloseHandleNode;
import com.oracle.graal.python.builtins.objects.cext.hpy.GraalHPyNodes.HPyCreateFunctionNode;
import com.oracle.graal.python.builtins.objects.cext.hpy.GraalHPyNodes.HPyCreateTypeFromSpecNode;
import com.oracle.graal.python.builtins.objects.cext.hpy.GraalHPyNodes.HPyEnsureHandleNode;
import com.oracle.graal.python.builtins.objects.cext.hpy.GraalHPyNodes.HPyGetNativeSpacePointerNode;
import com.oracle.graal.python.builtins.objects.cext.hpy.GraalHPyNodes.HPyLongFromLong;
import com.oracle.graal.python.builtins.objects.cext.hpy.GraalHPyNodes.HPyRaiseNode;
import com.oracle.graal.python.builtins.objects.cext.hpy.GraalHPyNodes.HPyTransformExceptionToNativeNode;
import com.oracle.graal.python.builtins.objects.cext.hpy.GraalHPyNodes.HPyTypeGetNameNode;
import com.oracle.graal.python.builtins.objects.cext.hpy.GraalHPyNodes.PCallHPyFunction;
import com.oracle.graal.python.builtins.objects.cext.hpy.GraalHPyNodes.RecursiveExceptionMatches;
import com.oracle.graal.python.builtins.objects.cext.hpy.GraalHPyNodesFactory.HPyAsContextNodeGen;
import com.oracle.graal.python.builtins.objects.cext.hpy.GraalHPyNodesFactory.HPyAsPythonObjectNodeGen;
import com.oracle.graal.python.builtins.objects.common.DynamicObjectStorage;
import com.oracle.graal.python.builtins.objects.common.HashingCollectionNodes;
import com.oracle.graal.python.builtins.objects.common.HashingStorage;
import com.oracle.graal.python.builtins.objects.common.HashingStorageLibrary;
import com.oracle.graal.python.builtins.objects.common.SequenceNodes;
import com.oracle.graal.python.builtins.objects.common.SequenceStorageNodes;
import com.oracle.graal.python.builtins.objects.common.SequenceStorageNodes.NoGeneralizationNode;
import com.oracle.graal.python.builtins.objects.contextvars.PContextVar;
import com.oracle.graal.python.builtins.objects.dict.PDict;
import com.oracle.graal.python.builtins.objects.exception.PBaseException;
import com.oracle.graal.python.builtins.objects.function.PArguments;
import com.oracle.graal.python.builtins.objects.function.PBuiltinFunction;
import com.oracle.graal.python.builtins.objects.function.PKeyword;
import com.oracle.graal.python.builtins.objects.ints.PInt;
import com.oracle.graal.python.builtins.objects.list.PList;
import com.oracle.graal.python.builtins.objects.method.PBuiltinMethod;
import com.oracle.graal.python.builtins.objects.module.PythonModule;
import com.oracle.graal.python.builtins.objects.object.PythonObject;
import com.oracle.graal.python.builtins.objects.slice.PSlice;
import com.oracle.graal.python.builtins.objects.slice.PSlice.SliceInfo;
import com.oracle.graal.python.builtins.objects.str.PString;
import com.oracle.graal.python.builtins.objects.str.StringBuiltins.StrGetItemNodeWithSlice;
import com.oracle.graal.python.builtins.objects.str.StringNodes.InternStringNode;
import com.oracle.graal.python.builtins.objects.tuple.PTuple;
import com.oracle.graal.python.builtins.objects.type.PythonAbstractClass;
import com.oracle.graal.python.builtins.objects.type.PythonClass;
import com.oracle.graal.python.builtins.objects.type.SpecialMethodSlot;
import com.oracle.graal.python.builtins.objects.type.TypeNodes.GetNameNode;
import com.oracle.graal.python.builtins.objects.type.TypeNodes.IsTypeNode;
import com.oracle.graal.python.lib.CanBeDoubleNode;
import com.oracle.graal.python.lib.PyCallableCheckNode;
import com.oracle.graal.python.lib.PyDictKeys;
import com.oracle.graal.python.lib.PyFloatAsDoubleNode;
import com.oracle.graal.python.lib.PyIndexCheckNode;
import com.oracle.graal.python.lib.PyLongAsDoubleNode;
import com.oracle.graal.python.lib.PyNumberIndexNode;
import com.oracle.graal.python.lib.PyObjectCallMethodObjArgs;
import com.oracle.graal.python.lib.PyObjectIsTrueNode;
import com.oracle.graal.python.lib.PyObjectLookupAttr;
import com.oracle.graal.python.lib.PyObjectReprAsTruffleStringNode;
import com.oracle.graal.python.lib.PyObjectSetItem;
import com.oracle.graal.python.lib.PySequenceCheckNode;
import com.oracle.graal.python.lib.PySequenceContainsNode;
import com.oracle.graal.python.lib.PyUnicodeFromEncodedObject;
import com.oracle.graal.python.lib.PyUnicodeReadCharNode;
import com.oracle.graal.python.nodes.ErrorMessages;
import com.oracle.graal.python.nodes.PGuards;
import com.oracle.graal.python.nodes.PRaiseNode;
import com.oracle.graal.python.nodes.SpecialAttributeNames;
import com.oracle.graal.python.nodes.SpecialMethodNames;
import com.oracle.graal.python.nodes.WriteUnraisableNode;
import com.oracle.graal.python.nodes.argument.keywords.ExpandKeywordStarargsNode;
import com.oracle.graal.python.nodes.argument.positional.ExecutePositionalStarargsNode;
import com.oracle.graal.python.nodes.attributes.LookupCallableSlotInMRONode;
import com.oracle.graal.python.nodes.attributes.LookupInheritedAttributeNode;
import com.oracle.graal.python.nodes.attributes.ReadAttributeFromObjectNode;
import com.oracle.graal.python.nodes.attributes.WriteAttributeToDynamicObjectNode;
import com.oracle.graal.python.nodes.attributes.WriteAttributeToObjectNode;
import com.oracle.graal.python.nodes.call.CallNode;
import com.oracle.graal.python.nodes.call.GenericInvokeNode;
import com.oracle.graal.python.nodes.call.special.CallBinaryMethodNode;
import com.oracle.graal.python.nodes.call.special.CallTernaryMethodNode;
import com.oracle.graal.python.nodes.call.special.LookupSpecialMethodNode;
import com.oracle.graal.python.nodes.classes.IsSubtypeNode;
import com.oracle.graal.python.nodes.expression.BinaryArithmetic;
import com.oracle.graal.python.nodes.expression.InplaceArithmetic;
import com.oracle.graal.python.nodes.expression.TernaryArithmetic;
import com.oracle.graal.python.nodes.expression.UnaryArithmetic;
import com.oracle.graal.python.nodes.object.GetClassNode;
import com.oracle.graal.python.nodes.object.IsBuiltinClassProfile;
import com.oracle.graal.python.nodes.object.IsNode;
import com.oracle.graal.python.nodes.statement.AbstractImportNode;
import com.oracle.graal.python.nodes.subscript.SliceLiteralNode;
import com.oracle.graal.python.nodes.util.CannotCastException;
import com.oracle.graal.python.nodes.util.CastToJavaIntExactNode;
import com.oracle.graal.python.nodes.util.CastToJavaIntLossyNode;
import com.oracle.graal.python.nodes.util.CastToJavaLongExactNode;
import com.oracle.graal.python.nodes.util.CastToTruffleStringNode;
import com.oracle.graal.python.runtime.GilNode;
import com.oracle.graal.python.runtime.PythonContext;
import com.oracle.graal.python.runtime.PythonContext.GetThreadStateNode;
import com.oracle.graal.python.runtime.exception.PException;
import com.oracle.graal.python.runtime.object.PythonObjectFactory;
import com.oracle.graal.python.runtime.sequence.PSequence;
import com.oracle.graal.python.runtime.sequence.storage.ObjectSequenceStorage;
import com.oracle.graal.python.util.CharsetMapping;
import com.oracle.graal.python.util.OverflowException;
import com.oracle.graal.python.util.PythonUtils;
import com.oracle.truffle.api.CompilerAsserts;
import com.oracle.truffle.api.CompilerDirectives;
import com.oracle.truffle.api.CompilerDirectives.CompilationFinal;
import com.oracle.truffle.api.CompilerDirectives.TruffleBoundary;
import com.oracle.truffle.api.RootCallTarget;
import com.oracle.truffle.api.TruffleLogger;
import com.oracle.truffle.api.dsl.Cached;
import com.oracle.truffle.api.dsl.ImportStatic;
import com.oracle.truffle.api.dsl.Specialization;
import com.oracle.truffle.api.interop.ArityException;
import com.oracle.truffle.api.interop.InteropException;
import com.oracle.truffle.api.interop.InteropLibrary;
import com.oracle.truffle.api.interop.InvalidArrayIndexException;
import com.oracle.truffle.api.interop.TruffleObject;
import com.oracle.truffle.api.interop.UnknownIdentifierException;
import com.oracle.truffle.api.interop.UnsupportedMessageException;
import com.oracle.truffle.api.interop.UnsupportedTypeException;
import com.oracle.truffle.api.library.CachedLibrary;
import com.oracle.truffle.api.library.ExportLibrary;
import com.oracle.truffle.api.library.ExportMessage;
import com.oracle.truffle.api.object.DynamicObjectLibrary;
import com.oracle.truffle.api.profiles.ConditionProfile;
import com.oracle.truffle.api.profiles.ValueProfile;
import com.oracle.truffle.api.strings.TruffleString;

@SuppressWarnings("static-method")
public abstract class GraalHPyContextFunctions {

    enum FunctionMode {
        OBJECT,
        CHAR_PTR,
        INT32
    }

    enum ReturnType {
        OBJECT,
        INT,
        FLOAT
    }

    @ExportLibrary(InteropLibrary.class)
    abstract static class GraalHPyContextFunction implements TruffleObject {

        @ExportMessage
        boolean isExecutable() {
            return true;
        }

        @ExportMessage(name = "execute")
        Object executeShouldNotReach(@SuppressWarnings("unused") Object[] arguments) {
            throw CompilerDirectives.shouldNotReachHere();
        }

        static void checkMode(FunctionMode actualMode, FunctionMode... allowedModes) {
            CompilerAsserts.neverPartOfCompilation();
            for (int i = 0; i < allowedModes.length; i++) {
                if (actualMode == allowedModes[i]) {
                    return;
                }
            }
            throw CompilerDirectives.shouldNotReachHere("invalid function mode used: " + actualMode);
        }

        protected static void checkArity(Object[] arguments, int expectedArity) throws ArityException {
            if (arguments.length != expectedArity) {
                CompilerDirectives.transferToInterpreterAndInvalidate();
                throw ArityException.create(expectedArity, expectedArity, arguments.length);
            }
        }
    }

    @ExportLibrary(InteropLibrary.class)
    public static final class GraalHPyDup extends GraalHPyContextFunction {

        @ExportMessage
        Object execute(Object[] arguments,
                        @Cached HPyAsContextNode asContextNode,
                        @Cached HPyAsPythonObjectNode asPythonObjectNode,
                        @Cached HPyAsHandleNode asHandleNode) throws ArityException {
            checkArity(arguments, 2);
            GraalHPyContext hpyContext = asContextNode.execute(arguments[0]);

            return asHandleNode.execute(hpyContext, asPythonObjectNode.execute(hpyContext, arguments[1]));
        }
    }

    @ExportLibrary(InteropLibrary.class)
    public static final class GraalHPyClose extends GraalHPyContextFunction {
        @ExportMessage
        Object execute(Object[] arguments,
                        @Cached HPyAsContextNode asContextNode,
                        @Cached HPyCloseHandleNode closeHandleNode) throws ArityException {
            checkArity(arguments, 2);
            GraalHPyContext hpyContext = asContextNode.execute(arguments[0]);
            closeHandleNode.execute(hpyContext, arguments[1]);
            return 0;
        }
    }

    /**
     * Creates an HPy module from a module definition structure:
     *
     * <pre>
     * typedef struct {
     *     const char* name;
     *     const char* doc;
     *     HPy_ssize_t size;
     *     cpy_PyMethodDef *legacy_methods;
     *     HPyDef **defines;
     * } HPyModuleDef;
     * </pre>
     */
    @ExportLibrary(InteropLibrary.class)
    public static final class GraalHPyModuleCreate extends GraalHPyContextFunction {

        @ExportMessage
        Object execute(Object[] arguments,
                        @Cached HPyAsContextNode asContextNode,
                        @Cached PythonObjectFactory factory,
                        @Cached PCallHPyFunction callFromHPyModuleDefNode,
                        @Cached PCallHPyFunction callGetterNode,
                        @CachedLibrary(limit = "3") InteropLibrary ptrLib,
                        @Cached FromCharPointerNode fromCharPointerNode,
                        @Cached CastToTruffleStringNode castToStringNode,
                        @Cached CastToJavaIntLossyNode castToJavaIntNode,
                        @Cached WriteAttributeToObjectNode writeAttrNode,
                        @Cached WriteAttributeToDynamicObjectNode writeAttrToMethodNode,
                        @Cached HPyCreateFunctionNode addFunctionNode,
                        @Cached CreateMethodNode addLegacyMethodNode,
                        @Cached HPyAsHandleNode asHandleNode,
                        @Cached PRaiseNode raiseNode,
                        @Cached HPyTransformExceptionToNativeNode transformExceptionToNativeNode) throws ArityException {
            checkArity(arguments, 2);
            GraalHPyContext context = asContextNode.execute(arguments[0]);

            // call to type the pointer
            Object moduleDef = callFromHPyModuleDefNode.call(context, GRAAL_HPY_FROM_HPY_MODULE_DEF, arguments[1]);

            assert checkLayout(moduleDef);

            try {
                TruffleString mName;
                Object mDoc;
                try {
                    mName = castToStringNode.execute(fromCharPointerNode.execute(ptrLib.readMember(moduleDef, "name")));

                    // do not eagerly read the doc string; this turned out to be unnecessarily
                    // expensive
                    mDoc = fromCharPointerNode.execute(ptrLib.readMember(moduleDef, "doc"));
                } catch (UnsupportedMessageException | UnknownIdentifierException e) {
                    CompilerDirectives.transferToInterpreterAndInvalidate();
                    throw raiseNode.raise(PythonBuiltinClassType.SystemError, ErrorMessages.CANNOT_CREATE_MODULE_FROM_DEFINITION, e);
                }

                // create the module object
                PythonModule module = factory.createPythonModule(mName);

                // process HPy methods
                Object moduleDefines = callGetterNode.call(context, GRAAL_HPY_MODULE_GET_DEFINES, moduleDef);
                try {
                    long nModuleDefines;
                    if (ptrLib.isNull(moduleDefines)) {
                        nModuleDefines = 0;
                    } else if (!ptrLib.hasArrayElements(moduleDefines)) {
                        CompilerDirectives.transferToInterpreterAndInvalidate();
                        throw raiseNode.raise(PythonBuiltinClassType.SystemError, ErrorMessages.FIELD_DID_NOT_RETURN_ARRAY, "defines");
                    } else {
                        nModuleDefines = ptrLib.getArraySize(moduleDefines);
                    }

                    for (long i = 0; i < nModuleDefines; i++) {
                        Object moduleDefine = ptrLib.readArrayElement(moduleDefines, i);
                        int kind = castToJavaIntNode.execute(callGetterNode.call(context, GRAAL_HPY_DEF_GET_KIND, moduleDefine));
                        switch (kind) {
                            case GraalHPyDef.HPY_DEF_KIND_METH:
                                Object methodDef = callGetterNode.call(context, GRAAL_HPY_DEF_GET_METH, moduleDefine);
                                PBuiltinFunction fun = addFunctionNode.execute(context, null, methodDef);
                                PBuiltinMethod method = factory.createBuiltinMethod(module, fun);
                                writeAttrToMethodNode.execute(method, SpecialAttributeNames.T___MODULE__, mName);
                                writeAttrNode.execute(module, fun.getName(), method);
                                break;
                            case GraalHPyDef.HPY_DEF_KIND_SLOT:
                            case GraalHPyDef.HPY_DEF_KIND_MEMBER:
                            case GraalHPyDef.HPY_DEF_KIND_GETSET:
                                // silently ignore
                                // TODO(fa): maybe we should log a warning
                                break;
                            default:
                                assert false : "unknown definition kind";
                        }
                    }
                } catch (UnsupportedMessageException | InvalidArrayIndexException e) {
                    // should not happen since we check if 'moduleDefines' has array elements
                    throw CompilerDirectives.shouldNotReachHere();
                }

                // process legacy methods
                Object legacyMethods = callGetterNode.call(context, GRAAL_HPY_MODULE_GET_LEGACY_METHODS, moduleDef);
                // the field 'legacy_methods' may be 'NULL'
                if (!ptrLib.isNull(legacyMethods)) {
                    if (!ptrLib.hasArrayElements(legacyMethods)) {
                        CompilerDirectives.transferToInterpreterAndInvalidate();
                        throw raiseNode.raise(PythonBuiltinClassType.SystemError, ErrorMessages.FIELD_DID_NOT_RETURN_ARRAY, "legacyMethods");
                    }

                    try {
                        long nLegacyMethods = ptrLib.getArraySize(legacyMethods);
                        CApiContext capiContext = nLegacyMethods > 0 ? PythonContext.get(ptrLib).getCApiContext() : null;
                        for (long i = 0; i < nLegacyMethods; i++) {
                            Object legacyMethod = ptrLib.readArrayElement(legacyMethods, i);

                            PBuiltinFunction fun = addLegacyMethodNode.execute(capiContext, legacyMethod);
                            PBuiltinMethod method = factory.createBuiltinMethod(module, fun);
                            writeAttrToMethodNode.execute(method.getStorage(), SpecialAttributeNames.T___MODULE__, mName);
                            writeAttrNode.execute(module, fun.getName(), method);
                        }
                    } catch (UnsupportedMessageException | InvalidArrayIndexException e) {
                        // should not happen since we check if 'legacyMethods' has array
                        // elements
                        throw CompilerDirectives.shouldNotReachHere();
                    }
                }

                writeAttrNode.execute(module, SpecialAttributeNames.T___DOC__, mDoc);

                return asHandleNode.execute(context, module);
            } catch (PException e) {
                transformExceptionToNativeNode.execute(context, e);
                return GraalHPyHandle.NULL_HANDLE;
            }
        }

        @TruffleBoundary
        private static boolean checkLayout(Object moduleDef) {
            String[] members = new String[]{"name", "doc", "size", "legacy_methods", "defines"};
            InteropLibrary lib = InteropLibrary.getUncached(moduleDef);
            for (String member : members) {
                if (!lib.isMemberReadable(moduleDef, member)) {
                    return false;
                }
            }
            return true;
        }
    }

    @ExportLibrary(InteropLibrary.class)
    public static final class GraalHPyBoolFromLong extends GraalHPyContextFunction {

        @ExportMessage
        Object execute(Object[] arguments,
                        @Cached HPyAsContextNode asContextNode,
                        @Cached HPyAsHandleNode asHandleNode,
                        @Cached CastToJavaLongExactNode castToJavaLongNode) throws ArityException {
            checkArity(arguments, 2);
            GraalHPyContext context = asContextNode.execute(arguments[0]);
            long left = castToJavaLongNode.execute(arguments[1]);
            Python3Core core = context.getContext();
            return asHandleNode.execute(context, left != 0 ? core.getTrue() : core.getFalse());
        }
    }

    @ExportLibrary(InteropLibrary.class)
    public static final class GraalHPyLongFromLong extends GraalHPyContextFunction {

        private final boolean signed;

        public GraalHPyLongFromLong() {
            this.signed = true;
        }

        public GraalHPyLongFromLong(boolean signed) {
            this.signed = signed;
        }

        @ExportMessage
        Object execute(Object[] arguments,
                        @Cached HPyAsContextNode asContextNode,
                        @Cached CastToJavaLongExactNode castToJavaLongNode,
                        @Cached HPyLongFromLong fromLongNode) throws ArityException {
            checkArity(arguments, 2);
            GraalHPyContext context = asContextNode.execute(arguments[0]);
            long left = castToJavaLongNode.execute(arguments[1]);
            return fromLongNode.execute(context, left, signed);
        }
    }

    @ExportLibrary(InteropLibrary.class)
    public static final class GraalHPyLongAsPrimitive extends GraalHPyContextFunction {

        private final int targetSize;
        private final int signed;
        private final boolean exact;
        private final boolean requiresPInt;

        public GraalHPyLongAsPrimitive(int signed, int targetSize, boolean exact) {
            this(signed, targetSize, exact, false);
        }

        public GraalHPyLongAsPrimitive(int signed, int targetSize, boolean exact, boolean requiresPInt) {
            this.targetSize = targetSize;
            this.signed = signed;
            this.exact = exact;
            this.requiresPInt = requiresPInt;
        }

        @ExportMessage
        Object execute(Object[] arguments,
                        @Cached HPyAsContextNode asContextNode,
                        @Cached HPyAsPythonObjectNode asPythonObjectNode,
                        @Cached GetClassNode getClassNode,
                        @Cached IsSubtypeNode isSubtypeNode,
                        @Cached PRaiseNode raiseNode,
                        @Cached AsNativePrimitiveNode asNativePrimitiveNode,
                        @Cached HPyTransformExceptionToNativeNode transformExceptionToNativeNode) throws ArityException {
            checkArity(arguments, 2);
            GraalHPyContext context = asContextNode.execute(arguments[0]);
            Object object = asPythonObjectNode.execute(context, arguments[1]);
            try {
                if (requiresPInt && !isSubtypeNode.execute(getClassNode.execute(object), PythonBuiltinClassType.PInt)) {
                    throw raiseNode.raise(TypeError, ErrorMessages.INTEGER_REQUIRED);
                }
                return asNativePrimitiveNode.execute(object, signed, targetSize, exact);
            } catch (PException e) {
                transformExceptionToNativeNode.execute(context, e);
                return -1L;
            }
        }
    }

    @ExportLibrary(InteropLibrary.class)
    public static final class GraalHPyLongAsDouble extends GraalHPyContextFunction {

        @ExportMessage
        Object execute(Object[] arguments,
                        @Cached HPyAsContextNode asContextNode,
                        @Cached HPyAsPythonObjectNode asPythonObjectNode,
                        @Cached PyLongAsDoubleNode asDoubleNode) throws ArityException {
            checkArity(arguments, 2);
            GraalHPyContext context = asContextNode.execute(arguments[0]);
            return asDoubleNode.execute(asPythonObjectNode.execute(context, arguments[1]));
        }
    }

    @ExportLibrary(InteropLibrary.class)
    abstract static class GraalHPyArithmetic extends GraalHPyContextFunction {

        @CompilationFinal private RootCallTarget callTarget;

        @ExportMessage
        Object execute(Object[] arguments,
                        @Cached HPyAsContextNode asContextNode,
                        @Cached HPyAsPythonObjectNode asPythonObjectNode,
                        @Cached HPyAsHandleNode asHandleNode,
                        @Cached GenericInvokeNode invokeNode,
                        @Cached TransformExceptionToNativeNode transformExceptionToNativeNode) throws ArityException {
            /*
             * We need to do argument checking at this position because our helper root node won't
             * do it.
             */
            checkArguments(arguments);

            GraalHPyContext context = asContextNode.execute(arguments[0]);
            Object[] pythonArguments = PArguments.create(arguments.length - 1);
            // TODO(fa): cache len and explode loop
            for (int i = 0; i < PArguments.getUserArgumentLength(pythonArguments); i++) {
                PArguments.setArgument(pythonArguments, i, asPythonObjectNode.execute(context, arguments[i + 1]));
            }

            try {
                Object result = invokeNode.execute(ensureCallTarget(), pythonArguments);
                return asHandleNode.execute(context, result);
            } catch (PException e) {
                transformExceptionToNativeNode.execute(e);
                return GraalHPyHandle.NULL_HANDLE;
            }
        }

        private RootCallTarget ensureCallTarget() {
            if (callTarget == null) {
                CompilerDirectives.transferToInterpreterAndInvalidate();
                callTarget = createCallTarget(PythonLanguage.get(null));
            }
            return callTarget;
        }

        protected abstract void checkArguments(Object[] arguments) throws ArityException;

        protected abstract RootCallTarget createCallTarget(PythonLanguage language);

    }

    public static final class GraalHPyUnaryArithmetic extends GraalHPyArithmetic {
        private final UnaryArithmetic unaryOperator;

        public GraalHPyUnaryArithmetic(UnaryArithmetic unaryOperator) {
            this.unaryOperator = unaryOperator;
        }

        @Override
        protected void checkArguments(Object[] arguments) throws ArityException {
            // we also need to account for the HPy context
            checkArity(arguments, 2);
        }

        @Override
        protected RootCallTarget createCallTarget(PythonLanguage language) {
            return language.createCachedCallTarget(unaryOperator::createRootNode, unaryOperator);
        }
    }

    public static final class GraalHPyBinaryArithmetic extends GraalHPyArithmetic {
        private final BinaryArithmetic binaryOperator;

        public GraalHPyBinaryArithmetic(BinaryArithmetic unaryOperator) {
            this.binaryOperator = unaryOperator;
        }

        @Override
        protected void checkArguments(Object[] arguments) throws ArityException {
            // we also need to account for the HPy context
            checkArity(arguments, 3);
        }

        @Override
        protected RootCallTarget createCallTarget(PythonLanguage language) {
            return language.createCachedCallTarget(binaryOperator::createRootNode, binaryOperator);
        }
    }

    public static final class GraalHPyTernaryArithmetic extends GraalHPyArithmetic {
        private final TernaryArithmetic ternaryOperator;

        public GraalHPyTernaryArithmetic(TernaryArithmetic unaryOperator) {
            this.ternaryOperator = unaryOperator;
        }

        @Override
        protected void checkArguments(Object[] arguments) throws ArityException {
            // we also need to account for the HPy context
            checkArity(arguments, 4);
        }

        @Override
        protected RootCallTarget createCallTarget(PythonLanguage language) {
            return language.createCachedCallTarget(ternaryOperator::createRootNode, ternaryOperator);
        }
    }

    public static final class GraalHPyInplaceArithmetic extends GraalHPyArithmetic {
        private final InplaceArithmetic inplaceOperator;

        public GraalHPyInplaceArithmetic(InplaceArithmetic unaryOperator) {
            this.inplaceOperator = unaryOperator;
        }

        @Override
        protected void checkArguments(Object[] arguments) throws ArityException {
            // we also need to account for the HPy context
            if (inplaceOperator.isTernary() && arguments.length != 4) {
                CompilerDirectives.transferToInterpreterAndInvalidate();
                throw ArityException.create(4, 4, arguments.length);
            }
            if (!inplaceOperator.isTernary() && arguments.length != 3) {
                CompilerDirectives.transferToInterpreterAndInvalidate();
                throw ArityException.create(3, 3, arguments.length);
            }
        }

        @Override
        protected RootCallTarget createCallTarget(PythonLanguage language) {
            return language.createCachedCallTarget(inplaceOperator::createRootNode, inplaceOperator);
        }
    }

    @ExportLibrary(InteropLibrary.class)
    public static final class GraalHPyDictNew extends GraalHPyContextFunction {

        @ExportMessage
        Object execute(Object[] arguments,
                        @Cached HPyAsContextNode asContextNode,
                        @Cached PythonObjectFactory factory,
                        @Cached HPyAsHandleNode asHandleNode) throws ArityException {
            checkArity(arguments, 1);
            return asHandleNode.execute(asContextNode.execute(arguments[0]), factory.createDict());
        }
    }

    @ExportLibrary(InteropLibrary.class)
    public static final class GraalHPyDictSetItem extends GraalHPyContextFunction {

        @ExportMessage
        Object execute(Object[] arguments,
                        @Cached HPyAsContextNode asContextNode,
                        @Cached HPyAsPythonObjectNode dictAsPythonObjectNode,
                        @Cached HPyAsPythonObjectNode keyAsPythonObjectNode,
                        @Cached HPyAsPythonObjectNode valueAsPythonObjectNode,
                        @CachedLibrary(limit = "3") HashingStorageLibrary hashingStorageLibrary,
                        @Cached("createClassProfile()") ValueProfile profile,
                        @Cached("createCountingProfile()") ConditionProfile updateStorageProfile,
                        @Cached HPyRaiseNode raiseNode,
                        @Cached HPyTransformExceptionToNativeNode transformExceptionToNativeNode) throws ArityException {
            checkArity(arguments, 4);
            GraalHPyContext context = asContextNode.execute(arguments[0]);
            Object left = profile.profile(dictAsPythonObjectNode.execute(context, arguments[1]));
            if (!PGuards.isDict(left)) {
                return raiseNode.raiseIntWithoutFrame(context, -1, SystemError, ErrorMessages.BAD_INTERNAL_CALL);
            }
            PDict dict = (PDict) left;
            Object key = keyAsPythonObjectNode.execute(context, arguments[2]);
            Object value = valueAsPythonObjectNode.execute(context, arguments[3]);
            try {
                HashingStorage dictStorage = dict.getDictStorage();
                HashingStorage updatedStorage = hashingStorageLibrary.setItem(dictStorage, key, value);
                if (updateStorageProfile.profile(updatedStorage != dictStorage)) {
                    dict.setDictStorage(updatedStorage);
                }
                return 0;
            } catch (PException e) {
                transformExceptionToNativeNode.execute(context, e);
                return -1;
            }
        }
    }

    @ExportLibrary(InteropLibrary.class)
    public static final class GraalHPyDictGetItem extends GraalHPyContextFunction {

        @ExportMessage
        Object execute(Object[] arguments,
                        @Cached HPyAsContextNode asContextNode,
                        @Cached HPyAsPythonObjectNode dictAsPythonObjectNode,
                        @Cached HPyAsPythonObjectNode keyAsPythonObjectNode,
                        @CachedLibrary(limit = "2") HashingStorageLibrary hashingStorageLibrary,
                        @Cached("createClassProfile()") ValueProfile profile,
                        @Cached HPyRaiseNode raiseNode,
                        @Cached HPyAsHandleNode asHandleNode) throws ArityException {
            checkArity(arguments, 3);
            GraalHPyContext context = asContextNode.execute(arguments[0]);
            Object left = profile.profile(dictAsPythonObjectNode.execute(context, arguments[1]));
            if (!PGuards.isDict(left)) {
                return raiseNode.raiseWithoutFrame(context, GraalHPyHandle.NULL_HANDLE, SystemError, ErrorMessages.BAD_INTERNAL_CALL);
            }
            PDict dict = (PDict) left;
            Object key = keyAsPythonObjectNode.execute(context, arguments[2]);
            try {
                Object item = hashingStorageLibrary.getItem(dict.getDictStorage(), key);
                if (item != null) {
                    return asHandleNode.execute(context, item);
                }
                return GraalHPyHandle.NULL_HANDLE;
            } catch (PException e) {
                /*
                 * This function has the same (odd) error behavior as PyDict_GetItem: If an error
                 * occurred, the error is cleared and NULL is returned.
                 */
                return GraalHPyHandle.NULL_HANDLE;
            }
        }
    }

    @ExportLibrary(InteropLibrary.class)
    public static final class GraalHPyListNew extends GraalHPyContextFunction {

        @ExportMessage
        Object execute(Object[] arguments,
                        @Cached HPyAsContextNode asContextNode,
                        @Cached CastToJavaIntExactNode castToJavaIntNode,
                        @Cached PythonObjectFactory factory,
                        @Cached HPyAsHandleNode asHandleNode) throws ArityException {
            checkArity(arguments, 2);
            int len = castToJavaIntNode.execute(arguments[1]);
            Object[] data = new Object[len];
            for (int i = 0; i < len; i++) {
                // TODO(fa) maybe this should be NO_VALUE (representing native 'NULL')
                data[i] = PNone.NONE;
            }
            return asHandleNode.execute(asContextNode.execute(arguments[0]), factory.createList(data));
        }
    }

    @ExportLibrary(InteropLibrary.class)
    public static final class GraalHPyListAppend extends GraalHPyContextFunction {

        @ExportMessage
        Object execute(Object[] arguments,
                        @Cached HPyAsContextNode asContextNode,
                        @Cached HPyAsPythonObjectNode listAsPythonObjectNode,
                        @Cached HPyAsPythonObjectNode valueAsPythonObjectNode,
                        @Cached LookupInheritedAttributeNode.Dynamic lookupAppendNode,
                        @Cached CallBinaryMethodNode callAppendNode,
                        @Cached HPyTransformExceptionToNativeNode transformExceptionToNativeNode,
                        @Cached HPyRaiseNode raiseNode) throws ArityException {
            checkArity(arguments, 3);
            GraalHPyContext context = asContextNode.execute(arguments[0]);
            Object left = listAsPythonObjectNode.execute(context, arguments[1]);
            if (!PGuards.isList(left)) {
                return raiseNode.raiseIntWithoutFrame(context, -1, SystemError, ErrorMessages.BAD_INTERNAL_CALL);
            }
            PList list = (PList) left;
            Object value = valueAsPythonObjectNode.execute(context, arguments[2]);
            Object attrAppend = lookupAppendNode.execute(list, T_APPEND);
            if (attrAppend == PNone.NO_VALUE) {
                return raiseNode.raiseIntWithoutFrame(context, -1, SystemError, ErrorMessages.LIST_DOES_NOT_ATTR_APPEND);
            }
            try {
                callAppendNode.executeObject(null, attrAppend, list, value);
                return 0;
            } catch (PException e) {
                transformExceptionToNativeNode.execute(context, e);
                return -1;
            }
        }
    }

    @ExportLibrary(InteropLibrary.class)
    public static final class GraalHPyFloatFromDouble extends GraalHPyContextFunction {

        @ExportMessage
        Object execute(Object[] arguments,
                        @Cached HPyAsContextNode asContextNode,
                        @Cached CastToJavaDoubleNode castToJavaDoubleNode,
                        @Cached HPyAsHandleNode asHandleNode) throws ArityException {
            checkArity(arguments, 2);
            GraalHPyContext context = asContextNode.execute(arguments[0]);
            // note: node 'CastToJavaDoubleNode' cannot throw a PException
            double value = castToJavaDoubleNode.execute(arguments[1]);
            return asHandleNode.execute(context, value);
        }
    }

    @ExportLibrary(InteropLibrary.class)
    public static final class GraalHPyFloatAsDouble extends GraalHPyContextFunction {

        @ExportMessage
        Object execute(Object[] arguments,
                        @Cached HPyAsContextNode asContextNode,
                        @Cached HPyAsPythonObjectNode asPythonObjectNode,
                        @Cached PyFloatAsDoubleNode asDoubleNode,
                        @Cached HPyTransformExceptionToNativeNode transformExceptionToNativeNode) throws ArityException {
            checkArity(arguments, 2);
            GraalHPyContext context = asContextNode.execute(arguments[0]);
            try {
                return asDoubleNode.execute(null, asPythonObjectNode.execute(context, arguments[1]));
            } catch (PException e) {
                transformExceptionToNativeNode.execute(context, e);
                return -1.0;
            }
        }
    }

    @ExportLibrary(InteropLibrary.class)
    public static final class GraalHPyCheckBuiltinType extends GraalHPyContextFunction {

        private final PythonBuiltinClassType expectedType;

        public GraalHPyCheckBuiltinType(PythonBuiltinClassType expectedType) {
            this.expectedType = expectedType;
        }

        @ExportMessage
        Object execute(Object[] arguments,
                        @Cached HPyAsContextNode asContextNode,
                        @Cached HPyAsPythonObjectNode asPythonObjectNode,
                        @Cached GetClassNode getClassNode,
                        @Cached IsSubtypeNode isSubtypeNode) throws ArityException {
            checkArity(arguments, 2);
            GraalHPyContext context = asContextNode.execute(arguments[0]);
            Object object = asPythonObjectNode.execute(context, arguments[1]);
            return PInt.intValue(isSubtypeNode.execute(getClassNode.execute(object), expectedType));
        }
    }

    @ExportLibrary(InteropLibrary.class)
    public static final class GraalHPyErrRaisePredefined extends GraalHPyContextFunction {

        private final PythonBuiltinClassType errType;
        private final TruffleString errorMessage;
        private final boolean primitiveErrorValue;

        public GraalHPyErrRaisePredefined(PythonBuiltinClassType errType) {
            this(errType, null, false);
        }

        public GraalHPyErrRaisePredefined(PythonBuiltinClassType errType, TruffleString errorMessage) {
            this(errType, errorMessage, false);
        }

        public GraalHPyErrRaisePredefined(PythonBuiltinClassType errType, TruffleString errorMessage, boolean primitiveErrorValue) {
            this.errType = errType;
            this.errorMessage = errorMessage;
            this.primitiveErrorValue = primitiveErrorValue;
        }

        @ExportMessage
        Object execute(Object[] arguments,
                        @Cached HPyAsContextNode asContextNode,
                        @Cached PRaiseNode raiseNode,
                        @Cached HPyTransformExceptionToNativeNode transformExceptionToNativeNode) throws ArityException {
            checkArity(arguments, 1);
            GraalHPyContext context = asContextNode.execute(arguments[0]);

            // Unfortunately, the HPyRaiseNode is not suitable because it expects a String
            // message.
            try {
                if (errorMessage != null) {
                    throw raiseNode.raise(errType, errorMessage);
                } else {
                    throw raiseNode.raise(errType, new Object[]{PNone.NO_VALUE});
                }
            } catch (PException p) {
                transformExceptionToNativeNode.execute(context, p);
            }
            return primitiveErrorValue ? 0 : GraalHPyHandle.NULL_HANDLE;
        }
    }

    @ExportLibrary(InteropLibrary.class)
    public static final class GraalHPyErrSetString extends GraalHPyContextFunction {

        private final boolean stringMode;

        public GraalHPyErrSetString(boolean stringMode) {
            this.stringMode = stringMode;
        }

        @ExportMessage
        Object execute(Object[] arguments,
                        @Cached HPyAsContextNode asContextNode,
                        @Cached HPyAsPythonObjectNode asPythonObjectNode,
                        @Cached IsSubtypeNode isSubtypeNode,
                        @Cached IsSubtypeNode isExcValueSubtypeNode,
                        @Cached GetClassNode getClassNode,
                        @Cached PCallHPyFunction callFromStringNode,
                        @Cached CallNode callExceptionConstructorNode,
                        @Cached PRaiseNode raiseNode,
                        @Cached HPyTransformExceptionToNativeNode transformExceptionToNativeNode) throws ArityException {
            checkArity(arguments, 3);
            GraalHPyContext context = asContextNode.execute(arguments[0]);
            Object errTypeObj = asPythonObjectNode.execute(context, arguments[1]);
            if (!(PGuards.isPythonClass(errTypeObj) && isSubtypeNode.execute(errTypeObj, PythonBuiltinClassType.PBaseException))) {
                return raiseNode.raise(SystemError, ErrorMessages.EXCEPTION_NOT_BASEEXCEPTION, errTypeObj);
            }
            try {
                Object exception;
                if (stringMode) {
                    /*
                     * We need to eagerly convert the C string into a Python string because the
                     * given buffer may die right after this call returns.
                     */
                    Object valueObj = callFromStringNode.call(context, GraalHPyNativeSymbol.POLYGLOT_FROM_STRING, arguments[2], "utf-8");
                    exception = callExceptionConstructorNode.execute(errTypeObj, valueObj);
                } else {
                    Object valueObj = asPythonObjectNode.execute(context, arguments[2]);
                    // If the exception value is already an exception object, just take it.
                    if (isExcValueSubtypeNode.execute(getClassNode.execute(valueObj), PythonBuiltinClassType.PBaseException)) {
                        exception = valueObj;
                    } else {
                        exception = callExceptionConstructorNode.execute(errTypeObj, valueObj);
                    }
                }

                if (PGuards.isPBaseException(exception)) {
                    throw raiseNode.raiseExceptionObject((PBaseException) exception);
                }
                // This should really not happen since we did a type check above but in theory,
                // the constructor could be broken.
                throw CompilerDirectives.shouldNotReachHere();
            } catch (PException p) {
                transformExceptionToNativeNode.execute(context, p);
                return GraalHPyHandle.NULL_HANDLE;
            }
        }
    }

    @ExportLibrary(InteropLibrary.class)
    public static final class GraalHPyErrSetFromErrnoWithFilenameObjects extends GraalHPyContextFunction {

        private final boolean withObjects;

        public GraalHPyErrSetFromErrnoWithFilenameObjects(boolean withObjects) {
            this.withObjects = withObjects;
        }

        @ExportMessage
        Object execute(Object[] arguments,
                        @Cached HPyAsContextNode asContextNode,
                        @Cached HPyAsPythonObjectNode asPythonObjectNode,
                        @Cached IsSubtypeNode isSubtypeNode,
                        @Cached PCallHPyFunction callFromStringNode,
                        @Cached CallNode callExceptionConstructorNode,
                        @CachedLibrary(limit = "2") InteropLibrary lib,
                        @Cached PRaiseNode raiseNode,
                        @Cached HPyTransformExceptionToNativeNode transformExceptionToNativeNode) throws ArityException {
            checkArity(arguments, withObjects ? 4 : 3);
            GraalHPyContext context = asContextNode.execute(arguments[0]);
            Object errTypeObj = asPythonObjectNode.execute(context, arguments[1]);
            Object i = callFromStringNode.call(context, GraalHPyNativeSymbol.GRAAL_HPY_GET_ERRNO);
            Object message = callFromStringNode.call(context, GraalHPyNativeSymbol.GRAAL_HPY_GET_STRERROR, i);
            try {
                if (!isSubtypeNode.execute(errTypeObj, PythonBuiltinClassType.PBaseException)) {
                    return raiseNode.raise(SystemError, ErrorMessages.EXCEPTION_NOT_BASEEXCEPTION, errTypeObj);
                }
                Object exception = null;
                if (!withObjects) {
                    if (!lib.isNull(arguments[2])) {
                        Object filename_fsencoded = callFromStringNode.call(context, GraalHPyNativeSymbol.POLYGLOT_FROM_STRING, arguments[2], "utf-8");
                        exception = callExceptionConstructorNode.execute(errTypeObj, i, message, filename_fsencoded);
                    }
                } else {
                    Object filenameObject = asPythonObjectNode.execute(context, arguments[2]);
                    if (filenameObject != NULL_HANDLE_DELEGATE) {
                        Object filenameObject2 = asPythonObjectNode.execute(context, arguments[3]);
                        if (filenameObject2 != NULL_HANDLE_DELEGATE) {
                            exception = callExceptionConstructorNode.execute(errTypeObj, i, message, filenameObject, 0, filenameObject2);
                        } else {
                            exception = callExceptionConstructorNode.execute(errTypeObj, i, message, filenameObject);
                        }
                    }
                }

                if (exception == null) {
                    exception = callExceptionConstructorNode.execute(errTypeObj, i, message);
                }

                if (PGuards.isPBaseException(exception)) {
                    throw raiseNode.raiseExceptionObject((PBaseException) exception);
                }
                // This should really not happen since we did a type check above but in theory,
                // the constructor could be broken.
                throw CompilerDirectives.shouldNotReachHere();
            } catch (PException p) {
                transformExceptionToNativeNode.execute(context, p);
                return GraalHPyHandle.NULL_HANDLE;
            }
        }
    }

    @ExportLibrary(InteropLibrary.class)
    public static final class GraalHPyFatalError extends GraalHPyContextFunction {
        @ExportMessage
        Object execute(Object[] arguments,
                        @Cached HPyAsContextNode asContextNode,
                        @Cached FromCharPointerNode fromCharPointerNode,
                        @Cached CastToTruffleStringNode castToTruffleStringNode,
                        @CachedLibrary(limit = "1") InteropLibrary interopLib) throws ArityException {
            checkArity(arguments, 2);
            GraalHPyContext context = asContextNode.execute(arguments[0]);
            Object valueObj = fromCharPointerNode.execute(arguments[1]);
            TruffleString errorMessage = ErrorMessages.MSG_NOT_SET;
            if (!interopLib.isNull(valueObj)) {
                try {
                    errorMessage = castToTruffleStringNode.execute(valueObj);
                } catch (CannotCastException e) {
                    // ignore
                }
            }
            CExtCommonNodes.fatalError(asContextNode, context.getContext(), null, errorMessage, -1);
            throw CompilerDirectives.shouldNotReachHere();
        }
    }

    @ExportLibrary(InteropLibrary.class)
    public static final class GraalHPyErrOccurred extends GraalHPyContextFunction {

        @ExportMessage
        int execute(Object[] arguments,
                        @Cached GetThreadStateNode getThreadStateNode,
                        @Cached HPyAsContextNode asContextNode) throws ArityException {
            checkArity(arguments, 1);
            GraalHPyContext context = asContextNode.execute(arguments[0]);
            return getThreadStateNode.getCurrentException(context.getContext()) != null ? 1 : 0;
        }
    }

    @ExportLibrary(InteropLibrary.class)
    public static final class GraalHPyErrExceptionMatches extends GraalHPyContextFunction {

        @ExportMessage
        Object execute(Object[] arguments,
                        @Cached HPyAsContextNode asContextNode,
                        @Cached GetThreadStateNode getThreadStateNode,
                        @Cached HPyAsPythonObjectNode asPythonObjectNode,
                        @Cached RecursiveExceptionMatches exceptionMatches) throws ArityException {
            checkArity(arguments, 2);
            GraalHPyContext context = asContextNode.execute(arguments[0]);
            PException err = getThreadStateNode.getCurrentException(context.getContext());
            if (err == null) {
                return 0;
            }
            Object exc = asPythonObjectNode.execute(context, arguments[1]);
            if (exc == NULL_HANDLE_DELEGATE) {
                return 0;
            }
            return exceptionMatches.execute(context, err.getUnreifiedException(), exc);
        }
    }

    @ExportLibrary(InteropLibrary.class)
    public static final class GraalHPyErrClear extends GraalHPyContextFunction {

        @ExportMessage
        Object execute(Object[] arguments,
                        @Cached GetThreadStateNode getThreadStateNode,
                        @Cached HPyAsContextNode asContextNode) throws ArityException {
            checkArity(arguments, 1);
            GraalHPyContext context = asContextNode.execute(arguments[0]);
            getThreadStateNode.setCurrentException(context.getContext(), null);
            return PNone.NO_VALUE;
        }
    }

    @ExportLibrary(InteropLibrary.class)
    public static final class GraalHPyErrWarnEx extends GraalHPyContextFunction {

        @ExportMessage
        Object execute(Object[] arguments,
                        @Cached HPyAsContextNode asContextNode,
                        @Cached HPyAsPythonObjectNode asPythonObjectNode,
                        @Cached FromCharPointerNode fromCharPointerNode,
                        @Cached CastToTruffleStringNode castToJavaStringNode,
                        @Cached CastToJavaIntExactNode castToJavaIntNode,
                        @Cached WarnNode warnNode,
                        @CachedLibrary(limit = "2") InteropLibrary interopLib) throws ArityException {
            checkArity(arguments, 4);
            GraalHPyContext context = asContextNode.execute(arguments[0]);
            Object category;
            if (interopLib.isNull(arguments[1])) {
                category = RuntimeWarning;
            } else {
                category = asPythonObjectNode.execute(context, arguments[1]);
            }
            Object valueObj = fromCharPointerNode.execute(arguments[2]);
            TruffleString message = T_EMPTY_STRING;
            if (!interopLib.isNull(valueObj)) {
                try {
                    message = castToJavaStringNode.execute(valueObj);
                } catch (CannotCastException e) {
                    // ignore
                }
            }
            int stackLevel = castToJavaIntNode.execute(arguments[3]);
            warnNode.warnEx(null, category, message, stackLevel);
            return 0;
        }
    }

    @ExportLibrary(InteropLibrary.class)
    public static final class GraalHPyErrWriteUnraisable extends GraalHPyContextFunction {

        @ExportMessage
        Object execute(Object[] arguments,
                        @Cached GetThreadStateNode getThreadStateNode,
                        @Cached HPyAsContextNode asContextNode,
                        @Cached HPyAsPythonObjectNode asPythonObjectNode,
                        @Cached WriteUnraisableNode writeUnraisableNode) throws ArityException {
            checkArity(arguments, 2);
            GraalHPyContext context = asContextNode.execute(arguments[0]);
            PException exception = getThreadStateNode.getCurrentException(context.getContext());
            getThreadStateNode.setCurrentException(context.getContext(), null);
            Object object = asPythonObjectNode.execute(context, arguments[1]);
            writeUnraisableNode.execute(null, exception.getUnreifiedException(), null, (object instanceof PNone) ? PNone.NONE : object);
            return 0; // void
        }
    }

    @ExportLibrary(InteropLibrary.class)
    public static final class GraalHPyUnicodeAsCharsetString extends GraalHPyContextFunction {

        private final Charset charset;

        private GraalHPyUnicodeAsCharsetString(Charset charset) {
            this.charset = charset;
        }

        @ExportMessage
        Object execute(Object[] arguments,
                        @Cached HPyAsContextNode asContextNode,
                        @Cached HPyAsPythonObjectNode asPythonObjectNode,
                        @Cached HPyAsHandleNode resultAsHandleNode,
                        @Cached EncodeNativeStringNode encodeNativeStringNode,
                        @Cached PythonObjectFactory factory,
                        @Cached HPyTransformExceptionToNativeNode transformExceptionToNativeNode) throws ArityException {
            checkArity(arguments, 2);
            GraalHPyContext context = asContextNode.execute(arguments[0]);
            Object unicodeObject = asPythonObjectNode.execute(context, arguments[1]);
            try {
                byte[] result = encodeNativeStringNode.execute(charset, unicodeObject, T_STRICT);
                return resultAsHandleNode.execute(context, factory.createBytes(result));
            } catch (PException e) {
                transformExceptionToNativeNode.execute(context, e);
                return GraalHPyHandle.NULL_HANDLE;
            }
        }

        public static GraalHPyUnicodeAsCharsetString asUTF8() {
            return new GraalHPyUnicodeAsCharsetString(StandardCharsets.UTF_8);
        }

        public static GraalHPyUnicodeAsCharsetString asASCII() {
            return new GraalHPyUnicodeAsCharsetString(StandardCharsets.US_ASCII);
        }

        public static GraalHPyUnicodeAsCharsetString asLatin1() {
            return new GraalHPyUnicodeAsCharsetString(StandardCharsets.ISO_8859_1);
        }

        @TruffleBoundary
        public static GraalHPyUnicodeAsCharsetString asFSDefault() {
            TruffleString normalizedEncoding = CharsetMapping.normalizeUncached(GetFileSystemEncodingNode.getFileSystemEncoding());
            return new GraalHPyUnicodeAsCharsetString(CharsetMapping.getCharsetNormalized(normalizedEncoding));
        }
    }

    @ExportLibrary(InteropLibrary.class)
    public static final class GraalHPyUnicodeAsUTF8AndSize extends GraalHPyContextFunction {

        @ExportMessage
        Object execute(Object[] arguments,
                        @Cached HPyAsContextNode asContextNode,
                        @Cached HPyAsPythonObjectNode asPythonObjectNode,
                        @Cached PCallHPyFunction callFromTyped,
                        @Cached GetLLVMType getLLVMType,
                        @Cached EncodeNativeStringNode encodeNativeStringNode,
                        @CachedLibrary(limit = "3") InteropLibrary ptrLib,
                        @Cached HPyTransformExceptionToNativeNode transformExceptionToNativeNode) throws ArityException {
            checkArity(arguments, 3);
            GraalHPyContext context = asContextNode.execute(arguments[0]);
            Object unicodeObject = asPythonObjectNode.execute(context, arguments[1]);
            Object sizePtr = arguments[2];
            try {
                byte[] result = encodeNativeStringNode.execute(StandardCharsets.UTF_8, unicodeObject, T_STRICT);
                if (!ptrLib.isNull(sizePtr)) {
                    sizePtr = callFromTyped.call(context, GraalHPyNativeSymbol.POLYGLOT_FROM_TYPED, sizePtr, getLLVMType.execute(LLVMType.Py_ssize_ptr_t));
                    try {
                        ptrLib.writeArrayElement(sizePtr, 0, (long) result.length);
                    } catch (InteropException e) {
                        throw CompilerDirectives.shouldNotReachHere();
                    }
                }
                return new CByteArrayWrapper(result);
            } catch (PException e) {
                transformExceptionToNativeNode.execute(context, e);
                return GraalHPyHandle.NULL_HANDLE;
            }
        }
    }

    @ExportLibrary(InteropLibrary.class)
    public static final class GraalHPyUnicodeFromString extends GraalHPyContextFunction {

        @ExportMessage
        Object execute(Object[] arguments,
                        @Cached HPyAsContextNode asContextNode,
                        @Cached FromCharPointerNode fromCharPointerNode,
                        @Cached CastToTruffleStringNode toString,
                        @Cached HPyTransformExceptionToNativeNode transformExceptionToNativeNode,
                        @Cached HPyAsHandleNode asHandleNode) throws ArityException {
            checkArity(arguments, 2);
            GraalHPyContext context = asContextNode.execute(arguments[0]);
            try {
                // TODO(fa) provide encoding (utf8)
                TruffleString str = toString.execute(fromCharPointerNode.execute(arguments[1]));
                return asHandleNode.execute(context, str);
            } catch (PException e) {
                transformExceptionToNativeNode.execute(context, e);
                return GraalHPyHandle.NULL_HANDLE;
            }
        }
    }

    @ExportLibrary(InteropLibrary.class)
    public static final class GraalHPyUnicodeFromWchar extends GraalHPyContextFunction {

        @ExportMessage
        Object execute(Object[] arguments,
                        @Cached HPyAsContextNode asContextNode,
                        @Cached HPyAsHandleNode resultAsHandleNode,
                        @Cached CastToJavaLongExactNode castToJavaLongNode,
                        @Cached PCallHPyFunction callFromWcharArrayNode,
                        @Cached UnicodeFromWcharNode unicodeFromWcharNode,
                        @Cached SizeofWCharNode sizeofWCharNode,
                        @Cached HPyTransformExceptionToNativeNode transformExceptionToNativeNode) throws ArityException {
            checkArity(arguments, 3);
            GraalHPyContext context = asContextNode.execute(arguments[0]);
            long len = castToJavaLongNode.execute(arguments[2]);
            // Note: 'len' may be -1; in this case, function GRAAL_HPY_I8_FROM_WCHAR_ARRAY will
            // use 'wcslen' to determine the C array's length.
            Object dataArray = callFromWcharArrayNode.call(context, GraalHPyNativeSymbol.GRAAL_HPY_FROM_WCHAR_ARRAY, arguments[1], len);
            try {
                return resultAsHandleNode.execute(context, unicodeFromWcharNode.execute(dataArray, PInt.intValueExact(sizeofWCharNode.execute(context))));
            } catch (PException e) {
                transformExceptionToNativeNode.execute(context, e);
                return GraalHPyHandle.NULL_HANDLE;
            } catch (OverflowException e) {
                throw CompilerDirectives.shouldNotReachHere();
            }
        }
    }

    @ExportLibrary(InteropLibrary.class)
    public static final class GraalHPyUnicodeDecodeCharset extends GraalHPyContextFunction {

        private final TruffleString charset;

        public GraalHPyUnicodeDecodeCharset(TruffleString charset) {
            this.charset = charset;
        }

        @ExportMessage
        Object execute(Object[] arguments,
                        @Cached HPyAsContextNode asContextNode,
                        @Cached PCallHPyFunction callHPyFunction,
                        @Cached HPyAsHandleNode asHandleNode,
                        @Cached TruffleString.ToJavaStringNode toJavaStringNode) throws ArityException {
            checkArity(arguments, 2);
            GraalHPyContext context = asContextNode.execute(arguments[0]);
            // TODO GR-37896 - use polyglot from tstring
            Object result = callHPyFunction.call(context, GraalHPyNativeSymbol.POLYGLOT_FROM_STRING, arguments[1], toJavaStringNode.execute(charset));
            return asHandleNode.execute(context, result);
        }

        public static GraalHPyUnicodeDecodeCharset decodeFSDefault() {
            return new GraalHPyUnicodeDecodeCharset(GetFileSystemEncodingNode.getFileSystemEncoding());
        }
    }

    @ExportLibrary(InteropLibrary.class)
    public static final class GraalHPyUnicodeDecodeCharsetAndSize extends GraalHPyContextFunction {

        private final TruffleString charset;

        public GraalHPyUnicodeDecodeCharsetAndSize(TruffleString charset) {
            this.charset = charset;
        }

        @ExportMessage
        Object execute(Object[] arguments,
                        @Cached HPyAsContextNode asContextNode,
                        @Cached PCallHPyFunction callHPyFunction,
                        @CachedLibrary(limit = "2") InteropLibrary interopLib,
                        @Cached HPyAsHandleNode asHandleNode,
                        @Cached CastToJavaLongExactNode castToJavaLongNode,
                        @Cached GetByteArrayNode getByteArrayNode,
                        @Cached TruffleString.FromJavaStringNode fromJavaStringNode) throws ArityException {
            checkArity(arguments, 3);
            GraalHPyContext context = asContextNode.execute(arguments[0]);
            Object charPtr = arguments[1];
            long size = castToJavaLongNode.execute(arguments[2]);
            if (!interopLib.hasArrayElements(charPtr)) {
                charPtr = callHPyFunction.call(context, GraalHPyNativeSymbol.GRAAL_HPY_FROM_I8_ARRAY, charPtr, size);
            }
            byte[] bytes;
            try {
                bytes = getByteArrayNode.execute(charPtr, size);
            } catch (OverflowException | InteropException ex) {
                throw CompilerDirectives.shouldNotReachHere(ex);
            }
            TruffleString result = fromJavaStringNode.execute(decode(CodingErrorAction.IGNORE, bytes), TS_ENCODING);
            return asHandleNode.execute(context, result);
        }

        public static GraalHPyUnicodeDecodeCharsetAndSize decodeFSDefault() {
            return new GraalHPyUnicodeDecodeCharsetAndSize(GetFileSystemEncodingNode.getFileSystemEncoding());
        }

        @TruffleBoundary
        private String decode(CodingErrorAction errorAction, byte[] bytes) {
            try {
                TruffleString normalizedCharset = CharsetMapping.normalizeUncached(charset);
                return CharsetMapping.getCharsetNormalized(normalizedCharset).newDecoder().onMalformedInput(errorAction).onUnmappableCharacter(errorAction).decode(ByteBuffer.wrap(bytes)).toString();
            } catch (CharacterCodingException ex) {
                throw CompilerDirectives.shouldNotReachHere(ex);
            }
        }
    }

    @ExportLibrary(InteropLibrary.class)
    public static final class GraalHPyUnicodeDecodeCharsetAndSizeAndErrors extends GraalHPyContextFunction {

        private static final TruffleString T_ISO_8859_1 = tsLiteral("ISO-8859-1");

        private final TruffleString charset;

        public GraalHPyUnicodeDecodeCharsetAndSizeAndErrors(TruffleString charset) {
            this.charset = charset;
        }

        @ExportMessage
        Object execute(Object[] arguments,
                        @Cached HPyAsContextNode asContextNode,
                        @Cached PCallHPyFunction callHPyFunction,
                        @CachedLibrary(limit = "2") InteropLibrary interopLib,
                        @Cached HPyAsHandleNode asHandleNode,
                        @Cached CastToJavaLongExactNode castToJavaLongNode,
                        @Cached CastToTruffleStringNode castToJavaStringNode,
                        @Cached TruffleString.FromJavaStringNode fromJavaStringNode,
                        @Cached GetByteArrayNode getByteArrayNode,
                        @Cached HPyRaiseNode raiseNode,
                        @Cached TruffleString.EqualNode equalNode) throws ArityException {
            checkArity(arguments, 4);
            GraalHPyContext context = asContextNode.execute(arguments[0]);
            Object charPtr = arguments[1];
            long size = castToJavaLongNode.execute(arguments[2]);
            if (!interopLib.hasArrayElements(charPtr)) {
                charPtr = callHPyFunction.call(context, GraalHPyNativeSymbol.GRAAL_HPY_FROM_I8_ARRAY, charPtr, size);
            }
            byte[] bytes;
            try {
                bytes = getByteArrayNode.execute(charPtr, size);
            } catch (OverflowException | InteropException ex) {
                throw CompilerDirectives.shouldNotReachHere(ex);
            }
            // TODO: TruffleString - when we have ISO-8859-1, we can just force the encoding and
            // short-circuit the error reading etc
            TruffleString errors = castToJavaStringNode.execute(callHPyFunction.call(context, GraalHPyNativeSymbol.POLYGLOT_FROM_STRING, arguments[3], "ascii"));
            CodingErrorAction errorAction = CodecsModuleBuiltins.convertCodingErrorAction(errors, equalNode);
            TruffleString result = fromJavaStringNode.execute(decode(errorAction, bytes), TS_ENCODING);
            if (result == null) {
                // TODO: refactor helper nodes for CodecsModuleBuiltins to use them here
                return raiseNode.raiseWithoutFrame(context, GraalHPyHandle.NULL_HANDLE, PythonBuiltinClassType.UnicodeDecodeError, ErrorMessages.MALFORMED_INPUT);
            } else {
                return asHandleNode.execute(context, result);
            }
        }

        public static GraalHPyUnicodeDecodeCharsetAndSizeAndErrors decodeASCII() {
            return new GraalHPyUnicodeDecodeCharsetAndSizeAndErrors(T_ASCII_UPPERCASE);
        }

        public static GraalHPyUnicodeDecodeCharsetAndSizeAndErrors decodeLatin1() {
            return new GraalHPyUnicodeDecodeCharsetAndSizeAndErrors(T_ISO_8859_1);
        }

        @TruffleBoundary
        private String decode(CodingErrorAction errorAction, byte[] bytes) {
            try {
                TruffleString normalizedCharset = CharsetMapping.normalizeUncached(charset);
                return CharsetMapping.getCharsetNormalized(normalizedCharset).newDecoder().onMalformedInput(errorAction).onUnmappableCharacter(errorAction).decode(ByteBuffer.wrap(bytes)).toString();
            } catch (CharacterCodingException ex) {
                return null;
            }
        }
    }

    @ExportLibrary(InteropLibrary.class)
    public static final class GraalHPyUnicodeReadChar extends GraalHPyContextFunction {

        @ExportMessage
        Object execute(Object[] arguments,
                        @Cached HPyAsContextNode asContextNode,
                        @Cached HPyAsPythonObjectNode asPythonObjectNode,
                        @Cached CastToJavaLongExactNode castToJavaLongNode,
                        @Cached PyUnicodeReadCharNode unicodeReadChar) throws ArityException {
            checkArity(arguments, 3);
            GraalHPyContext context = asContextNode.execute(arguments[0]);
            long index = castToJavaLongNode.execute(arguments[2]);
            return unicodeReadChar.execute(asPythonObjectNode.execute(context, arguments[1]), index);
        }
    }

    @ExportLibrary(InteropLibrary.class)
    public static final class GraalHPyAsPyObject extends GraalHPyContextFunction {

        @ExportMessage
        Object execute(Object[] arguments,
                        @Cached HPyAsContextNode asContextNode,
                        @Cached HPyAsPythonObjectNode handleAsPythonObjectNode,
                        @Cached ToNewRefNode toPyObjectPointerNode) throws ArityException {
            checkArity(arguments, 2);
            GraalHPyContext hPyContext = asContextNode.execute(arguments[0]);
            Object object = handleAsPythonObjectNode.execute(hPyContext, arguments[1]);
            return toPyObjectPointerNode.execute(hPyContext.getContext().getCApiContext(), object);
        }
    }

    @ExportLibrary(InteropLibrary.class)
    public static final class GraalHPyBytesAsString extends GraalHPyContextFunction {

        @ExportMessage
        Object execute(Object[] arguments,
                        @Cached HPyAsContextNode asContextNode,
                        @Cached HPyAsPythonObjectNode asPythonObjectNode,
                        @Cached HPyRaiseNode raiseNode) throws ArityException {
            checkArity(arguments, 2);
            GraalHPyContext context = asContextNode.execute(arguments[0]);
            Object object = asPythonObjectNode.execute(context, arguments[1]);
            if (object instanceof PBytes) {
                return new PySequenceArrayWrapper(object, 1);
            }
            return raiseNode.raiseIntWithoutFrame(context, -1, TypeError, ErrorMessages.EXPECTED_BYTES_P_FOUND, object);
        }
    }

    @ExportLibrary(InteropLibrary.class)
    public static final class GraalHPyBytesGetSize extends GraalHPyContextFunction {

        @ExportMessage
        Object execute(Object[] arguments,
                        @Cached HPyAsContextNode asContextNode,
                        @Cached HPyAsPythonObjectNode asPythonObjectNode,
                        @Cached SequenceNodes.LenNode lenNode,
                        @Cached HPyRaiseNode raiseNode) throws ArityException {
            checkArity(arguments, 2);
            GraalHPyContext context = asContextNode.execute(arguments[0]);
            Object object = asPythonObjectNode.execute(context, arguments[1]);
            if (object instanceof PBytes) {
                return lenNode.execute((PSequence) object);
            }
            return raiseNode.raiseIntWithoutFrame(context, -1, TypeError, ErrorMessages.EXPECTED_BYTES_P_FOUND, object);
        }
    }

    @ExportLibrary(InteropLibrary.class)
    public static final class GraalHPyBytesFromStringAndSize extends GraalHPyContextFunction {

        private final boolean withSize;

        public GraalHPyBytesFromStringAndSize(boolean withSize) {
            this.withSize = withSize;
        }

        @ExportMessage
        Object execute(Object[] arguments,
                        @Cached HPyAsContextNode asContextNode,
                        @Cached CastToJavaIntExactNode castToJavaIntNode,
                        @Cached PCallHPyFunction callHelperNode,
                        @Cached GetByteArrayNode getByteArrayNode,
                        @Cached HPyAsHandleNode asHandleNode,
                        @CachedLibrary(limit = "2") InteropLibrary interopLib,
                        @Cached HPyRaiseNode raiseNode,
                        @Cached PythonObjectFactory factory) throws ArityException {
            int expectedArity = withSize ? 3 : 2;
            if (arguments.length != expectedArity) {
                throw ArityException.create(expectedArity, expectedArity, arguments.length);
            }
            GraalHPyContext context = asContextNode.execute(arguments[0]);
            Object charPtr = arguments[1];

            int size;
            try {
                if (withSize) {
                    if (interopLib.isNull(charPtr)) {
                        return raiseNode.raiseWithoutFrame(context, GraalHPyHandle.NULL_HANDLE, ValueError, ErrorMessages.NULL_CHAR_PASSED);
                    }
                    size = castToJavaIntNode.execute(arguments[2]);
                    if (size == 0) {
                        return asHandleNode.execute(context, factory.createBytes(new byte[size]));
                    }
                    if (size < 0) {
                        return raiseNode.raiseWithoutFrame(context, GraalHPyHandle.NULL_HANDLE, SystemError, ErrorMessages.NEGATIVE_SIZE_PASSED);
                    }
                } else {
                    size = castToJavaIntNode.execute(callHelperNode.call(context, GraalHPyNativeSymbol.GRAAL_HPY_STRLEN, charPtr));
                }
            } catch (PException e) {
                return raiseNode.raiseWithoutFrame(context, GraalHPyHandle.NULL_HANDLE, OverflowError, ErrorMessages.BYTE_STR_IS_TOO_LARGE);
            }

            if (!interopLib.hasArrayElements(charPtr)) {
                charPtr = callHelperNode.call(context, GraalHPyNativeSymbol.GRAAL_HPY_FROM_I8_ARRAY, charPtr, (long) size);
            }

            try {
                return asHandleNode.execute(context, factory.createBytes(getByteArrayNode.execute(charPtr, size)));
            } catch (InteropException e) {
                return raiseNode.raiseWithoutFrame(context, GraalHPyHandle.NULL_HANDLE, TypeError, ErrorMessages.M, e);
            } catch (OverflowException e) {
                return raiseNode.raiseWithoutFrame(context, GraalHPyHandle.NULL_HANDLE, OverflowError, ErrorMessages.BYTE_STR_IS_TOO_LARGE);
            }
        }
    }

    @ExportLibrary(InteropLibrary.class)
    public static final class GraalHPyIsTrue extends GraalHPyContextFunction {

        @ExportMessage
        int execute(Object[] arguments,
                        @Cached HPyAsContextNode asContextNode,
                        @Cached HPyAsPythonObjectNode asPythonObjectNode,
                        @Cached PyObjectIsTrueNode isTrueNode) throws ArityException {
            checkArity(arguments, 2);
            GraalHPyContext context = asContextNode.execute(arguments[0]);
            Object object = asPythonObjectNode.execute(context, arguments[1]);
            return PInt.intValue(isTrueNode.execute(null, object));
        }
    }

    @ExportLibrary(InteropLibrary.class)
    static final class GraalHPyGetAttr extends GraalHPyContextFunction {

        private final FunctionMode mode;

        GraalHPyGetAttr(FunctionMode mode) {
            checkMode(mode, OBJECT, CHAR_PTR);
            this.mode = mode;
        }

        @ExportMessage
        Object execute(Object[] arguments,
                        @Cached HPyAsContextNode asContextNode,
                        @Cached HPyAsPythonObjectNode receiverAsPythonObjectNode,
                        @Cached HPyAsPythonObjectNode keyAsPythonObjectNode,
                        @Cached HPyAsHandleNode asHandleNode,
                        @Cached FromCharPointerNode fromCharPointerNode,
                        @Cached PInteropGetAttributeNode getAttributeNode,
                        @Cached HPyTransformExceptionToNativeNode transformExceptionToNativeNode) throws ArityException {
            checkArity(arguments, 3);
            GraalHPyContext context = asContextNode.execute(arguments[0]);
            Object receiver = receiverAsPythonObjectNode.execute(context, arguments[1]);
            Object key;
            switch (mode) {
                case OBJECT:
                    key = keyAsPythonObjectNode.execute(context, arguments[2]);
                    break;
                case CHAR_PTR:
                    key = fromCharPointerNode.execute(arguments[2]);
                    break;
                default:
                    throw CompilerDirectives.shouldNotReachHere();
            }
            try {
                return asHandleNode.execute(context, getAttributeNode.execute(receiver, key));
            } catch (PException e) {
                transformExceptionToNativeNode.execute(context, e);
                return GraalHPyHandle.NULL_HANDLE;
            }
        }
    }

    @ExportLibrary(InteropLibrary.class)
    static final class GraalHPyMaybeGetAttrS extends GraalHPyContextFunction {
        @ExportMessage
        Object execute(Object[] arguments,
                        @Cached HPyAsContextNode asContextNode,
                        @Cached HPyAsPythonObjectNode receiverAsPythonObjectNode,
                        @Cached HPyAsHandleNode asHandleNode,
                        @Cached FromCharPointerNode fromCharPointerNode,
                        @Cached PyObjectLookupAttr lookupAttr) throws ArityException {
            checkArity(arguments, 3);
            GraalHPyContext context = asContextNode.execute(arguments[0]);
            Object receiver = receiverAsPythonObjectNode.execute(context, arguments[1]);
            Object key = fromCharPointerNode.execute(arguments[2]);
            return asHandleNode.execute(context, lookupAttr.execute(null, receiver, key));
        }
    }

    @ExportLibrary(InteropLibrary.class)
    public static final class GraalHPyTypeFromSpec extends GraalHPyContextFunction {

        @ExportMessage
        Object execute(Object[] arguments,
                        @Cached HPyAsContextNode asContextNode,
                        @Cached PCallHPyFunction callHelperFunctionNode,
                        @Cached HPyCreateTypeFromSpecNode createTypeFromSpecNode,
                        @Cached HPyAsHandleNode asHandleNode,
                        @Cached HPyTransformExceptionToNativeNode transformExceptionToNativeNode) throws ArityException {
            checkArity(arguments, 3);

            GraalHPyContext context = asContextNode.execute(arguments[0]);
            Object typeSpec = callHelperFunctionNode.call(context, GRAAL_HPY_FROM_HPY_TYPE_SPEC, arguments[1]);
            Object typeSpecParamArray = callHelperFunctionNode.call(context, GRAAL_HPY_FROM_HPY_TYPE_SPEC_PARAM_ARRAY, arguments[2]);

            try {
                Object newType = createTypeFromSpecNode.execute(context, typeSpec, typeSpecParamArray);
                assert PGuards.isClass(newType, InteropLibrary.getUncached()) : "Object created from type spec is not a type";
                return asHandleNode.execute(context, newType);
            } catch (PException e) {
                transformExceptionToNativeNode.execute(context, e);
                return GraalHPyHandle.NULL_HANDLE;
            }
        }

    }

    @ExportLibrary(InteropLibrary.class)
    static final class GraalHPyHasAttr extends GraalHPyContextFunction {

        private final FunctionMode mode;

        GraalHPyHasAttr(FunctionMode mode) {
            checkMode(mode, OBJECT, CHAR_PTR);
            this.mode = mode;
        }

        @ExportMessage
        int execute(Object[] arguments,
                        @Cached HPyAsContextNode asContextNode,
                        @Cached HPyAsPythonObjectNode receiverAsPythonObjectNode,
                        @Cached HPyAsPythonObjectNode keyAsPythonObjectNode,
                        @Cached FromCharPointerNode fromCharPointerNode,
                        @Cached PInteropGetAttributeNode getAttributeNode) throws ArityException {
            checkArity(arguments, 3);
            GraalHPyContext context = asContextNode.execute(arguments[0]);
            Object receiver = receiverAsPythonObjectNode.execute(context, arguments[1]);
            Object key;
            switch (mode) {
                case OBJECT:
                    key = keyAsPythonObjectNode.execute(context, arguments[2]);
                    break;
                case CHAR_PTR:
                    key = fromCharPointerNode.execute(arguments[2]);
                    break;
                default:
                    throw CompilerDirectives.shouldNotReachHere();
            }
            try {
                Object attr = getAttributeNode.execute(receiver, key);
                return attr != PNone.NO_VALUE ? 1 : 0;
            } catch (PException e) {
                return 0;
            }
        }
    }

    @ExportLibrary(InteropLibrary.class)
    static final class GraalHPySetAttr extends GraalHPyContextFunction {

        private final FunctionMode mode;

        GraalHPySetAttr(FunctionMode mode) {
            checkMode(mode, OBJECT, CHAR_PTR);
            this.mode = mode;
        }

        @ExportMessage
        int execute(Object[] arguments,
                        @Cached HPyAsContextNode asContextNode,
                        @Cached HPyAsPythonObjectNode receiverAsPythonObjectNode,
                        @Cached HPyAsPythonObjectNode keyAsPythonObjectNode,
                        @Cached HPyAsPythonObjectNode valueAsPythonObjectNode,
                        @Cached GetClassNode getClassNode,
                        @Cached IsBuiltinClassProfile isPStringProfile,
                        @Cached FromCharPointerNode fromCharPointerNode,
                        @Cached LookupInheritedAttributeNode.Dynamic lookupSetAttrNode,
                        @Cached CallTernaryMethodNode callSetAttrNode,
                        @Cached ConditionProfile profile,
                        @Cached HPyRaiseNode raiseNativeNode,
                        @Cached HPyTransformExceptionToNativeNode transformExceptionToNativeNode) throws ArityException {
            checkArity(arguments, 4);

            GraalHPyContext context = asContextNode.execute(arguments[0]);
            Object receiver = receiverAsPythonObjectNode.execute(context, arguments[1]);
            Object key;
            switch (mode) {
                case OBJECT:
                    key = keyAsPythonObjectNode.execute(context, arguments[2]);
                    if (!isPStringProfile.profileClass(getClassNode.execute(key), PythonBuiltinClassType.PString)) {
                        return raiseNativeNode.raiseIntWithoutFrame(context, -1, TypeError, ErrorMessages.ATTR_NAME_MUST_BE_STRING, key);
                    }
                    break;
                case CHAR_PTR:
                    key = fromCharPointerNode.execute(arguments[2]);
                    break;
                default:
                    throw CompilerDirectives.shouldNotReachHere();
            }
            Object value = valueAsPythonObjectNode.execute(context, arguments[3]);

            Object attrGetattribute = lookupSetAttrNode.execute(receiver, SpecialMethodNames.T___SETATTR__);
            if (profile.profile(attrGetattribute != PNone.NO_VALUE)) {
                try {
                    callSetAttrNode.execute(null, attrGetattribute, receiver, key, value);
                } catch (PException e) {
                    transformExceptionToNativeNode.execute(context, e);
                    return -1;
                }
            } else {
                return raiseNativeNode.raiseIntWithoutFrame(context, -1, TypeError, ErrorMessages.P_OBJ_HAS_NO_ATTRS, receiver);
            }
            return 0;
        }
    }

    @ExportLibrary(InteropLibrary.class)
    static final class GraalHPyGetItem extends GraalHPyContextFunction {

        private final FunctionMode mode;

        GraalHPyGetItem(FunctionMode mode) {
            checkMode(mode, OBJECT, CHAR_PTR, INT32);
            this.mode = mode;
        }

        @ExportMessage
        Object execute(Object[] arguments,
                        @Cached HPyAsContextNode asContextNode,
                        @Cached HPyAsPythonObjectNode receiverAsPythonObjectNode,
                        @Cached HPyAsPythonObjectNode keyAsPythonObjectNode,
                        @Cached HPyAsHandleNode asHandleNode,
                        @Cached FromCharPointerNode fromCharPointerNode,
                        @Cached PInteropSubscriptNode getItemNode,
                        @Cached HPyTransformExceptionToNativeNode transformExceptionToNativeNode) throws ArityException {
            checkArity(arguments, 3);
            GraalHPyContext context = asContextNode.execute(arguments[0]);
            Object receiver = receiverAsPythonObjectNode.execute(context, arguments[1]);
            Object key;
            switch (mode) {
                case OBJECT:
                    key = keyAsPythonObjectNode.execute(context, arguments[2]);
                    break;
                case CHAR_PTR:
                    key = fromCharPointerNode.execute(arguments[2]);
                    break;
                case INT32:
                    key = arguments[2];
                    assert key instanceof Number;
                    break;
                default:
                    throw CompilerDirectives.shouldNotReachHere();
            }
            try {
                return asHandleNode.execute(context, getItemNode.execute(receiver, key));
            } catch (PException e) {
                transformExceptionToNativeNode.execute(context, e);
                return GraalHPyHandle.NULL_HANDLE;
            }
        }
    }

    @ExportLibrary(InteropLibrary.class)
    static final class GraalHPySetItem extends GraalHPyContextFunction {

        private final FunctionMode mode;

        GraalHPySetItem(FunctionMode mode) {
            checkMode(mode, OBJECT, CHAR_PTR, INT32);
            this.mode = mode;
        }

        @ExportMessage
        Object execute(Object[] arguments,
                        @Cached HPyAsContextNode asContextNode,
                        @Cached HPyAsPythonObjectNode receiverAsPythonObjectNode,
                        @Cached HPyAsPythonObjectNode keyAsPythonObjectNode,
                        @Cached HPyAsPythonObjectNode valueAsPythonObjectNode,
                        @Cached FromCharPointerNode fromCharPointerNode,
                        @Cached PyObjectSetItem setItemNode,
                        @Cached HPyTransformExceptionToNativeNode transformExceptionToNativeNode) throws ArityException {
            checkArity(arguments, 4);
            GraalHPyContext context = asContextNode.execute(arguments[0]);
            Object receiver = receiverAsPythonObjectNode.execute(context, arguments[1]);
            Object key;
            switch (mode) {
                case OBJECT:
                    key = keyAsPythonObjectNode.execute(context, arguments[2]);
                    break;
                case CHAR_PTR:
                    key = fromCharPointerNode.execute(arguments[2]);
                    break;
                case INT32:
                    key = arguments[2];
                    assert key instanceof Number;
                    break;
                default:
                    throw CompilerDirectives.shouldNotReachHere();
            }
            Object value = valueAsPythonObjectNode.execute(context, arguments[3]);
            try {
                setItemNode.execute(null, receiver, key, value);
                return 0;
            } catch (PException e) {
                transformExceptionToNativeNode.execute(context, e);
            }
            return -1;
        }
    }

    @ExportLibrary(InteropLibrary.class)
    public static final class GraalHPyFromPyObject extends GraalHPyContextFunction {

        @ExportMessage
        Object execute(Object[] arguments,
                        @Cached HPyAsContextNode asContextNode,
                        @Cached AsPythonObjectNode asPythonObjectNode,
                        @Cached ResolveHandleNode resolveHandleNode,
                        @Cached ResolveNativeReferenceNode resolveNativeReferenceNode,
                        @Cached HPyAsHandleNode asHandleNode) throws ArityException {
            checkArity(arguments, 2);
            // IMPORTANT: this is not stealing the reference. The CPython implementation
            // actually
            // increases the reference count by 1.
            Object resolvedPyObject = asPythonObjectNode.execute(resolveNativeReferenceNode.execute(resolveHandleNode.execute(arguments[1]), false));
            return asHandleNode.execute(asContextNode.execute(arguments[0]), resolvedPyObject);
        }
    }

    @ExportLibrary(InteropLibrary.class)
    public static final class GraalHPyNew extends GraalHPyContextFunction {
        private static final TruffleLogger LOGGER = PythonLanguage.getLogger(GraalHPyNew.class);

        @ExportMessage
        Object execute(Object[] arguments,
                        @Cached HPyAsContextNode asContextNode,
                        @Cached HPyAsPythonObjectNode asPythonObjectNode,
                        @Cached IsTypeNode isTypeNode,
                        @Cached HPyRaiseNode raiseNode,
                        @Cached PythonObjectFactory factory,
                        @Cached PCallHPyFunction callMallocNode,
                        @Cached PCallHPyFunction callWriteDataNode,
                        @Cached HPyAsHandleNode asHandleNode) throws ArityException {
            checkArity(arguments, 3);
            GraalHPyContext context = asContextNode.execute(arguments[0]);
            Object type = asPythonObjectNode.execute(context, arguments[1]);
            Object dataOutVar = arguments[2];

            // check if argument is actually a type
            if (!isTypeNode.execute(type)) {
                return raiseNode.raiseWithoutFrame(context, GraalHPyHandle.NULL_HANDLE, TypeError, ErrorMessages.HPY_NEW_ARG_1_MUST_BE_A_TYPE);
            }

            // create the managed Python object
            PythonObject pythonObject = null;

            if (type instanceof PythonClass) {
                PythonClass clazz = (PythonClass) type;
                // allocate native space
                long basicSize = clazz.basicSize;
                if (basicSize != -1) {
                    Object dataPtr = callMallocNode.call(context, GraalHPyNativeSymbol.GRAAL_HPY_CALLOC, basicSize, 1L);
                    pythonObject = factory.createPythonHPyObject(type, dataPtr);
                    Object destroyFunc = clazz.hpyDestroyFunc;
                    context.createHandleReference(pythonObject, dataPtr, destroyFunc != PNone.NO_VALUE ? destroyFunc : null);

                    // write data pointer to out var
                    callWriteDataNode.call(context, GRAAL_HPY_WRITE_PTR, dataOutVar, 0L, dataPtr);

                    if (LOGGER.isLoggable(Level.FINEST)) {
                        LOGGER.finest(() -> PythonUtils.formatJString("Allocated HPy object with native space of size %d at %s", basicSize, dataPtr));
                    }
                    // TODO(fa): add memory tracing
                }
            }
            if (pythonObject == null) {
                pythonObject = factory.createPythonObject(type);
            }
            return asHandleNode.execute(context, pythonObject);
        }
    }

    @ExportLibrary(InteropLibrary.class)
    public static final class GraalHPyCast extends GraalHPyContextFunction {

        @ExportMessage
        Object execute(Object[] arguments,
                        @Cached HPyAsContextNode asContextNode,
                        @Cached HPyAsPythonObjectNode asPythonObjectNode,
                        @Cached HPyGetNativeSpacePointerNode getNativeSpacePointerNode) throws ArityException {
            checkArity(arguments, 2);
            GraalHPyContext context = asContextNode.execute(arguments[0]);
            Object receiver = asPythonObjectNode.execute(context, arguments[1]);

            // we can also just return NO_VALUE since that will be interpreter as NULL
            return getNativeSpacePointerNode.execute(receiver);
        }
    }

    @ExportLibrary(InteropLibrary.class)
    public static final class GraalHPyTypeGenericNew extends GraalHPyContextFunction {

        private static final TruffleLogger LOGGER = PythonLanguage.getLogger(GraalHPyTypeGenericNew.class);

        @ExportMessage
        Object execute(Object[] arguments,
                        @Cached HPyAsContextNode asContextNode,
                        @Cached HPyAsPythonObjectNode asPythonObjectNode,
                        @Cached PythonObjectFactory factory,
                        @Cached PCallHPyFunction callMallocNode,
                        @Cached HPyAsHandleNode asHandleNode) throws ArityException {
            checkArity(arguments, 5);
            GraalHPyContext context = asContextNode.execute(arguments[0]);
            Object type = asPythonObjectNode.execute(context, arguments[1]);

            // create the managed Python object
            PythonObject pythonObject = null;

            // allocate native space
            if (type instanceof PythonClass) {
                PythonClass clazz = (PythonClass) type;
                long basicSize = clazz.basicSize;
                if (basicSize != -1) {
                    // we fully control this attribute; if it is there, it's always a long
                    Object dataPtr = callMallocNode.call(context, GraalHPyNativeSymbol.GRAAL_HPY_CALLOC, basicSize, 1L);
                    pythonObject = factory.createPythonHPyObject(type, dataPtr);

                    if (LOGGER.isLoggable(Level.FINEST)) {
                        LOGGER.finest(() -> PythonUtils.formatJString("Allocated HPy object with native space of size %d at %s", basicSize, dataPtr));
                    }
                    // TODO(fa): add memory tracing
                }
            }
            if (pythonObject == null) {
                pythonObject = factory.createPythonObject(type);
            }
            return asHandleNode.execute(context, pythonObject);
        }
    }

    @ExportLibrary(InteropLibrary.class)
    static final class GraalHPyCallBuiltinFunction extends GraalHPyContextFunction {

        private final TruffleString key;
        private final int nPythonArguments;
        private final ReturnType returnType;

        private ConversionNodeSupplier toNativeNodeSupplier;

        GraalHPyCallBuiltinFunction(TruffleString key, int nPythonArguments) {
            this(key, nPythonArguments, ReturnType.OBJECT, null);
        }

        GraalHPyCallBuiltinFunction(TruffleString key, int nPythonArguments, ReturnType returnType, ConversionNodeSupplier toNativeNodeSupplier) {
            this.key = key;
            assert nPythonArguments >= 0 : "number of arguments cannot be negative";
            this.nPythonArguments = nPythonArguments;
            this.returnType = returnType;
            this.toNativeNodeSupplier = toNativeNodeSupplier != null ? toNativeNodeSupplier : GraalHPyConversionNodeSupplier.HANDLE;
        }

        @ExportMessage
        static class Execute {

            @Specialization
            static Object doGeneric(GraalHPyCallBuiltinFunction receiver, Object[] arguments,
                            @Cached HPyAsContextNode asContextNode,
                            @Cached HPyAsPythonObjectNode asPythonObjectNode,
                            @Cached ReadAttributeFromObjectNode readAttributeFromObjectNode,
                            @Cached CallNode callNode,
                            @Cached(value = "createToNativeNode(receiver)", uncached = "getUncachedToNativeNode(receiver)") CExtToNativeNode toNativeNode,
                            @Cached HPyTransformExceptionToNativeNode transformExceptionToNativeNode) throws ArityException {
                if (arguments.length != receiver.nPythonArguments + 1) {
                    CompilerDirectives.transferToInterpreterAndInvalidate();
                    throw ArityException.create(receiver.nPythonArguments + 1, receiver.nPythonArguments + 1, arguments.length);
                }
                GraalHPyContext nativeContext = asContextNode.execute(arguments[0]);
                Object[] pythonArguments = new Object[receiver.nPythonArguments];
                for (int i = 0; i < pythonArguments.length; i++) {
                    pythonArguments[i] = asPythonObjectNode.execute(nativeContext, arguments[i + 1]);
                }
                try {
                    Object builtinFunction = readAttributeFromObjectNode.execute(nativeContext.getContext().getBuiltins(), receiver.key);
                    return toNativeNode.execute(nativeContext, callNode.execute(builtinFunction, pythonArguments, PKeyword.EMPTY_KEYWORDS));
                } catch (PException e) {
                    transformExceptionToNativeNode.execute(nativeContext, e);
                    switch (receiver.returnType) {
                        case OBJECT:
                            return GraalHPyHandle.NULL_HANDLE;
                        case INT:
                            return -1;
                        case FLOAT:
                            return -1.0;

                    }
                }
                throw CompilerDirectives.shouldNotReachHere();
            }

            static CExtToNativeNode createToNativeNode(GraalHPyCallBuiltinFunction receiver) {
                return receiver.toNativeNodeSupplier.createToNativeNode();
            }

            static CExtToNativeNode getUncachedToNativeNode(GraalHPyCallBuiltinFunction receiver) {
                return receiver.toNativeNodeSupplier.getUncachedToNativeNode();
            }
        }
    }

    @ExportLibrary(InteropLibrary.class)
    public static final class GraalHPyRichcompare extends GraalHPyContextFunction {

        private final boolean returnPrimitive;

        public GraalHPyRichcompare(boolean returnPrimitive) {
            this.returnPrimitive = returnPrimitive;
        }

        @ExportMessage
        Object execute(Object[] arguments,
                        @Cached HPyAsContextNode asContextNode,
                        @Cached HPyAsPythonObjectNode asPythonObjectNode,
                        @Cached CastToJavaIntExactNode castToJavaIntExactNode,
                        @Cached GetClassNode getClassNode,
                        @Cached LookupSpecialMethodNode.Dynamic lookupRichcmp,
                        @Cached CallTernaryMethodNode callRichcmp,
                        @Cached PyObjectIsTrueNode isTrueNode,
                        @Cached HPyAsHandleNode asHandleNode,
                        @Cached HPyTransformExceptionToNativeNode transformExceptionToNativeNode) throws ArityException, UnsupportedTypeException {
            checkArity(arguments, 4);
            GraalHPyContext nativeContext = asContextNode.execute(arguments[0]);
            Object receiver = asPythonObjectNode.execute(nativeContext, arguments[1]);
            Object arg1 = asPythonObjectNode.execute(nativeContext, arguments[2]);
            Object arg2;
            try {
                arg2 = SpecialMethodNames.getCompareOpString(castToJavaIntExactNode.execute(arguments[3]));
            } catch (CannotCastException e) {
                CompilerDirectives.transferToInterpreterAndInvalidate();
                throw UnsupportedTypeException.create(arguments, "4th argument must fit into Java int");
            }
            try {
                Object richcmp = lookupRichcmp.execute(null, getClassNode.execute(receiver), SpecialMethodNames.T_RICHCMP, receiver);
                Object result = callRichcmp.execute(null, richcmp, receiver, arg1, arg2);
                return returnPrimitive ? PInt.intValue(isTrueNode.execute(null, result)) : asHandleNode.execute(nativeContext, result);
            } catch (PException e) {
                transformExceptionToNativeNode.execute(nativeContext, e);
                return returnPrimitive ? 0 : GraalHPyHandle.NULL_HANDLE;
            }
        }
    }

    @ExportLibrary(InteropLibrary.class)
    public static final class GraalHPyAsIndex extends GraalHPyContextFunction {

        @ExportMessage
        Object execute(Object[] arguments,
                        @Cached HPyAsContextNode asContextNode,
                        @Cached HPyAsPythonObjectNode asPythonObjectNode,
                        @Cached PyNumberIndexNode indexNode,
                        @Cached HPyAsHandleNode asHandleNode,
                        @Cached HPyTransformExceptionToNativeNode transformExceptionToNativeNode) throws ArityException {
            checkArity(arguments, 2);
            GraalHPyContext nativeContext = asContextNode.execute(arguments[0]);
            Object receiver = asPythonObjectNode.execute(nativeContext, arguments[1]);
            try {
                return asHandleNode.execute(nativeContext, indexNode.execute(null, receiver));
            } catch (PException e) {
                transformExceptionToNativeNode.execute(nativeContext, e);
                return GraalHPyHandle.NULL_HANDLE;
            }
        }
    }

    @ExportLibrary(InteropLibrary.class)
    @ImportStatic(SpecialMethodSlot.class)
    public static final class GraalHPyIsNumber extends GraalHPyContextFunction {

        @ExportMessage
        Object execute(Object[] arguments,
                        @Cached HPyAsContextNode asContextNode,
                        @Cached HPyAsPythonObjectNode asPythonObjectNode,
                        @Cached PyIndexCheckNode indexCheckNode,
                        @Cached CanBeDoubleNode canBeDoubleNode,
                        @Cached GetClassNode getClassNode,
                        @Cached(parameters = "Int") LookupCallableSlotInMRONode lookup,
                        @Cached HPyTransformExceptionToNativeNode transformExceptionToNativeNode) throws ArityException {
            checkArity(arguments, 2);
            GraalHPyContext nativeContext = asContextNode.execute(arguments[0]);
            Object receiver = asPythonObjectNode.execute(nativeContext, arguments[1]);
            try {
                if (indexCheckNode.execute(receiver) || canBeDoubleNode.execute(receiver)) {
                    return 1;
                }
                Object receiverType = getClassNode.execute(receiver);
                return PInt.intValue(lookup.execute(receiverType) != PNone.NO_VALUE);
            } catch (PException e) {
                transformExceptionToNativeNode.execute(nativeContext, e);
                return GraalHPyHandle.NULL_HANDLE;
            }
        }
    }

    @ExportLibrary(InteropLibrary.class)
    public static final class GraalHPyTupleFromArray extends GraalHPyContextFunction {

        @ExportMessage
        Object execute(Object[] arguments,
                        @Cached HPyAsContextNode asContextNode,
                        @Cached CastToJavaIntExactNode castToJavaIntExactNode,
                        @CachedLibrary(limit = "3") InteropLibrary lib,
                        @Cached PCallHPyFunction callHelperNode,
                        @Cached HPyAsPythonObjectNode asPythonObjectNode,
                        @Cached PRaiseNode raiseNode,
                        @Cached PythonObjectFactory factory,
                        @Cached HPyAsHandleNode asHandleNode,
                        @Cached HPyTransformExceptionToNativeNode transformExceptionToNativeNode) throws ArityException, UnsupportedTypeException {
            checkArity(arguments, 3);
            GraalHPyContext nativeContext = asContextNode.execute(arguments[0]);
            Object arrayPtr = arguments[1];
            int n;
            try {
                n = castToJavaIntExactNode.execute(arguments[2]);
            } catch (CannotCastException e) {
                CompilerDirectives.transferToInterpreterAndInvalidate();
                throw UnsupportedTypeException.create(arguments, "third argument must fit into int");
            }

            Object typedArrayPtr = callHelperNode.call(nativeContext, GraalHPyNativeSymbol.GRAAL_HPY_FROM_HPY_ARRAY, arrayPtr, n);
            if (!lib.hasArrayElements(typedArrayPtr)) {
                throw CompilerDirectives.shouldNotReachHere("returned pointer object must have array type");
            }

            try {
                Object[] elements = new Object[n];
                try {
                    for (int i = 0; i < elements.length; i++) {
                        // This will read an element of a 'HPy arr[]' and the returned value
                        // will be
                        // an HPy "structure". So, we also need to read element "_i" to get
                        // the
                        // internal handle value.
                        Object hpyStructPtr = lib.readArrayElement(typedArrayPtr, i);
                        elements[i] = asPythonObjectNode.execute(nativeContext, lib.readMember(hpyStructPtr, GraalHPyHandle.J_I));
                    }
                } catch (UnsupportedMessageException e) {
                    throw CompilerDirectives.shouldNotReachHere(e);
                } catch (InvalidArrayIndexException e) {
                    CompilerDirectives.transferToInterpreterAndInvalidate();
                    throw raiseNode.raise(SystemError, ErrorMessages.CANNOT_ACCESS_IDX, e.getInvalidIndex(), n);
                } catch (UnknownIdentifierException e) {
                    CompilerDirectives.transferToInterpreterAndInvalidate();
                    throw raiseNode.raise(SystemError, ErrorMessages.CANNOT_READ_HANDLE_VAL);
                }

                return asHandleNode.execute(nativeContext, factory.createTuple(elements));
            } catch (PException e) {
                transformExceptionToNativeNode.execute(nativeContext, e);
                return GraalHPyHandle.NULL_HANDLE;
            }
        }
    }

    abstract static class GraalHPyBuilderNewBase extends GraalHPyContextFunction {

        protected abstract Object createObject(int capacity);

        protected final Object doExecute(Object[] arguments,
                        @Cached HPyAsContextNode asContextNode,
                        @Cached CastToJavaIntExactNode castToJavaIntExactNode,
                        @Cached HPyAsHandleNode asHandleNode) throws ArityException {
            checkArity(arguments, 2);
            GraalHPyContext nativeContext = asContextNode.execute(arguments[0]);
            try {
                int capacity = castToJavaIntExactNode.execute(arguments[1]);
                if (capacity >= 0) {
                    return asHandleNode.execute(nativeContext, createObject(capacity));
                }
            } catch (CannotCastException e) {
                // fall through
            }
            return GraalHPyHandle.NULL_HANDLE;
        }
    }

    @ExportLibrary(InteropLibrary.class)
    public static final class GraalHPyBuilderNew extends GraalHPyBuilderNewBase {
        @ExportMessage
        Object execute(Object[] arguments,
                        @Cached HPyAsContextNode asContextNode,
                        @Cached CastToJavaIntExactNode castToJavaIntExactNode,
                        @Cached HPyAsHandleNode asHandleNode) throws ArityException {
            return doExecute(arguments, asContextNode, castToJavaIntExactNode, asHandleNode);
        }

        @Override
        protected Object createObject(int capacity) {
            Object[] data = new Object[capacity];
            for (int i = 0; i < data.length; i++) {
                data[i] = PNone.NONE;
            }
            return new ObjectSequenceStorage(data);
        }
    }

    @ExportLibrary(InteropLibrary.class)
    public static final class GraalHPyBuilderSet extends GraalHPyContextFunction {

        @ExportMessage
        Object execute(Object[] arguments,
                        @Cached HPyAsContextNode asContextNode,
                        @Cached HPyAsPythonObjectNode asPythonObjectNode,
                        @Cached CastToJavaIntExactNode castToJavaIntExactNode,
                        @Cached SequenceStorageNodes.SetItemDynamicNode setItemNode,
                        @Cached TransformExceptionToNativeNode transformExceptionToNativeNode) throws ArityException, UnsupportedTypeException {
            checkArity(arguments, 4);
            GraalHPyContext nativeContext = asContextNode.execute(arguments[0]);
            Object builder = asPythonObjectNode.execute(nativeContext, arguments[1]);
            if (!isValid(builder)) {
                // that's really unexpected since the C signature should enforce a valid builder
                // but
                // someone could have messed it up
                CompilerDirectives.transferToInterpreterAndInvalidate();
                throw UnsupportedTypeException.create(arguments, "invalid builder object");
            }
            ObjectSequenceStorage storage = (ObjectSequenceStorage) builder;

            try {
                int idx = castToJavaIntExactNode.execute(arguments[2]);
                Object value = asPythonObjectNode.execute(nativeContext, arguments[3]);
                setItemNode.execute(null, NoGeneralizationNode.DEFAULT, storage, idx, value);
            } catch (CannotCastException e) {
                // fall through
            } catch (PException e) {
                transformExceptionToNativeNode.execute(e);
            }
            return 0;
        }

        private boolean isValid(Object object) {
            return object instanceof ObjectSequenceStorage;
        }

    }

    @ExportLibrary(InteropLibrary.class)
    public static final class GraalHPyBuilderBuild extends GraalHPyContextFunction {

        private final PythonBuiltinClassType type;

        public GraalHPyBuilderBuild(PythonBuiltinClassType type) {
            assert type == PythonBuiltinClassType.PTuple || type == PythonBuiltinClassType.PList;
            this.type = type;
        }

        @ExportMessage
        Object execute(Object[] arguments,
                        @Cached HPyAsContextNode asContextNode,
                        @Cached HPyCloseAndGetHandleNode closeAndGetHandleNode,
                        @Cached PythonObjectFactory factory,
                        @Cached HPyAsHandleNode asHandleNode) throws ArityException, UnsupportedTypeException {
            checkArity(arguments, 2);
            GraalHPyContext nativeContext = asContextNode.execute(arguments[0]);
            ObjectSequenceStorage builder = cast(closeAndGetHandleNode.execute(nativeContext, arguments[1]));
            if (builder == null) {
                /*
                 * that's really unexpected since the C signature should enforce a valid builder but
                 * someone could have messed it up
                 */
                CompilerDirectives.transferToInterpreterAndInvalidate();
                throw UnsupportedTypeException.create(arguments, "invalid builder object");
            }

            Object sequence;
            switch (type) {
                case PTuple:
                    sequence = factory.createTuple(builder);
                    break;
                case PList:
                    sequence = factory.createList(builder);
                    break;
                default:
                    throw CompilerDirectives.shouldNotReachHere();
            }
            return asHandleNode.execute(nativeContext, sequence);
        }

        private static ObjectSequenceStorage cast(Object object) {
            if (object instanceof ObjectSequenceStorage) {
                return (ObjectSequenceStorage) object;
            }
            return null;
        }
    }

    @ExportLibrary(InteropLibrary.class)
    public static final class GraalHPyBuilderCancel extends GraalHPyContextFunction {

        @ExportMessage
        Object execute(Object[] arguments,
                        @Cached HPyAsContextNode asContextNode,
                        @Cached HPyCloseAndGetHandleNode closeAndGetHandleNode) throws ArityException, UnsupportedTypeException {
            checkArity(arguments, 2);
            GraalHPyContext nativeContext = asContextNode.execute(arguments[0]);

            // be pedantic and also check what we are cancelling
            ObjectSequenceStorage builder = cast(closeAndGetHandleNode.execute(nativeContext, arguments[1]));
            if (builder == null) {
                // that's really unexpected since the C signature should enforce a valid builder
                // but
                // someone could have messed it up
                CompilerDirectives.transferToInterpreterAndInvalidate();
                throw UnsupportedTypeException.create(arguments, "invalid builder object");
            }

            return 0;
        }

        private static ObjectSequenceStorage cast(Object object) {
            if (object instanceof ObjectSequenceStorage) {
                return (ObjectSequenceStorage) object;
            }
            return null;
        }
    }

    @ExportLibrary(InteropLibrary.class)
    public static final class GraalHPyTrackerNew extends GraalHPyBuilderNewBase {
        @ExportMessage
        Object execute(Object[] arguments,
                        @Cached HPyAsContextNode asContextNode,
                        @Cached CastToJavaIntExactNode castToJavaIntExactNode,
                        @Cached HPyAsHandleNode asHandleNode) throws ArityException {
            return doExecute(arguments, asContextNode, castToJavaIntExactNode, asHandleNode);
        }

        @Override
        protected Object createObject(int capacity) {
            return new GraalHPyTracker(capacity);
        }
    }

    @ExportLibrary(InteropLibrary.class)
    public static final class GraalHPyTrackerAdd extends GraalHPyContextFunction {
        @ExportMessage
        Object execute(Object[] arguments,
                        @Cached HPyAsContextNode asContextNode,
                        @Cached HPyAsPythonObjectNode asPythonObjectNode,
                        @Cached HPyEnsureHandleNode ensureHandleNode) throws ArityException, UnsupportedTypeException {
            checkArity(arguments, 3);
            GraalHPyContext nativeContext = asContextNode.execute(arguments[0]);
            GraalHPyTracker builder = cast(asPythonObjectNode.execute(nativeContext, arguments[1]));
            if (builder == null) {
                // that's really unexpected since the C signature should enforce a valid builder
                // but someone could have messed it up
                CompilerDirectives.transferToInterpreterAndInvalidate();
                throw UnsupportedTypeException.create(arguments, "invalid builder object");
            }
            try {
                GraalHPyHandle handle = ensureHandleNode.execute(nativeContext, arguments[2]);
                if (handle != null) {
                    builder.add(handle);
                }
            } catch (OverflowException | OutOfMemoryError e) {
                return -1;
            }
            return 0;
        }

        private static GraalHPyTracker cast(Object object) {
            if (object instanceof GraalHPyTracker) {
                return (GraalHPyTracker) object;
            }
            return null;
        }
    }

    @ExportLibrary(InteropLibrary.class)
    public static final class GraalHPyTrackerCleanup extends GraalHPyContextFunction {

        @ExportMessage
        Object execute(Object[] arguments,
                        @Cached HPyAsContextNode asContextNode,
                        @Cached HPyCloseAndGetHandleNode closeAndGetHandleNode,
                        @Cached HPyCloseHandleNode closeHandleNode) throws ArityException, UnsupportedTypeException {
            checkArity(arguments, 2);
            GraalHPyContext nativeContext = asContextNode.execute(arguments[0]);
            GraalHPyTracker builder = cast(closeAndGetHandleNode.execute(nativeContext, arguments[1]));
            if (builder == null) {
                // that's really unexpected since the C signature should enforce a valid builder
                // but someone could have messed it up
                CompilerDirectives.transferToInterpreterAndInvalidate();
                throw UnsupportedTypeException.create(arguments, "invalid builder object");
            }
            builder.free(nativeContext, closeHandleNode);
            return 0;
        }

        static GraalHPyTracker cast(Object object) {
            if (object instanceof GraalHPyTracker) {
                return (GraalHPyTracker) object;
            }
            return null;
        }
    }

    @ExportLibrary(InteropLibrary.class)
    public static final class GraalHPyTrackerForgetAll extends GraalHPyContextFunction {

        @ExportMessage
        Object execute(Object[] arguments,
                        @Cached HPyAsContextNode asContextNode,
                        @Cached HPyAsPythonObjectNode asPythonObjectNode) throws ArityException, UnsupportedTypeException {
            checkArity(arguments, 2);
            GraalHPyContext nativeContext = asContextNode.execute(arguments[0]);
            GraalHPyTracker builder = GraalHPyTrackerCleanup.cast(asPythonObjectNode.execute(nativeContext, arguments[1]));
            if (builder == null) {
                // that's really unexpected since the C signature should enforce a valid builder
                // but someone could have messed it up
                CompilerDirectives.transferToInterpreterAndInvalidate();
                throw UnsupportedTypeException.create(arguments, "invalid builder object");
            }
            builder.removeAll();
            return 0;
        }
    }

    @ExportLibrary(InteropLibrary.class)
    public static final class GraalHPyIsCallable extends GraalHPyContextFunction {

        @ExportMessage
        Object execute(Object[] arguments,
                        @Cached HPyAsContextNode asContextNode,
                        @Cached HPyAsPythonObjectNode asPythonObjectNode,
                        @Cached PyCallableCheckNode callableCheck) throws ArityException {
            checkArity(arguments, 2);
            GraalHPyContext nativeContext = asContextNode.execute(arguments[0]);
            Object object = asPythonObjectNode.execute(nativeContext, arguments[1]);
            return PInt.intValue(callableCheck.execute(object));
        }
    }

    @ExportLibrary(InteropLibrary.class)
    public static final class GraalHPyIsSequence extends GraalHPyContextFunction {

        @ExportMessage
        Object execute(Object[] arguments,
                        @Cached HPyAsContextNode asContextNode,
                        @Cached HPyAsPythonObjectNode asPythonObjectNode,
                        @Cached PySequenceCheckNode sequenceCheck) throws ArityException {
            checkArity(arguments, 2);
            GraalHPyContext nativeContext = asContextNode.execute(arguments[0]);
            Object object = asPythonObjectNode.execute(nativeContext, arguments[1]);
            return PInt.intValue(sequenceCheck.execute(object));
        }
    }

    @ExportLibrary(InteropLibrary.class)
    public static final class GraalHPyCallTupleDict extends GraalHPyContextFunction {

        @ExportMessage
        Object execute(Object[] arguments,
                        @Cached HPyAsContextNode asContextNode,
                        @Cached HPyAsPythonObjectNode asPythonObjectNode,
                        @Cached ExecutePositionalStarargsNode expandArgsNode,
                        @Cached HashingCollectionNodes.LenNode lenNode,
                        @Cached ExpandKeywordStarargsNode expandKwargsNode,
                        @Cached HPyAsHandleNode asHandleNode,
                        @Cached CallNode callNode,
                        @Cached HPyTransformExceptionToNativeNode transformExceptionToNativeNode,
                        @Cached PRaiseNode raiseNode) throws ArityException {
            checkArity(arguments, 4);
            GraalHPyContext nativeContext = asContextNode.execute(arguments[0]);
            try {
                // check and expand args
                Object argsObject = asPythonObjectNode.execute(nativeContext, arguments[2]);
                Object[] args = castArgs(argsObject, expandArgsNode, raiseNode);

                // check and expand kwargs
                Object kwargsObject = asPythonObjectNode.execute(nativeContext, arguments[3]);
                PKeyword[] keywords = castKwargs(kwargsObject, lenNode, expandKwargsNode, raiseNode);

                Object callable = asPythonObjectNode.execute(nativeContext, arguments[1]);
                return asHandleNode.execute(nativeContext, callNode.execute(callable, args, keywords));
            } catch (PException e) {
                // transformExceptionToNativeNode acts as a branch profile
                transformExceptionToNativeNode.execute(nativeContext, e);
                return GraalHPyHandle.NULL_HANDLE;
            }
        }

        private static Object[] castArgs(Object args,
                        ExecutePositionalStarargsNode expandArgsNode,
                        PRaiseNode raiseNode) {
            // this indicates that a NULL handle was passed (which is valid)
            if (args == PNone.NO_VALUE) {
                return PythonUtils.EMPTY_OBJECT_ARRAY;
            }
            if (PGuards.isPTuple(args)) {
                return expandArgsNode.executeWith(null, args);
            }
            throw raiseNode.raise(TypeError, ErrorMessages.HPY_CALLTUPLEDICT_REQUIRES_ARGS_TUPLE_OR_NULL);
        }

        private static PKeyword[] castKwargs(Object kwargs,
                        @Cached HashingCollectionNodes.LenNode lenNode,
                        @Cached ExpandKeywordStarargsNode expandKwargsNode,
                        @Cached PRaiseNode raiseNode) {
            // this indicates that a NULL handle was passed (which is valid)
            if (kwargs == PNone.NO_VALUE || isEmptyDict(kwargs, lenNode)) {
                return PKeyword.EMPTY_KEYWORDS;
            }
            if (PGuards.isDict(kwargs)) {
                return expandKwargsNode.execute(kwargs);
            }
            throw raiseNode.raise(TypeError, ErrorMessages.HPY_CALLTUPLEDICT_REQUIRES_KW_DICT_OR_NULL);
        }

        private static boolean isEmptyDict(Object delegate, HashingCollectionNodes.LenNode lenNode) {
            return delegate instanceof PDict && lenNode.execute((PDict) delegate) == 0;
        }
    }

    @ExportLibrary(InteropLibrary.class)
    public static final class GraalHPyDump extends GraalHPyContextFunction {

        @ExportMessage
        @TruffleBoundary
        Object execute(Object[] arguments) throws ArityException {
            checkArity(arguments, 2);
            GraalHPyContext nativeContext = HPyAsContextNodeGen.getUncached().execute(arguments[0]);
            PythonContext context = nativeContext.getContext();
            Object pythonObject = HPyAsPythonObjectNodeGen.getUncached().execute(nativeContext, arguments[1]);
            Object type = GetClassNode.getUncached().execute(pythonObject);
            PrintWriter stderr = new PrintWriter(context.getStandardErr());
            stderr.println("object type     : " + type);
            stderr.println("object type name: " + GetNameNode.getUncached().execute(type));

            // the most dangerous part
            stderr.println("object repr     : ");
            stderr.flush();
            try {
                stderr.println(PyObjectReprAsTruffleStringNode.getUncached().execute(null, pythonObject).toJavaStringUncached());
                stderr.flush();
            } catch (PException | CannotCastException e) {
                // errors are ignored at this point
            }
            return 0;
        }
    }

    @ExportLibrary(InteropLibrary.class)
    public static final class GraalHPyType extends GraalHPyContextFunction {

        @ExportMessage
        Object execute(Object[] arguments,
                        @Cached HPyAsContextNode asContextNode,
                        @Cached HPyAsPythonObjectNode asPythonObjectNode,
                        @Cached HPyAsHandleNode asHandleNode,
                        @Cached GetClassNode getClassNode) throws ArityException {
            checkArity(arguments, 2);
            GraalHPyContext nativeContext = asContextNode.execute(arguments[0]);
            Object object = asPythonObjectNode.execute(nativeContext, arguments[1]);
            return asHandleNode.execute(nativeContext, getClassNode.execute(object));
        }
    }

    @ExportLibrary(InteropLibrary.class)
    public static final class GraalHPyTypeCheck extends GraalHPyContextFunction {

        private final boolean withGlobal;

        public GraalHPyTypeCheck() {
            this.withGlobal = false;
        }

        public GraalHPyTypeCheck(boolean withGlobal) {
            this.withGlobal = withGlobal;
        }

        @ExportMessage
        Object execute(Object[] arguments,
                        @Cached HPyAsContextNode asContextNode,
                        @Cached HPyAsPythonObjectNode asPythonObjectNode,
                        @Cached GetClassNode getClassNode,
                        @Cached IsSubtypeNode isSubtypeNode) throws ArityException {
            checkArity(arguments, 3);
            GraalHPyContext context = asContextNode.execute(arguments[0]);
            Object object = asPythonObjectNode.execute(context, arguments[1]);
            Object expectedType;
            if (withGlobal) {
                throw CompilerDirectives.shouldNotReachHere("not yet implemented");
            } else {
                expectedType = asPythonObjectNode.execute(context, arguments[2]);
            }
            return PInt.intValue(isSubtypeNode.execute(getClassNode.execute(object), expectedType));
        }
    }

    @ExportLibrary(InteropLibrary.class)
    public static final class GraalHPyNewException extends GraalHPyContextFunction {

        private final boolean withDoc;

        public GraalHPyNewException(boolean withDoc) {
            this.withDoc = withDoc;
        }

        @ExportMessage
        Object execute(Object[] arguments,
                        @Cached HPyAsContextNode asContextNode,
                        @Cached PCallHPyFunction callFromStringNode,
                        @Cached FromCharPointerNode fromCharPointerNode,
                        @Cached HPyAsPythonObjectNode asPythonObjectNode,
                        @Cached CastToTruffleStringNode castToTruffleStringNode,
                        @Cached TruffleString.IndexOfCodePointNode indexOfCodepointNode,
                        @Cached TruffleString.CodePointLengthNode codepointLengthNode,
                        @Cached TruffleString.SubstringNode substringNode,
                        @CachedLibrary(limit = "3") HashingStorageLibrary storageLibrary,
                        @Cached CallNode callTypeConstructorNode,
                        @Cached PRaiseNode raiseNode,
                        @Cached HPyTransformExceptionToNativeNode transformExceptionToNativeNode,
                        @Cached PythonObjectFactory factory,
                        @Cached HPyAsHandleNode asHandleNode) throws ArityException {
            int docExtra = withDoc ? 1 : 0;
            checkArity(arguments, 4 + docExtra);
            GraalHPyContext context = asContextNode.execute(arguments[0]);
            Object nameObj = callFromStringNode.call(context, GraalHPyNativeSymbol.POLYGLOT_FROM_STRING, arguments[1], "utf-8");
            Object doc = withDoc ? fromCharPointerNode.execute(arguments[2]) : null;
            Object base = asPythonObjectNode.execute(context, arguments[2 + docExtra]);
            Object dictObj = asPythonObjectNode.execute(context, arguments[3 + docExtra]);

            TruffleString name;
            try {
                name = castToTruffleStringNode.execute(nameObj);
            } catch (CannotCastException e) {
                throw CompilerDirectives.shouldNotReachHere();
            }

            try {
                int len = codepointLengthNode.execute(name, TS_ENCODING);
                int dotIdx = indexOfCodepointNode.execute(name, '.', 0, len, TS_ENCODING);
                if (dotIdx < 0) {
                    throw raiseNode.raise(SystemError, ErrorMessages.NAME_MUST_BE_MOD_CLS);
                }

                if (base == PNone.NO_VALUE) {
                    base = PythonBuiltinClassType.Exception;
                }
                PDict dict;
                HashingStorage dictStorage;
                if (dictObj == PNone.NO_VALUE) {
                    dictStorage = new DynamicObjectStorage(PythonLanguage.get(asContextNode));
                    dict = factory.createDict(dictStorage);
                } else {
                    if (!(dictObj instanceof PDict)) {
                        /*
                         * CPython expects a PyDictObject and if not, it raises a
                         * ErrorMessages.BAD_INTERNAL_CALL.
                         */
                        throw raiseNode.raise(SystemError, ErrorMessages.BAD_ARG_TO_INTERNAL_FUNC);
                    }
                    dict = (PDict) dictObj;
                    dictStorage = dict.getDictStorage();
                }

                if (!storageLibrary.hasKey(dictStorage, SpecialAttributeNames.T___MODULE__)) {
                    dictStorage = storageLibrary.setItem(dictStorage, SpecialAttributeNames.T___MODULE__, substringNode.execute(name, 0, dotIdx, TS_ENCODING, false));
                }

                if (withDoc) {
                    assert doc != null;
                    dictStorage = storageLibrary.setItem(dictStorage, SpecialAttributeNames.T___DOC__, doc);
                }

                dict.setDictStorage(dictStorage);

                PTuple bases;
                if (base instanceof PTuple) {
                    bases = (PTuple) base;
                } else {
                    bases = factory.createTuple(new Object[]{base});
                }

                Object newExceptionType = callTypeConstructorNode.execute(PythonBuiltinClassType.PythonClass, substringNode.execute(name, dotIdx + 1, len - dotIdx - 1, TS_ENCODING, false), bases,
                                dict);
                return asHandleNode.execute(context, newExceptionType);
            } catch (PException e) {
                transformExceptionToNativeNode.execute(context, e);
                return GraalHPyHandle.NULL_HANDLE;
            }
        }
    }

    @ExportLibrary(InteropLibrary.class)
    public static final class GraalHPyIs extends GraalHPyContextFunction {

        private final boolean withGlobal;

        public GraalHPyIs() {
            this.withGlobal = false;
        }

        public GraalHPyIs(boolean withGlobal) {
            this.withGlobal = withGlobal;
        }

        @ExportMessage
        Object execute(Object[] arguments,
                        @Cached HPyAsContextNode asContextNode,
                        @Cached HPyAsPythonObjectNode asPythonObjectNode,
                        @Cached IsNode isNode,
                        @Cached HPyTransformExceptionToNativeNode transformExceptionToNativeNode) throws ArityException {
            checkArity(arguments, 3);
            GraalHPyContext context = asContextNode.execute(arguments[0]);
            Object left = asPythonObjectNode.execute(context, arguments[1]);
            Object right;
            if (withGlobal) {
                throw CompilerDirectives.shouldNotReachHere("not yet implemented");
            } else {
                right = asPythonObjectNode.execute(context, arguments[2]);
            }
            try {
                return PInt.intValue(isNode.execute(left, right));
            } catch (PException e) {
                transformExceptionToNativeNode.execute(context, e);
                return -1;
            }
        }
    }

    @ExportLibrary(InteropLibrary.class)
    public static final class GraalHPyImportModule extends GraalHPyContextFunction {

        @ExportMessage
        Object execute(Object[] arguments,
                        @Cached HPyAsContextNode asContextNode,
                        @Cached FromCharPointerNode fromCharPointerNode,
                        @Cached CastToTruffleStringNode castToStringNode,
                        @Cached HPyAsHandleNode asHandleNode,
                        @Cached HPyTransformExceptionToNativeNode transformExceptionToNativeNode) throws ArityException {
            checkArity(arguments, 2);
            GraalHPyContext context = asContextNode.execute(arguments[0]);
            try {
                TruffleString name = castToStringNode.execute(fromCharPointerNode.execute(arguments[1]));
                return asHandleNode.execute(context, AbstractImportNode.importModule(name));
            } catch (CannotCastException e) {
                throw CompilerDirectives.shouldNotReachHere();
            } catch (PException e) {
                transformExceptionToNativeNode.execute(context, e);
                return GraalHPyHandle.NULL_HANDLE;
            }
        }
    }

    @ExportLibrary(InteropLibrary.class)
    public static final class GraalHPyFieldStore extends GraalHPyContextFunction {

        @ExportMessage
        Object execute(Object[] arguments,
                        @Cached HPyAsContextNode asContextNode,
                        @Cached HPyAsPythonObjectNode asPythonObjectNode,
                        @Cached HPyAsHandleNode asHandleNode,
                        @Cached PCallHPyFunction callHelperFunctionNode,
                        @CachedLibrary(limit = "3") InteropLibrary lib,
                        @Cached ConditionProfile nullHandleProfile) throws ArityException {
            checkArity(arguments, 4);
            GraalHPyContext context = asContextNode.execute(arguments[0]);
            Object ownerObject = asPythonObjectNode.execute(context, arguments[1]);
            Object hpyFieldPtr = arguments[2];
            Object referent = asPythonObjectNode.execute(context, arguments[3]);
            Object hpyFieldObject = callHelperFunctionNode.call(context, GraalHPyNativeSymbol.GRAAL_HPY_GET_FIELD_I, hpyFieldPtr);

            if (!(ownerObject instanceof PythonObject)) {
                throw CompilerDirectives.shouldNotReachHere("HPyField owner is not a PythonObject!");
            }
            PythonObject owner = (PythonObject) ownerObject;

            int idx;
            if (lib.isNull(hpyFieldObject)) { // uninitialized
                idx = 0;
            } else if (hpyFieldObject instanceof GraalHPyHandle) {
                // avoid `asPointer` message dispatch
                idx = ((GraalHPyHandle) hpyFieldObject).getFieldId();
            } else {
                if (hpyFieldObject instanceof Long) {
                    // branch profile in lib.asPointer
                    try {
                        idx = PInt.intValueExact((Long) hpyFieldObject);
                    } catch (OverflowException e) {
                        throw CompilerDirectives.shouldNotReachHere(e);
                    }
                } else {
                    try {
                        idx = PInt.intValueExact(lib.asPointer(hpyFieldObject));
                    } catch (InteropException | OverflowException e) {
                        throw CompilerDirectives.shouldNotReachHere(e);
                    }
                }
            }
            // TODO: (tfel) do not actually allocate the index / free the existing one when
            // value can be stored as tagged handle
            if (nullHandleProfile.profile(referent == GraalHPyHandle.NULL_HANDLE_DELEGATE && idx == 0)) {
                // assigning HPy_NULL to a field that already holds HPy_NULL, nothing to do
            } else {
                idx = assign(owner, referent, idx);
            }
            GraalHPyHandle newHandle = asHandleNode.executeField(context, referent, idx);
            callHelperFunctionNode.call(context, GraalHPyNativeSymbol.GRAAL_HPY_SET_FIELD_I, hpyFieldPtr, newHandle);
            return 0;
        }

        static int assign(PythonObject owner, Object referent, int location) {
            Object[] hpyFields = owner.getHpyFields();
            if (location != 0) {
                assert hpyFields != null;
                hpyFields[location] = referent;
                return location;
            } else {
                int newLocation;
                if (hpyFields == null) {
                    newLocation = 1;
                    hpyFields = new Object[]{0, referent};
                } else {
                    newLocation = hpyFields.length;
                    hpyFields = PythonUtils.arrayCopyOf(hpyFields, newLocation + 1);
                    hpyFields[newLocation] = referent;
                }
                owner.setHpyFields(hpyFields);
                return newLocation;
            }
        }
    }

    @ExportLibrary(InteropLibrary.class)
    public static final class GraalHPyFieldLoad extends GraalHPyContextFunction {

        @ExportMessage
        Object execute(Object[] arguments,
                        @Cached HPyAsContextNode asContextNode,
                        @Cached HPyAsPythonObjectNode asPythonObjectNode,
                        @Cached HPyAsHandleNode asHandleNode,
                        @CachedLibrary(limit = "3") InteropLibrary lib,
                        @Cached("createClassProfile()") ValueProfile fieldTypeProfile) throws ArityException {
            checkArity(arguments, 3);
            GraalHPyContext context = asContextNode.execute(arguments[0]);
            Object hpyFieldObject = fieldTypeProfile.profile(arguments[2]);
            if (lib.isNull(hpyFieldObject)) { // fast track in case field is not
                                              // initialized.
                return GraalHPyHandle.NULL_HANDLE;
            }
            Object referent;
            if (hpyFieldObject instanceof GraalHPyHandle) { // avoid `asPointer` message
                                                            // dispatch
                referent = ((GraalHPyHandle) hpyFieldObject).getDelegate();
            } else {
                int idx;
                if (hpyFieldObject instanceof Long) {
                    // branch profile in lib.asPointer
                    try {
                        idx = PInt.intValueExact((Long) hpyFieldObject);
                    } catch (OverflowException e) {
                        throw CompilerDirectives.shouldNotReachHere(e);
                    }
                } else {
                    try {
                        idx = PInt.intValueExact(lib.asPointer(hpyFieldObject));
                    } catch (InteropException | OverflowException e) {
                        throw CompilerDirectives.shouldNotReachHere(e);
                    }
                }
                if (idx == 0) {
                    return GraalHPyHandle.NULL_HANDLE;
                }
                Object owner = asPythonObjectNode.execute(context, arguments[1]);
                if (owner instanceof PythonObject) {
                    referent = ((PythonObject) owner).getHpyFields()[idx];
                } else {
                    throw CompilerDirectives.shouldNotReachHere("HPyField owner is not a PythonObject!");
                }
            }
            return asHandleNode.execute(context, referent);
        }
    }

    @ExportLibrary(InteropLibrary.class)
    public static final class GraalHPyGlobalStore extends GraalHPyContextFunction {

        @ExportMessage
        Object execute(Object[] arguments,
                        @Cached HPyAsContextNode asContextNode,
                        @Cached HPyAsPythonObjectNode asPythonObjectNode,
                        @Cached PCallHPyFunction callHelperFunctionNode,
                        @Cached HPyAsHandleNode asHandleNode,
                        @Cached("createClassProfile()") ValueProfile typeProfile,
                        @CachedLibrary(limit = "3") InteropLibrary lib) throws ArityException {
            checkArity(arguments, 3);
            GraalHPyContext context = asContextNode.execute(arguments[0]);
            Object hpyGlobalPtr = arguments[1];
            Object value = asPythonObjectNode.execute(context, arguments[2]);
            Object hpyGlobal = typeProfile.profile(callHelperFunctionNode.call(context, GraalHPyNativeSymbol.GRAAL_HPY_GET_GLOBAL_I, hpyGlobalPtr));

            int idx = -1;
            if (hpyGlobal instanceof GraalHPyHandle) {
                // branch profiling with typeProfile
                idx = ((GraalHPyHandle) hpyGlobal).getGlobalId();
            } else if (!(hpyGlobal instanceof Long) && lib.isNull(hpyGlobal)) {
                // nothing to do
            } else {
                long bits;
                if (hpyGlobal instanceof Long) {
                    // branch profile due to lib.asPointer usage in else branch
                    // and typeProfile
                    bits = (Long) hpyGlobal;
                } else {
                    try {
                        bits = lib.asPointer(hpyGlobal);
                    } catch (UnsupportedMessageException e) {
                        throw CompilerDirectives.shouldNotReachHere();
                    }
                }
                if (GraalHPyBoxing.isBoxedHandle(bits)) {
                    idx = GraalHPyBoxing.unboxHandle(bits);
                    // idx =
                    // context.getObjectForHPyGlobal(GraalHPyBoxing.unboxHandle(bits)).getGlobalId();
                }
            }

            // TODO: (tfel) do not actually allocate the index / free the existing one when
            // value can be stored as tagged handle
            GraalHPyHandle newHandle = asHandleNode.executeGlobal(context, value, idx);
            callHelperFunctionNode.call(context, GraalHPyNativeSymbol.GRAAL_HPY_SET_GLOBAL_I, hpyGlobalPtr, newHandle);
            return 0;
        }
    }

    @ExportLibrary(InteropLibrary.class)
    public static final class GraalHPyGlobalLoad extends GraalHPyContextFunction {

        @ExportMessage
        Object execute(Object[] arguments,
                        @Cached HPyAsContextNode asContextNode,
                        @Cached HPyAsPythonObjectNode asPythonObjectNode,
                        @Cached HPyAsHandleNode asHandleNode,
                        @CachedLibrary(limit = "3") InteropLibrary lib,
                        @Cached("createClassProfile()") ValueProfile typeProfile) throws ArityException {
            checkArity(arguments, 2);
            GraalHPyContext context = asContextNode.execute(arguments[0]);
            Object hpyGlobal = typeProfile.profile(arguments[1]);
            if (hpyGlobal instanceof GraalHPyHandle) {
                // branch profiling with typeProfile
                GraalHPyHandle h = (GraalHPyHandle) hpyGlobal;
                return asHandleNode.execute(context, h.getDelegate());
            } else if (!(hpyGlobal instanceof Long) && lib.isNull(hpyGlobal)) {
                // type profile influences first test
                return GraalHPyHandle.NULL_HANDLE;
            } else {
                long bits;
                if (hpyGlobal instanceof Long) {
                    // branch profile due to lib.asPointer usage in else branch
                    // and typeProfile
                    bits = (Long) hpyGlobal;
                } else {
                    try {
                        bits = lib.asPointer(hpyGlobal);
                    } catch (UnsupportedMessageException e) {
                        throw CompilerDirectives.shouldNotReachHere();
                    }
                }
                if (GraalHPyBoxing.isBoxedHandle(bits)) {
                    // if asHandleNode wasn't used above, it acts as a branch profile
                    // here. otherwise we're probably already pulling in a lot of code
                    // and are a bit too polymorphic
                    return asHandleNode.execute(context, context.getObjectForHPyGlobal(GraalHPyBoxing.unboxHandle(bits)));
                } else {
                    // tagged handles can be returned directly
                    return bits;
                }
            }
        }
    }

    @ExportLibrary(InteropLibrary.class)
    public static final class GraalHPyLeavePythonExecution extends GraalHPyContextFunction {

        @ExportMessage
        Object execute(Object[] arguments,
                        @Cached HPyAsContextNode asContextNode,
                        @Cached GilNode gil) throws ArityException {
            checkArity(arguments, 1);
            PythonContext context = asContextNode.execute(arguments[0]).getContext();
            PThreadState threadState = PThreadState.getThreadState(PythonLanguage.get(gil), context);
            gil.release(context, true);
            return threadState;
        }
    }

    @ExportLibrary(InteropLibrary.class)
    public static final class GraalHPyReenterPythonExecution extends GraalHPyContextFunction {

        @ExportMessage
        Object execute(Object[] arguments,
                        @Cached HPyAsContextNode asContextNode,
                        @Cached GilNode gil) throws ArityException {
            checkArity(arguments, 2);
            PythonContext context = asContextNode.execute(arguments[0]).getContext();
            // nothing to do with PThreadState in arguments[1]
            gil.acquire(context);
            return 0;
        }
    }

    @ImportStatic(SpecialMethodSlot.class)
    @ExportLibrary(InteropLibrary.class)
    public static final class GraalHPyContains extends GraalHPyContextFunction {

        @ExportMessage
        Object execute(Object[] arguments,
                        @Cached HPyAsContextNode asContextNode,
                        @Cached HPyAsPythonObjectNode asPythonObjectNode,
                        @Cached PySequenceContainsNode containsNode,
                        @Cached HPyTransformExceptionToNativeNode transformExceptionToNativeNode) throws ArityException {
            checkArity(arguments, 3);
            GraalHPyContext context = asContextNode.execute(arguments[0]);
            Object container = asPythonObjectNode.execute(context, arguments[1]);
            Object key = asPythonObjectNode.execute(context, arguments[2]);
            try {
                return containsNode.execute(container, key) ? 1 : 0;
            } catch (PException e) {
                transformExceptionToNativeNode.execute(context, e);
                return -1;
            }
        }
    }

    @ExportLibrary(InteropLibrary.class)
    public static final class GraalHPyTypeIsSubtype extends GraalHPyContextFunction {
        @ExportMessage
        int execute(Object[] arguments,
                        @Cached HPyAsContextNode asContextNode,
                        @Cached HPyAsPythonObjectNode asSubtype,
                        @Cached HPyAsPythonObjectNode asBasetype,
                        @Cached IsSubtypeNode isSubtype,
                        @Cached HPyTransformExceptionToNativeNode transformExceptionToNativeNode) throws ArityException {
            checkArity(arguments, 3);
            GraalHPyContext context = asContextNode.execute(arguments[0]);
            try {
                return isSubtype.execute(asSubtype.execute(context, arguments[1]),
                                asBasetype.execute(context, arguments[2])) ? 1 : 0;
            } catch (PException e) {
                transformExceptionToNativeNode.execute(context, e);
                return -1;
            }
        }
    }

    @ExportLibrary(InteropLibrary.class)
    public static final class GraalHPyTypeGetName extends GraalHPyContextFunction {
        @ExportMessage
        Object execute(Object[] arguments,
                        @Cached HPyAsContextNode asContextNode,
                        @Cached HPyAsPythonObjectNode asType,
                        @Cached HPyTypeGetNameNode getName) throws ArityException {
            checkArity(arguments, 2);
            GraalHPyContext context = asContextNode.execute(arguments[0]);
            Object type = asType.execute(context, arguments[1]);
            return getName.execute(type);
        }
    }

    @ExportLibrary(InteropLibrary.class)
    public static final class GraalHPyDictKeys extends GraalHPyContextFunction {
        @ExportMessage
        Object execute(Object[] arguments,
                        @Cached HPyAsContextNode asContextNode,
                        @Cached HPyAsPythonObjectNode asDict,
                        @Cached HPyAsHandleNode asHandleNode,
                        @Cached PyDictKeys keysNode) throws ArityException {
            checkArity(arguments, 2);
            GraalHPyContext context = asContextNode.execute(arguments[0]);
            Object dict = asDict.execute(context, arguments[1]);
            return asHandleNode.execute(context, keysNode.execute((PDict) dict));
        }
    }

    @ExportLibrary(InteropLibrary.class)
    public static final class GraalHPyUnicodeInternFromString extends GraalHPyContextFunction {
        @ExportMessage
        Object execute(Object[] arguments,
                        @Cached HPyAsContextNode asContextNode,
                        @Cached HPyAsHandleNode asHandleNode,
                        @Cached InternStringNode internStringNode,
                        @Cached FromCharPointerNode fromCharPointerNode,
                        @Cached PRaiseNode raiseNode,
                        @Cached HPyTransformExceptionToNativeNode transformExceptionToNativeNode) throws ArityException {
            checkArity(arguments, 2);
            GraalHPyContext context = asContextNode.execute(arguments[0]);
            Object string = fromCharPointerNode.execute(arguments[1]);
            PString interned = internStringNode.execute(string);
            if (interned == null) {
                try {
                    throw raiseNode.raise(TypeError, ErrorMessages.CANNOT_INTERN_P, string);
                } catch (PException e) {
                    transformExceptionToNativeNode.execute(context, e);
                    return GraalHPyHandle.NULL_HANDLE;
                }
            }
            return asHandleNode.execute(context, interned);
        }
    }

    // see _HPyCapsule_key in the HPy API
    static final class CapsuleKey {
        static final byte Pointer = 0;
        static final byte Name = 1;
        static final byte Context = 2;
        static final byte Destructor = 3;
    }

    @ExportLibrary(InteropLibrary.class)
    public static final class GraalHPyCapsuleNew extends GraalHPyContextFunction {
        static final TruffleString NULL_PTR_ERROR = tsLiteral("HPyCapsule_New called with null pointer");

        static Object argument2(Object[] arguments) {
            return arguments[2];
        }

        @ExportMessage(limit = "3")
        Object execute(Object[] arguments,
                        @CachedLibrary("argument2(arguments)") InteropLibrary nameLib,
                        @Cached HPyAsContextNode asContextNode,
                        @Cached HPyAsHandleNode asHandleNode,
                        @CachedLibrary(limit = "1") InteropLibrary interopLib,
                        @Cached HPyRaiseNode raiseNode) throws ArityException {
            checkArity(arguments, 4);
            GraalHPyContext context = asContextNode.execute(arguments[0]);
            PyCapsule result = new PyCapsule();
            if (interopLib.isNull(arguments[1])) {
                return raiseNode.raiseWithoutFrame(context, GraalHPyHandle.NULL_HANDLE, ValueError, NULL_PTR_ERROR);
            }
            result.setPointer(arguments[1]);
            if (!nameLib.isNull(arguments[2])) {
                result.setName(arguments[2]);
            }
            result.setDestructor(arguments[3]);
            return asHandleNode.execute(context, result);
        }
    }

    @ExportLibrary(InteropLibrary.class)
    public static final class GraalHPyCapsuleGet extends GraalHPyContextFunction {
        static final TruffleString INCORRECT_NAME = tsLiteral("HPyCapsule_GetPointer called with incorrect name");

        @ExportMessage
        Object execute(Object[] arguments,
                        @Cached HPyAsContextNode asContextNode,
                        @Cached HPyAsPythonObjectNode asCapsule,
                        @CachedLibrary(limit = "1") InteropLibrary interopLib,
                        @Cached FromCharPointerNode fromCharPointerNode,
                        @Cached CastToTruffleStringNode castStr,
                        @Cached EncodeNativeStringNode encodeNativeStringNode,
                        @Cached TruffleString.EqualNode equalNode,
                        @Cached CastToJavaIntExactNode castInt,
                        @Cached PRaiseNode raiseNode,
                        @Cached HPyTransformExceptionToNativeNode transformExceptionToNativeNode) throws ArityException {
            checkArity(arguments, 4);
            GraalHPyContext context = null;
            try {
                context = asContextNode.execute(arguments[0]);
                Object capsule = asCapsule.execute(context, arguments[1]);
                int key = castInt.execute(arguments[2]);
                isLegalCapsule(capsule, key, raiseNode);
                PyCapsule pyCapsule = (PyCapsule) capsule;
                Object result;
                switch (key) {
                    case CapsuleKey.Pointer:
                        if (!nameMatches(pyCapsule, arguments[3], interopLib, fromCharPointerNode, castStr, equalNode)) {
                            throw raiseNode.raise(ValueError, INCORRECT_NAME);
                        }
                        result = pyCapsule.getPointer();
                        break;
                    case CapsuleKey.Context:
                        result = pyCapsule.getContext();
                        break;
                    case CapsuleKey.Name:
                        result = new CByteArrayWrapper(encodeNativeStringNode.execute(StandardCharsets.UTF_8, pyCapsule.getName(), T_STRICT));
                        break;
                    case CapsuleKey.Destructor:
                        result = pyCapsule.getDestructor();
                        break;
                    default:
                        throw CompilerDirectives.shouldNotReachHere("invalid key");
                }
                // never allow Java 'null' to be returned
                if (result == null) {
                    return context.getContext().getNativeNull().getPtr();
                }
                return result;
            } catch (PException e) {
                transformExceptionToNativeNode.execute(context, e);
                return GraalHPyHandle.NULL_HANDLE;
            }
        }

        private static boolean nameMatches(PyCapsule capsule, Object namePtr, InteropLibrary interopLib, FromCharPointerNode fromCharPointerNode, CastToTruffleStringNode castStr,
                        TruffleString.EqualNode equalNode) {
            boolean isCapsuleNameNull = capsule.getName() == null;
            boolean isNamePtrNull = interopLib.isNull(namePtr);

            // if one of them is NULL, then both need to be NULL
            if (isCapsuleNameNull || isNamePtrNull) {
                return isCapsuleNameNull && isNamePtrNull;
            }

            TruffleString name = castStr.execute(fromCharPointerNode.execute(namePtr));
            TruffleString capsuleName = castStr.execute(fromCharPointerNode.execute(capsule.getName()));
            return equalNode.execute(capsuleName, name, TS_ENCODING);
        }

        static void isLegalCapsule(Object object, int key, PRaiseNode raiseNode) {
            if (!(object instanceof PyCapsule) || ((PyCapsule) object).getPointer() == null) {
                throw raiseNode.raise(ValueError, getErrorMessage(key));
            }
        }

        @TruffleBoundary
        static TruffleString getErrorMessage(int key) {
            switch (key) {
                case CapsuleKey.Pointer:
                    return ErrorMessages.CAPSULE_GETPOINTER_WITH_INVALID_CAPSULE;
                case CapsuleKey.Context:
                    return ErrorMessages.CAPSULE_GETCONTEXT_WITH_INVALID_CAPSULE;
                case CapsuleKey.Name:
                    return ErrorMessages.CAPSULE_GETNAME_WITH_INVALID_CAPSULE;
                case CapsuleKey.Destructor:
                    return ErrorMessages.CAPSULE_GETDESTRUCTOR_WITH_INVALID_CAPSULE;
                default:
                    throw CompilerDirectives.shouldNotReachHere("invalid key");
            }
        }
    }

    @ExportLibrary(InteropLibrary.class)
    public static final class GraalHPyCapsuleSet extends GraalHPyContextFunction {
        @ExportMessage
        Object execute(Object[] arguments,
                        @Cached HPyAsContextNode asContextNode,
                        @Cached HPyAsPythonObjectNode asCapsule,
                        @Cached FromCharPointerNode fromCharPointerNode,
                        @Cached CastToTruffleStringNode castStr,
                        @Cached CastToJavaIntExactNode castInt,
                        @Cached PRaiseNode raiseNode,
                        @CachedLibrary(limit = "1") InteropLibrary interopLib,
                        @Cached HPyTransformExceptionToNativeNode transformExceptionToNativeNode) throws ArityException {
            checkArity(arguments, 4);
            GraalHPyContext context = null;
            try {
                context = asContextNode.execute(arguments[0]);
                Object capsule = asCapsule.execute(context, arguments[1]);
                int key = castInt.execute(arguments[2]);
                GraalHPyCapsuleGet.isLegalCapsule(capsule, key, raiseNode);
                PyCapsule pyCapsule = (PyCapsule) capsule;
                switch (key) {
                    case CapsuleKey.Pointer:
                        if (interopLib.isNull(arguments[3])) {
                            throw raiseNode.raise(ValueError, ErrorMessages.CAPSULE_SETPOINTER_CALLED_WITH_NULL_POINTER);
                        }
                        pyCapsule.setPointer(arguments[3]);
                        break;
                    case CapsuleKey.Context:
                        pyCapsule.setContext(arguments[3]);
                        break;
                    case CapsuleKey.Name:
                        pyCapsule.setName(castStr.execute(fromCharPointerNode.execute(arguments[3])));
                        break;
                    case CapsuleKey.Destructor:
                        pyCapsule.setDestructor(arguments[3]);
                        break;
                    default:
                        throw CompilerDirectives.shouldNotReachHere("invalid key");
                }
                return 0;
            } catch (PException e) {
                transformExceptionToNativeNode.execute(context, e);
                return -1;
            }
        }
    }

    @ExportLibrary(InteropLibrary.class)
    public static final class GraalHPyCapsuleIsValid extends GraalHPyContextFunction {
        @ExportMessage
        Object execute(Object[] arguments,
                        @Cached HPyAsContextNode asContextNode,
                        @Cached HPyAsPythonObjectNode asCapsule,
                        @CachedLibrary(limit = "1") InteropLibrary interopLib,
                        @Cached FromCharPointerNode fromCharPointerNode,
                        @Cached CastToTruffleStringNode castStr,
                        @Cached TruffleString.EqualNode equalNode) throws ArityException {
            checkArity(arguments, 3);
            GraalHPyContext context = asContextNode.execute(arguments[0]);
            Object capsule = asCapsule.execute(context, arguments[1]);
            if (!(capsule instanceof PyCapsule)) {
                return 0;
            }
            PyCapsule pyCapsule = (PyCapsule) capsule;
            if (!GraalHPyCapsuleGet.nameMatches(pyCapsule, arguments[2], interopLib, fromCharPointerNode, castStr, equalNode)) {
                return 0;
            }
            return 1;
        }
    }

    @ExportLibrary(InteropLibrary.class)
    public static final class GraalHPySetType extends GraalHPyContextFunction {
        @ExportMessage
        Object execute(Object[] arguments,
                        @Cached HPyAsContextNode asContextNode,
                        @Cached HPyAsPythonObjectNode asObject,
                        @Cached HPyAsPythonObjectNode asType,
                        @CachedLibrary(limit = "3") DynamicObjectLibrary dylib) throws ArityException {
            checkArity(arguments, 3);
            GraalHPyContext context = asContextNode.execute(arguments[0]);
            Object object = asObject.execute(context, arguments[1]);
            if (!(object instanceof PythonObject)) {
                return -1;
            }
            Object type = asType.execute(context, arguments[2]);
            if (!(type instanceof PythonAbstractClass)) {
                return -1;
            }
            ((PythonObject) object).setPythonClass(type, dylib);
            return 0;
        }
    }

    @ExportLibrary(InteropLibrary.class)
    public static final class GraalHPyContextVarNew extends GraalHPyContextFunction {
        @ExportMessage
        Object execute(Object[] arguments,
                        @Cached HPyAsContextNode asContextNode,
                        @Cached FromCharPointerNode fromCharPointerNode,
                        @Cached CastToTruffleStringNode castStr,
                        @Cached HPyAsPythonObjectNode asObject,
                        @Cached CallNode callContextvar,
                        @Cached HPyAsHandleNode asHandleNode) throws ArityException {
            checkArity(arguments, 3);
            GraalHPyContext context = asContextNode.execute(arguments[0]);
            TruffleString name = castStr.execute(fromCharPointerNode.execute(arguments[1]));
            Object def = asObject.execute(context, arguments[2]);
            return asHandleNode.execute(context, callContextvar.execute(PythonBuiltinClassType.ContextVar, name, def));
        }
    }

    @ExportLibrary(InteropLibrary.class)
    public static final class GraalHPyContextVarGet extends GraalHPyContextFunction {
        @ExportMessage
        int execute(Object[] arguments,
                        @Cached HPyAsContextNode asContextNode,
                        @Cached HPyAsPythonObjectNode asVar,
                        @Cached HPyAsPythonObjectNode asDef,
                        @Cached HPyAsHandleNode asHandleNode,
                        @Cached PRaiseNode raiseNode,
                        @Cached PCallHPyFunction callWriteHPyNode,
                        @Cached HPyTransformExceptionToNativeNode transformExceptionToNativeNode) throws ArityException {
            checkArity(arguments, 4);
            GraalHPyContext context = asContextNode.execute(arguments[0]);
            Object var = asVar.execute(context, arguments[1]);
            Object def = asDef.execute(context, arguments[2]);
            Object outPtr = arguments[3];
            try {
<<<<<<< HEAD
                if (!(var instanceof PContextVar)) {
                    throw raiseNode.raise(TypeError, ErrorMessages.INSTANCE_OF_CONTEXTVAR_EXPECTED);
                }
                Object result = getObject((PContextVar) var, def);
                callWriteHPyNode.call(context, GRAAL_HPY_WRITE_HPY, outPtr, 0L, asHandleNode.execute(context, result));
                return 0;
            } catch (PException e) {
                transformExceptionToNativeNode.execute(context, e);
                return -1;
            }
        }
=======
                GraalHPyContext context = asContextNode.execute(arguments[0]);
                Object var = asVar.execute(context, arguments[1]);
                Object def = asDef.execute(context, arguments[2]);
                Object outPtr = arguments[3];
                try {
                    if (!(var instanceof PContextVar)) {
                        throw raiseNode.raise(TypeError, ErrorMessages.INSTANCE_OF_CONTEXTVAR_EXPECTED);
                    }
                    PythonContext.PythonThreadState threadState = context.getContext().getThreadState(PythonLanguage.get(asContextNode));
                    Object result = ((PContextVar) var).getValue(threadState);
                    if (result == null) {
                        if (def == NULL_HANDLE_DELEGATE) {
                            def = ((PContextVar) var).getDefault();
                            if (def == PContextVar.NO_DEFAULT) {
                                def = NULL_HANDLE_DELEGATE;
                            }
                        }
                        result = def;
                    }
>>>>>>> f85e33bf

        static Object getObject(PContextVar var, Object def) {
            Object result = var.getValue();
            if (result == null) {
                if (def == NULL_HANDLE_DELEGATE) {
                    def = var.getDefault();
                    if (def == PContextVar.NO_DEFAULT) {
                        def = NULL_HANDLE_DELEGATE;
                    }
                }
                result = def;
            }
            return result;
        }
    }

    @ExportLibrary(InteropLibrary.class)
    public static final class GraalHPyContextVarSet extends GraalHPyContextFunction {
        @ExportMessage
        Object execute(Object[] arguments,
                        @Cached HPyAsContextNode asContextNode,
                        @Cached HPyAsPythonObjectNode asVar,
                        @Cached HPyAsPythonObjectNode asVal,
                        @Cached PyObjectCallMethodObjArgs callSet,
                        @Cached PRaiseNode raiseNode,
                        @Cached HPyAsHandleNode asHandleNode,
                        @Cached HPyTransformExceptionToNativeNode transformExceptionToNativeNode) throws ArityException {
            checkArity(arguments, 3);
            GraalHPyContext context = asContextNode.execute(arguments[0]);
            Object var = asVar.execute(context, arguments[1]);
            Object val = asVal.execute(context, arguments[2]);
            try {
<<<<<<< HEAD
                if (!(var instanceof PContextVar)) {
                    throw raiseNode.raise(TypeError, ErrorMessages.INSTANCE_OF_CONTEXTVAR_EXPECTED);
=======
                GraalHPyContext context = asContextNode.execute(arguments[0]);
                Object var = asVar.execute(context, arguments[1]);
                Object val = asVal.execute(context, arguments[2]);
                try {
                    if (!(var instanceof PContextVar)) {
                        throw raiseNode.raise(TypeError, ErrorMessages.INSTANCE_OF_CONTEXTVAR_EXPECTED);
                    }
                    PythonContext.PythonThreadState threadState = context.getContext().getThreadState(PythonLanguage.get(asContextNode));
                    ((PContextVar) var).setValue(threadState, val);
                    return asHandleNode.execute(context, PNone.NONE);
                } catch (PException e) {
                    transformExceptionToNativeNode.execute(context, e);
                    return -1;
>>>>>>> f85e33bf
                }
                ((PContextVar) var).setValue(val);
                return asHandleNode.execute(context, PNone.NONE);
            } catch (PException e) {
                transformExceptionToNativeNode.execute(context, e);
                return -1;
            }
        }
    }

    @ExportLibrary(InteropLibrary.class)
    public static final class GraalHPyUnicodeFromEncodedObject extends GraalHPyContextFunction {
        @ExportMessage
        Object execute(Object[] arguments,
                        @Cached HPyAsContextNode asContextNode,
                        @Cached HPyAsPythonObjectNode objNode,
                        @Cached FromCharPointerNode encodingNode,
                        @Cached FromCharPointerNode errorsNode,
                        @Cached PyUnicodeFromEncodedObject libNode,
                        @Cached HPyAsHandleNode asHandleNode,
                        @Cached HPyTransformExceptionToNativeNode transformExceptionToNativeNode) throws ArityException {
            checkArity(arguments, 4);
            GraalHPyContext context = asContextNode.execute(arguments[0]);
            Object obj = objNode.execute(context, arguments[1]);
            Object encoding = encodingNode.execute(arguments[2]);
            Object errors = errorsNode.execute(arguments[3]);
            try {
                Object result = libNode.execute(null, obj, encoding, errors);
                return asHandleNode.execute(context, result);
            } catch (PException e) {
                transformExceptionToNativeNode.execute(context, e);
                return GraalHPyHandle.NULL_HANDLE;
            }
        }
    }

    @ExportLibrary(InteropLibrary.class)
    public static final class GraalHPyUnicodeSubstring extends GraalHPyContextFunction {
        @ExportMessage
        Object execute(Object[] arguments,
                        @Cached HPyAsContextNode asContextNode,
                        @Cached HPyAsPythonObjectNode objNode,
                        @Cached CastToTruffleStringNode castStr,
                        @Cached CastToJavaIntExactNode castStart,
                        @Cached CastToJavaIntExactNode castEnd,
                        @Cached StrGetItemNodeWithSlice getSlice,
                        @Cached HPyAsHandleNode asHandleNode,
                        @Cached HPyTransformExceptionToNativeNode transformExceptionToNativeNode) throws ArityException {
            checkArity(arguments, 4);
            GraalHPyContext context = asContextNode.execute(arguments[0]);
            TruffleString value = castStr.execute(objNode.execute(context, arguments[1]));
            int start = castStart.execute(arguments[2]);
            int end = castEnd.execute(arguments[3]);
            try {
                Object result = getSlice.execute(value, new SliceInfo(start, end, 1));
                return asHandleNode.execute(context, result);
            } catch (PException e) {
                transformExceptionToNativeNode.execute(context, e);
                return GraalHPyHandle.NULL_HANDLE;
            }
        }
    }

    @ExportLibrary(InteropLibrary.class)
    public static final class GraalHPySliceUnpack extends GraalHPyContextFunction {
        @ExportMessage
        Object execute(Object[] arguments,
                        @Cached HPyAsContextNode asContextNode,
                        @Cached HPyAsPythonObjectNode objNode,
                        @Cached PCallHPyFunction callWriteDataNode,
                        @Cached SliceLiteralNode.SliceUnpack sliceUnpack) throws ArityException {
            checkArity(arguments, 5);
            GraalHPyContext context = asContextNode.execute(arguments[0]);
            Object obj = objNode.execute(context, arguments[1]);
            if (!(obj instanceof PSlice)) {
                return -1;
            }
            PSlice slice = (PSlice) obj;
            SliceInfo info = sliceUnpack.execute(slice);
            callWriteDataNode.call(context, GRAAL_HPY_WRITE_UL, arguments[2], 0L, info.start);
            callWriteDataNode.call(context, GRAAL_HPY_WRITE_UL, arguments[3], 0L, info.stop);
            callWriteDataNode.call(context, GRAAL_HPY_WRITE_UL, arguments[4], 0L, info.step);
            return 0;
        }
    }

    @ExportLibrary(InteropLibrary.class)
    public static final class GraalHPyTypeCheckSlot extends GraalHPyContextFunction {
        @ExportMessage
        Object execute(Object[] arguments,
                        @Cached HPyAsContextNode asContextNode,
                        @Cached HPyAsPythonObjectNode objNode,
                        @Cached PCallHPyFunction callHelperFunctionNode,
                        @CachedLibrary(limit = "2") InteropLibrary slotLib,
                        @CachedLibrary(limit = "2") InteropLibrary slotDefLib,
                        @CachedLibrary(limit = "2") InteropLibrary slotFuncLib,
                        @Cached ReadAttributeFromObjectNode readFunction) throws ArityException {
            checkArity(arguments, 3);
            GraalHPyContext context = asContextNode.execute(arguments[0]);
            Object type = objNode.execute(context, arguments[1]);
            Object slotDef = callHelperFunctionNode.call(context, GRAAL_HPY_DEF_GET_SLOT, arguments[2]);
            Object slotObj = callHelperFunctionNode.call(context, GRAAL_HPY_SLOT_GET_SLOT, slotDef);
            HPySlot slot;
            if (slotLib.fitsInInt(slotObj)) {
                try {
                    slot = HPySlot.fromValue(slotLib.asInt(slotObj));
                } catch (UnsupportedMessageException e) {
                    throw CompilerDirectives.shouldNotReachHere(e);
                }
            } else {
                CompilerDirectives.transferToInterpreterAndInvalidate();
                return 0;
            }
            if (slot == null) {
                CompilerDirectives.transferToInterpreterAndInvalidate();
                return 0;
            }
            Object methodName = slot.getAttributeKeys()[0];
            Object methodFunctionPointer;
            try {
                methodFunctionPointer = slotDefLib.readMember(slotDef, "impl");
            } catch (UnknownIdentifierException | UnsupportedMessageException e) {
                throw CompilerDirectives.shouldNotReachHere(e);
            }
            Object slotFunc = readFunction.execute(type, methodName);
            if (slotFunc instanceof PBuiltinFunction) {
                PKeyword[] kwDefaults = ((PBuiltinFunction) slotFunc).getKwDefaults();
                if (kwDefaults.length > 1 && kwDefaults[0].getName() == HPyExternalFunctionNodes.KW_CALLABLE) {
                    if (kwDefaults[1].getValue() == methodFunctionPointer) {
                        return 1;
                    }
                }
            }
            return 0;
        }
    }

    @ExportLibrary(InteropLibrary.class)
    public static final class GraalHPySeqIterNew extends GraalHPyContextFunction {
        @ExportMessage
        Object execute(Object[] arguments,
                        @Cached HPyAsContextNode asContextNode,
                        @Cached HPyAsPythonObjectNode asSeqNode,
                        @Cached HPyAsHandleNode asHandle,
                        @Cached PythonObjectFactory factory) throws ArityException {
            checkArity(arguments, 2);
            GraalHPyContext context = asContextNode.execute(arguments[0]);
            Object seq = asSeqNode.execute(context, arguments[1]);
            return asHandle.execute(context, factory.createSequenceIterator(seq));
        }
    }
}<|MERGE_RESOLUTION|>--- conflicted
+++ resolved
@@ -208,6 +208,7 @@
 import com.oracle.graal.python.runtime.GilNode;
 import com.oracle.graal.python.runtime.PythonContext;
 import com.oracle.graal.python.runtime.PythonContext.GetThreadStateNode;
+import com.oracle.graal.python.runtime.PythonContext.PythonThreadState;
 import com.oracle.graal.python.runtime.exception.PException;
 import com.oracle.graal.python.runtime.object.PythonObjectFactory;
 import com.oracle.graal.python.runtime.sequence.PSequence;
@@ -3442,11 +3443,11 @@
             Object def = asDef.execute(context, arguments[2]);
             Object outPtr = arguments[3];
             try {
-<<<<<<< HEAD
                 if (!(var instanceof PContextVar)) {
                     throw raiseNode.raise(TypeError, ErrorMessages.INSTANCE_OF_CONTEXTVAR_EXPECTED);
                 }
-                Object result = getObject((PContextVar) var, def);
+                PythonThreadState threadState = context.getContext().getThreadState(PythonLanguage.get(asContextNode));
+                Object result = getObject(threadState, (PContextVar) var, def);
                 callWriteHPyNode.call(context, GRAAL_HPY_WRITE_HPY, outPtr, 0L, asHandleNode.execute(context, result));
                 return 0;
             } catch (PException e) {
@@ -3454,30 +3455,9 @@
                 return -1;
             }
         }
-=======
-                GraalHPyContext context = asContextNode.execute(arguments[0]);
-                Object var = asVar.execute(context, arguments[1]);
-                Object def = asDef.execute(context, arguments[2]);
-                Object outPtr = arguments[3];
-                try {
-                    if (!(var instanceof PContextVar)) {
-                        throw raiseNode.raise(TypeError, ErrorMessages.INSTANCE_OF_CONTEXTVAR_EXPECTED);
-                    }
-                    PythonContext.PythonThreadState threadState = context.getContext().getThreadState(PythonLanguage.get(asContextNode));
-                    Object result = ((PContextVar) var).getValue(threadState);
-                    if (result == null) {
-                        if (def == NULL_HANDLE_DELEGATE) {
-                            def = ((PContextVar) var).getDefault();
-                            if (def == PContextVar.NO_DEFAULT) {
-                                def = NULL_HANDLE_DELEGATE;
-                            }
-                        }
-                        result = def;
-                    }
->>>>>>> f85e33bf
-
-        static Object getObject(PContextVar var, Object def) {
-            Object result = var.getValue();
+
+        static Object getObject(PythonThreadState threadState, PContextVar var, Object def) {
+            Object result = var.getValue(threadState);
             if (result == null) {
                 if (def == NULL_HANDLE_DELEGATE) {
                     def = var.getDefault();
@@ -3507,26 +3487,11 @@
             Object var = asVar.execute(context, arguments[1]);
             Object val = asVal.execute(context, arguments[2]);
             try {
-<<<<<<< HEAD
                 if (!(var instanceof PContextVar)) {
                     throw raiseNode.raise(TypeError, ErrorMessages.INSTANCE_OF_CONTEXTVAR_EXPECTED);
-=======
-                GraalHPyContext context = asContextNode.execute(arguments[0]);
-                Object var = asVar.execute(context, arguments[1]);
-                Object val = asVal.execute(context, arguments[2]);
-                try {
-                    if (!(var instanceof PContextVar)) {
-                        throw raiseNode.raise(TypeError, ErrorMessages.INSTANCE_OF_CONTEXTVAR_EXPECTED);
-                    }
-                    PythonContext.PythonThreadState threadState = context.getContext().getThreadState(PythonLanguage.get(asContextNode));
-                    ((PContextVar) var).setValue(threadState, val);
-                    return asHandleNode.execute(context, PNone.NONE);
-                } catch (PException e) {
-                    transformExceptionToNativeNode.execute(context, e);
-                    return -1;
->>>>>>> f85e33bf
-                }
-                ((PContextVar) var).setValue(val);
+                }
+                PythonThreadState threadState = context.getContext().getThreadState(PythonLanguage.get(asContextNode));
+                ((PContextVar) var).setValue(threadState, val);
                 return asHandleNode.execute(context, PNone.NONE);
             } catch (PException e) {
                 transformExceptionToNativeNode.execute(context, e);
