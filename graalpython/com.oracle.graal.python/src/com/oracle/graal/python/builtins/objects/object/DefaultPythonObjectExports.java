/*
 * Copyright (c) 2019, 2021, Oracle and/or its affiliates. All rights reserved.
 * DO NOT ALTER OR REMOVE COPYRIGHT NOTICES OR THIS FILE HEADER.
 *
 * The Universal Permissive License (UPL), Version 1.0
 *
 * Subject to the condition set forth below, permission is hereby granted to any
 * person obtaining a copy of this software, associated documentation and/or
 * data (collectively the "Software"), free of charge and under any and all
 * copyright rights in the Software, and any and all patent rights owned or
 * freely licensable by each licensor hereunder covering either (i) the
 * unmodified Software as contributed to or provided by such licensor, or (ii)
 * the Larger Works (as defined below), to deal in both
 *
 * (a) the Software, and
 *
 * (b) any piece of software and/or hardware listed in the lrgrwrks.txt file if
 * one is included with the Software each a "Larger Work" to which the Software
 * is contributed by such licensors),
 *
 * without restriction, including without limitation the rights to copy, create
 * derivative works of, display, perform, and distribute the Software and make,
 * use, sell, offer for sale, import, export, have made, and have sold the
 * Software and the Larger Work(s), and to sublicense the foregoing rights on
 * either these or other terms.
 *
 * This license is subject to the following condition:
 *
 * The above copyright notice and either this complete permission notice or at a
 * minimum a reference to the UPL must be included in all copies or substantial
 * portions of the Software.
 *
 * THE SOFTWARE IS PROVIDED "AS IS", WITHOUT WARRANTY OF ANY KIND, EXPRESS OR
 * IMPLIED, INCLUDING BUT NOT LIMITED TO THE WARRANTIES OF MERCHANTABILITY,
 * FITNESS FOR A PARTICULAR PURPOSE AND NONINFRINGEMENT. IN NO EVENT SHALL THE
 * AUTHORS OR COPYRIGHT HOLDERS BE LIABLE FOR ANY CLAIM, DAMAGES OR OTHER
 * LIABILITY, WHETHER IN AN ACTION OF CONTRACT, TORT OR OTHERWISE, ARISING FROM,
 * OUT OF OR IN CONNECTION WITH THE SOFTWARE OR THE USE OR OTHER DEALINGS IN THE
 * SOFTWARE.
 */
package com.oracle.graal.python.builtins.objects.object;

import static com.oracle.graal.python.builtins.PythonBuiltinClassType.TypeError;
import static com.oracle.graal.python.nodes.SpecialMethodNames.__STR__;

import com.oracle.graal.python.PythonLanguage;
import com.oracle.graal.python.builtins.PythonBuiltinClassType;
import com.oracle.graal.python.builtins.objects.PythonAbstractObject;
import com.oracle.graal.python.builtins.objects.function.PArguments;
import com.oracle.graal.python.builtins.objects.function.PArguments.ThreadState;
import com.oracle.graal.python.builtins.objects.iterator.PForeignArrayIterator;
import com.oracle.graal.python.builtins.objects.iterator.PStringIterator;
import com.oracle.graal.python.nodes.ErrorMessages;
import com.oracle.graal.python.nodes.PRaiseNode;
import com.oracle.graal.python.runtime.GilNode;
import com.oracle.graal.python.runtime.object.PythonObjectFactory;
import com.oracle.truffle.api.CompilerDirectives;
import com.oracle.truffle.api.CompilerDirectives.TruffleBoundary;
import com.oracle.truffle.api.dsl.Cached;
import com.oracle.truffle.api.dsl.Cached.Exclusive;
import com.oracle.truffle.api.dsl.Cached.Shared;
import com.oracle.truffle.api.dsl.Specialization;
import com.oracle.truffle.api.frame.VirtualFrame;
import com.oracle.truffle.api.interop.InteropLibrary;
import com.oracle.truffle.api.interop.UnsupportedMessageException;
import com.oracle.truffle.api.library.CachedLibrary;
import com.oracle.truffle.api.library.ExportLibrary;
import com.oracle.truffle.api.library.ExportMessage;
import com.oracle.truffle.api.profiles.ConditionProfile;

@ExportLibrary(value = PythonObjectLibrary.class, receiverType = Object.class)
final class DefaultPythonObjectExports {
    @ExportMessage
    static boolean isSequence(Object receiver,
                    @CachedLibrary("receiver") InteropLibrary interopLib) {
        return interopLib.hasArrayElements(receiver);
    }

    @ExportMessage
    static boolean isMapping(Object receiver,
                    @CachedLibrary("receiver") InteropLibrary interopLib) {
        return interopLib.hasMembers(receiver);
    }

    @ExportMessage
    static boolean canBeIndex(Object receiver,
                    @CachedLibrary("receiver") InteropLibrary interopLib) {
        return interopLib.fitsInLong(receiver);
    }

    @ExportMessage
    static Object asIndexWithState(Object receiver, @SuppressWarnings("unused") ThreadState state,
                    @Shared("raiseNode") @Cached PRaiseNode raise,
                    @CachedLibrary("receiver") InteropLibrary interopLib, @Shared("gil") @Cached GilNode gil) {
        boolean mustRelease = gil.acquire();
        try {
            if (interopLib.fitsInLong(receiver)) {
                try {
                    return interopLib.asLong(receiver);
                } catch (UnsupportedMessageException e) {
                    CompilerDirectives.transferToInterpreterAndInvalidate();
                    throw new IllegalStateException(e);
                }
            } else if (interopLib.isBoolean(receiver)) {
                try {
                    return interopLib.asBoolean(receiver) ? 1 : 0;
                } catch (UnsupportedMessageException e) {
                    CompilerDirectives.transferToInterpreterAndInvalidate();
                    throw new IllegalStateException(e);
                }
            } else {
                throw raise.raiseIntegerInterpretationError(receiver);
            }
        } finally {
            gil.release(mustRelease);
        }
    }

    @ExportMessage
    static int asSizeWithState(Object receiver, Object type, ThreadState state,
                    @Shared("raiseNode") @Cached PRaiseNode raise,
                    @CachedLibrary(limit = "2") InteropLibrary interopLib, @Shared("gil") @Cached GilNode gil) {
        boolean mustRelease = gil.acquire();
        try {
            Object index = asIndexWithState(receiver, state, raise, interopLib, gil);
            if (interopLib.fitsInInt(index)) {
                try {
                    return interopLib.asInt(index);
                } catch (UnsupportedMessageException e) {
                    CompilerDirectives.transferToInterpreterAndInvalidate();
                    throw new IllegalStateException(e);
                }
            } else {
                throw raise.raiseNumberTooLarge(type, index);
            }
        } finally {
            gil.release(mustRelease);
        }
    }

    @ExportMessage
    static Object getLazyPythonClass(@SuppressWarnings("unused") Object value) {
        return PythonBuiltinClassType.ForeignObject;
    }

    @ExportMessage
    @TruffleBoundary
    static long hashWithState(Object receiver, @SuppressWarnings("unused") ThreadState state, @Shared("gil") @Cached GilNode gil) {
        boolean mustRelease = gil.acquire();
        try {
            return receiver.hashCode();
        } finally {
            gil.release(mustRelease);
        }
    }

    @ExportMessage
    static int lengthWithState(Object receiver, @SuppressWarnings("unused") ThreadState threadState,
                    @Shared("raiseNode") @Cached PRaiseNode raise,
                    @CachedLibrary("receiver") InteropLibrary interopLib, @Shared("gil") @Cached GilNode gil) {
        boolean mustRelease = gil.acquire();
        try {
            if (interopLib.hasArrayElements(receiver)) {
                long sz;
                try {
                    sz = interopLib.getArraySize(receiver);
                } catch (UnsupportedMessageException e) {
                    throw CompilerDirectives.shouldNotReachHere(e);
                }
                if (sz == (int) sz) {
                    return (int) sz;
                } else {
                    throw raise.raiseNumberTooLarge(PythonBuiltinClassType.OverflowError, sz);
                }
            } else {
                throw raise.raiseHasNoLength(receiver);
            }
        } finally {
            gil.release(mustRelease);
        }
    }

    @ExportMessage
    static class IsTrueWithState {
        @Specialization(guards = "lib.isBoolean(receiver)")
        static boolean bool(Object receiver, @SuppressWarnings("unused") ThreadState threadState,
                        @CachedLibrary("receiver") InteropLibrary lib) {
            try {
                return lib.asBoolean(receiver);
            } catch (UnsupportedMessageException e) {
                throw CompilerDirectives.shouldNotReachHere(e);
            }
        }

        @Specialization(guards = "lib.fitsInLong(receiver)")
        static boolean integer(Object receiver, @SuppressWarnings("unused") ThreadState threadState,
                        @CachedLibrary("receiver") InteropLibrary lib) {
            try {
                return lib.asLong(receiver) != 0;
            } catch (UnsupportedMessageException e) {
                throw CompilerDirectives.shouldNotReachHere(e);
            }
        }

        @Specialization(guards = "lib.fitsInDouble(receiver)")
        static boolean floatingPoint(Object receiver, @SuppressWarnings("unused") ThreadState threadState,
                        @CachedLibrary("receiver") InteropLibrary lib) {
            try {
                return lib.asDouble(receiver) != 0.0;
            } catch (UnsupportedMessageException e) {
                throw CompilerDirectives.shouldNotReachHere(e);
            }
        }

        @Specialization(guards = "lib.hasArrayElements(receiver)")
        static boolean array(Object receiver, @SuppressWarnings("unused") ThreadState threadState,
                        @CachedLibrary("receiver") InteropLibrary lib) {
            try {
                return lib.getArraySize(receiver) > 0;
            } catch (UnsupportedMessageException e) {
                throw CompilerDirectives.shouldNotReachHere(e);
            }
        }

        @Specialization(guards = {
                        "!lib.isBoolean(receiver)", "!lib.fitsInLong(receiver)",
                        "!lib.fitsInDouble(receiver)", "!lib.hasArrayElements(receiver)"
        })
        static boolean generic(Object receiver, @SuppressWarnings("unused") ThreadState threadState,
                        @CachedLibrary("receiver") InteropLibrary lib) {
            return !lib.isNull(receiver);
        }
    }

    @ExportMessage
    static boolean isSame(Object receiver, Object other,
                    @CachedLibrary("receiver") InteropLibrary receiverLib,
                    @CachedLibrary(limit = "3") InteropLibrary otherLib) {
        return receiverLib.isIdentical(receiver, other, otherLib);
    }

    @ExportMessage
    @SuppressWarnings("unused")
    static int equalsInternal(Object receiver, Object other, ThreadState threadState,
                    @CachedLibrary("receiver") InteropLibrary receiverLib,
                    @CachedLibrary(limit = "3") InteropLibrary otherLib) {
        return receiverLib.isIdentical(receiver, other, otherLib) ? 1 : 0;
    }

    @ExportMessage
    static boolean equalsWithState(Object receiver, Object other, PythonObjectLibrary oLib, ThreadState state,
                    @CachedLibrary("receiver") InteropLibrary receiverLib,
                    @CachedLibrary(limit = "3") InteropLibrary otherLib) {
        return receiverLib.isIdentical(receiver, other, otherLib) || oLib.equalsInternal(receiver, other, state) == 1;
    }

    @ExportMessage
    static boolean isForeignObject(Object receiver,
                    @CachedLibrary("receiver") InteropLibrary lib, @Shared("gil") @Cached GilNode gil) {
        boolean mustRelease = gil.acquire();
        try {
            try {
                return !lib.hasLanguage(receiver) || lib.getLanguage(receiver) != PythonLanguage.class;
            } catch (UnsupportedMessageException e) {
                // cannot happen due to check
                throw CompilerDirectives.shouldNotReachHere(e);
            }
        } finally {
            gil.release(mustRelease);
        }
    }

    @ExportMessage
    static Object asPStringWithState(Object receiver, ThreadState state,
                    @CachedLibrary("receiver") PythonObjectLibrary plib) {
        // Needs to go through ForeignObjectBuiltins.StrNode
        // The thread state may be necessary when the object is an array-like that contains python
        // objects whose __repr__ will be called by the library
        return plib.lookupAndCallSpecialMethodWithState(receiver, state, __STR__);
    }

    @ExportMessage
    static boolean canBeJavaDouble(@SuppressWarnings("unused") Object receiver,
                    @CachedLibrary(limit = "1") InteropLibrary interopLib) {
        return interopLib.fitsInDouble(receiver);
    }

    @ExportMessage
    static double asJavaDoubleWithState(Object receiver, @SuppressWarnings("unused") ThreadState state,
                    @Exclusive @Cached PRaiseNode raise,
                    @CachedLibrary(limit = "1") InteropLibrary interopLib, @Shared("gil") @Cached GilNode gil) {
        boolean mustRelease = gil.acquire();
        try {
            if (canBeJavaDouble(receiver, interopLib)) {
                try {
                    return interopLib.asDouble(receiver);
                } catch (UnsupportedMessageException ex) {
                    // cannot happen due to check
                    throw CompilerDirectives.shouldNotReachHere(ex);
                }
            }
            throw raise.raise(TypeError, ErrorMessages.MUST_BE_REAL_NUMBER, receiver);
        } finally {
            gil.release(mustRelease);
        }
    }

    @ExportMessage
    static boolean canBeJavaLong(@SuppressWarnings("unused") Object receiver,
                    @CachedLibrary(limit = "1") InteropLibrary interopLib) {
        return interopLib.fitsInLong(receiver);
    }

    @ExportMessage
    static long asJavaLongWithState(Object receiver, @SuppressWarnings("unused") ThreadState state,
                    @Exclusive @Cached PRaiseNode raise,
                    @CachedLibrary(limit = "1") InteropLibrary interopLib, @Shared("gil") @Cached GilNode gil) {
        boolean mustRelease = gil.acquire();
        try {
            if (canBeJavaDouble(receiver, interopLib)) {
                try {
                    return interopLib.asLong(receiver);
                } catch (UnsupportedMessageException ex) {
                    // cannot happen due to check
                    throw CompilerDirectives.shouldNotReachHere(ex);
                }
            }
            throw raise.raise(TypeError, ErrorMessages.MUST_BE_REAL_NUMBER, receiver);
        } finally {
            gil.release(mustRelease);
        }
    }

    @ExportMessage
    static boolean canBePInt(@SuppressWarnings("unused") Object receiver,
                    @CachedLibrary("receiver") InteropLibrary lib) {
        return lib.fitsInLong(receiver);
    }

    @ExportMessage
    static long asPIntWithState(Object receiver, @SuppressWarnings("unused") ThreadState state,
                    @CachedLibrary("receiver") InteropLibrary lib,
                    @Exclusive @Cached PRaiseNode raise, @Shared("gil") @Cached GilNode gil) {
        boolean mustRelease = gil.acquire();
        try {
            if (lib.fitsInLong(receiver)) {
                try {
                    return lib.asLong(receiver);
                } catch (UnsupportedMessageException ex) {
                    // cannot happen due to check
                    throw CompilerDirectives.shouldNotReachHere(ex);
                }
            }
            throw raise.raise(TypeError, ErrorMessages.OBJ_CANNOT_BE_INTERPRETED_AS_INTEGER, receiver);
        } finally {
            gil.release(mustRelease);
        }
    }

    @ExportMessage
    static Object lookupAttributeInternal(Object receiver, ThreadState state, String name, boolean strict,
                    @Cached ConditionProfile gotState,
                    @Exclusive @Cached PythonAbstractObject.LookupAttributeNode lookup, @Shared("gil") @Cached GilNode gil) {
        boolean mustRelease = gil.acquire();
        try {
            VirtualFrame frame = null;
            if (gotState.profile(state != null)) {
                frame = PArguments.frameForCall(state);
            }
            return lookup.execute(frame, receiver, name, strict);
        } finally {
            gil.release(mustRelease);
        }
    }

    @ExportMessage
    static Object lookupAttributeOnTypeInternal(Object receiver, String name, boolean strict,
                    @CachedLibrary("receiver") PythonObjectLibrary lib,
                    @Exclusive @Cached PythonAbstractObject.LookupAttributeOnTypeNode lookup, @Shared("gil") @Cached GilNode gil) {
        boolean mustRelease = gil.acquire();
        try {
            return lookup.execute(lib.getLazyPythonClass(receiver), name, strict);
        } finally {
            gil.release(mustRelease);
        }
    }

    @ExportMessage
    static Object lookupAndCallSpecialMethodWithState(Object receiver, ThreadState state, String methodName, Object[] arguments,
                    @CachedLibrary("receiver") PythonObjectLibrary plib,
                    @Shared("methodLib") @CachedLibrary(limit = "2") PythonObjectLibrary methodLib, @Shared("gil") @Cached GilNode gil) {
        boolean mustRelease = gil.acquire();
        try {
            Object method = plib.lookupAttributeOnTypeStrict(receiver, methodName);
            return methodLib.callUnboundMethodWithState(method, state, receiver, arguments);
        } finally {
            gil.release(mustRelease);
        }
    }

    @ExportMessage
    static Object lookupAndCallRegularMethodWithState(Object receiver, ThreadState state, String methodName, Object[] arguments,
                    @CachedLibrary("receiver") PythonObjectLibrary plib,
                    @Shared("methodLib") @CachedLibrary(limit = "2") PythonObjectLibrary methodLib, @Shared("gil") @Cached GilNode gil) {
        boolean mustRelease = gil.acquire();
        try {
            Object method = plib.lookupAttributeStrictWithState(receiver, state, methodName);
            return methodLib.callObjectWithState(method, state, arguments);
        } finally {
            gil.release(mustRelease);
        }
    }

    @ExportMessage
    abstract static class GetIteratorWithState {

        @Specialization(guards = "lib.isIterator(receiver)")
        static Object doForeignIterator(Object receiver, @SuppressWarnings("unused") ThreadState threadState,
                        @SuppressWarnings("unused") @CachedLibrary("receiver") InteropLibrary lib) {
            return receiver;
        }

        @Specialization(guards = "lib.hasIterator(receiver)")
        static Object doForeignIterable(Object receiver, @SuppressWarnings("unused") ThreadState threadState,
                        @CachedLibrary("receiver") InteropLibrary lib) {
            try {
                return lib.getIterator(receiver);
            } catch (UnsupportedMessageException e) {
                throw CompilerDirectives.shouldNotReachHere("foreign objects claims to have an iterator but doesn't");
            }
        }

        @Specialization(guards = "lib.hasArrayElements(receiver)")
        static PForeignArrayIterator doForeignArray(Object receiver, @SuppressWarnings("unused") ThreadState threadState,
                        @Shared("factory") @Cached PythonObjectFactory factory,
                        @Shared("raiseNode") @Cached PRaiseNode raiseNode,
                        @CachedLibrary("receiver") InteropLibrary lib, @Shared("gil") @Cached GilNode gil) {
            boolean mustRelease = gil.acquire();
            try {
                try {
                    long size = lib.getArraySize(receiver);
                    if (size < Integer.MAX_VALUE) {
                        return factory.createForeignArrayIterator(receiver);
                    }
                } catch (UnsupportedMessageException e) {
                    throw CompilerDirectives.shouldNotReachHere("foreign objects claims to be an array but isn't");
                }
                throw raiseNode.raise(TypeError, ErrorMessages.FOREIGN_OBJ_ISNT_ITERABLE);
            } finally {
                gil.release(mustRelease);
            }
        }

        @Specialization(guards = "lib.isString(receiver)")
        static PStringIterator doBoxedString(Object receiver, @SuppressWarnings("unused") ThreadState threadState,
                        @Shared("factory") @Cached PythonObjectFactory factory,
                        @CachedLibrary("receiver") InteropLibrary lib, @Shared("gil") @Cached GilNode gil) {
            boolean mustRelease = gil.acquire();
            try {
                try {
                    return factory.createStringIterator(lib.asString(receiver));
                } catch (UnsupportedMessageException e) {
                    throw CompilerDirectives.shouldNotReachHere("foreign objects claims to be a string but isn't");
                }
            } finally {
                gil.release(mustRelease);
            }
        }

        @Specialization(replaces = {"doForeignArray", "doBoxedString", "doForeignIterator", "doForeignIterable"})
        static Object doGeneric(Object receiver, ThreadState threadState,
                        @Shared("factory") @Cached PythonObjectFactory factory,
                        @Shared("raiseNode") @Cached PRaiseNode raiseNode,
<<<<<<< HEAD
                        @CachedLibrary("receiver") InteropLibrary lib, @Shared("gil") @Cached GilNode gil) {
            boolean mustRelease = gil.acquire();
            try {
                if (lib.hasArrayElements(receiver)) {
                    return doForeignArray(receiver, threadState, factory, raiseNode, lib, gil);
                } else if (lib.isString(receiver)) {
                    return doBoxedString(receiver, threadState, factory, lib, gil);
                }
                throw raiseNode.raise(TypeError, ErrorMessages.FOREIGN_OBJ_ISNT_ITERABLE);
            } finally {
                gil.release(mustRelease);
=======
                        @CachedLibrary("receiver") InteropLibrary lib) {
            if (lib.isIterator(receiver)) {
                return receiver;
            } else if (lib.hasIterator(receiver)) {
                try {
                    return lib.getIterator(receiver);
                } catch (UnsupportedMessageException e) {
                    throw CompilerDirectives.shouldNotReachHere();
                }
            } else if (lib.hasArrayElements(receiver)) {
                return doForeignArray(receiver, threadState, factory, raiseNode, lib);
            } else if (lib.isString(receiver)) {
                return doBoxedString(receiver, threadState, factory, lib);
>>>>>>> 2a89f1be
            }
        }

    }
}<|MERGE_RESOLUTION|>--- conflicted
+++ resolved
@@ -471,11 +471,18 @@
         static Object doGeneric(Object receiver, ThreadState threadState,
                         @Shared("factory") @Cached PythonObjectFactory factory,
                         @Shared("raiseNode") @Cached PRaiseNode raiseNode,
-<<<<<<< HEAD
                         @CachedLibrary("receiver") InteropLibrary lib, @Shared("gil") @Cached GilNode gil) {
             boolean mustRelease = gil.acquire();
             try {
-                if (lib.hasArrayElements(receiver)) {
+                if (lib.isIterator(receiver)) {
+                    return receiver;
+                } else if (lib.hasIterator(receiver)) {
+                    try {
+                        return lib.getIterator(receiver);
+                    } catch (UnsupportedMessageException e) {
+                        throw CompilerDirectives.shouldNotReachHere();
+                    }
+                } else if (lib.hasArrayElements(receiver)) {
                     return doForeignArray(receiver, threadState, factory, raiseNode, lib, gil);
                 } else if (lib.isString(receiver)) {
                     return doBoxedString(receiver, threadState, factory, lib, gil);
@@ -483,21 +490,6 @@
                 throw raiseNode.raise(TypeError, ErrorMessages.FOREIGN_OBJ_ISNT_ITERABLE);
             } finally {
                 gil.release(mustRelease);
-=======
-                        @CachedLibrary("receiver") InteropLibrary lib) {
-            if (lib.isIterator(receiver)) {
-                return receiver;
-            } else if (lib.hasIterator(receiver)) {
-                try {
-                    return lib.getIterator(receiver);
-                } catch (UnsupportedMessageException e) {
-                    throw CompilerDirectives.shouldNotReachHere();
-                }
-            } else if (lib.hasArrayElements(receiver)) {
-                return doForeignArray(receiver, threadState, factory, raiseNode, lib);
-            } else if (lib.isString(receiver)) {
-                return doBoxedString(receiver, threadState, factory, lib);
->>>>>>> 2a89f1be
             }
         }
 
