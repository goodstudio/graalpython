--- conflicted
+++ resolved
@@ -87,8 +87,7 @@
     public abstract static class HPyDebugHandleIdNode extends PythonUnaryBuiltinNode {
 
         @Specialization
-<<<<<<< HEAD
-        static int doGeneric(PDebugHandle self) {
+        static long doGeneric(PDebugHandle self) {
             return self.getId();
         }
     }
@@ -101,11 +100,6 @@
         @Specialization
         static boolean doGeneric(PDebugHandle self) {
             return self.isClosed();
-=======
-        long doGeneric(PDebugHandle self,
-                        @Cached ConditionProfile profile) {
-            return GraalHPyBoxing.boxHandle(self.getHandle().getId(getContext().getHPyDebugContext(), profile));
->>>>>>> a70a4e7f
         }
     }
 
@@ -139,22 +133,21 @@
             PythonContext context = getContext();
             Object state = IndirectCallContext.enter(frame, language, context, this);
             try {
-                return format(context.getHPyDebugContext(), self);
+                return format(self);
             } finally {
                 IndirectCallContext.exit(frame, language, context, state);
             }
         }
 
         @TruffleBoundary
-        private static Object format(GraalHPyDebugContext hpyDebugContext, PDebugHandle self) {
-<<<<<<< HEAD
-            int id = self.getId();
+        private static Object format(PDebugHandle self) {
+            long id = self.getId();
             if (self.isClosed()) {
-                return String.format("<DebugHandle 0x%s CLOSED>", Integer.toHexString(id));
+                return String.format("<DebugHandle 0x%s CLOSED>", Long.toHexString(id));
             } else {
                 Object objRepr = LookupAndCallUnaryDynamicNode.getUncached().executeObject(self.getObj(), SpecialMethodNames.__REPR__);
                 String reprStr = CastToJavaStringNode.getUncached().execute(objRepr);
-                return String.format("<DebugHandle 0x%s for %s>", Integer.toHexString(id), reprStr);
+                return String.format("<DebugHandle 0x%s for %s>", Long.toHexString(id), reprStr);
             }
         }
     }
@@ -167,12 +160,6 @@
         PNone doGeneric(PDebugHandle self) {
             self.close(getContext().getHPyDebugContext());
             return PNone.NONE;
-=======
-            long id = GraalHPyBoxing.boxHandle(self.getHandle().getId(hpyDebugContext, ConditionProfile.getUncached()));
-            Object objRepr = LookupAndCallUnaryDynamicNode.getUncached().executeObject(self.getHandle().getDelegate(), SpecialMethodNames.__REPR__);
-            String reprStr = CastToJavaStringNode.getUncached().execute(objRepr);
-            return String.format("<DebugHandle 0x%s for %s>", Long.toHexString(id), reprStr);
->>>>>>> a70a4e7f
         }
     }
 }