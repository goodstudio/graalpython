/*
 * Copyright (c) 2017, 2019, Oracle and/or its affiliates. All rights reserved.
 * DO NOT ALTER OR REMOVE COPYRIGHT NOTICES OR THIS FILE HEADER.
 *
 * The Universal Permissive License (UPL), Version 1.0
 *
 * Subject to the condition set forth below, permission is hereby granted to any
 * person obtaining a copy of this software, associated documentation and/or
 * data (collectively the "Software"), free of charge and under any and all
 * copyright rights in the Software, and any and all patent rights owned or
 * freely licensable by each licensor hereunder covering either (i) the
 * unmodified Software as contributed to or provided by such licensor, or (ii)
 * the Larger Works (as defined below), to deal in both
 *
 * (a) the Software, and
 *
 * (b) any piece of software and/or hardware listed in the lrgrwrks.txt file if
 * one is included with the Software each a "Larger Work" to which the Software
 * is contributed by such licensors),
 *
 * without restriction, including without limitation the rights to copy, create
 * derivative works of, display, perform, and distribute the Software and make,
 * use, sell, offer for sale, import, export, have made, and have sold the
 * Software and the Larger Work(s), and to sublicense the foregoing rights on
 * either these or other terms.
 *
 * This license is subject to the following condition:
 *
 * The above copyright notice and either this complete permission notice or at a
 * minimum a reference to the UPL must be included in all copies or substantial
 * portions of the Software.
 *
 * THE SOFTWARE IS PROVIDED "AS IS", WITHOUT WARRANTY OF ANY KIND, EXPRESS OR
 * IMPLIED, INCLUDING BUT NOT LIMITED TO THE WARRANTIES OF MERCHANTABILITY,
 * FITNESS FOR A PARTICULAR PURPOSE AND NONINFRINGEMENT. IN NO EVENT SHALL THE
 * AUTHORS OR COPYRIGHT HOLDERS BE LIABLE FOR ANY CLAIM, DAMAGES OR OTHER
 * LIABILITY, WHETHER IN AN ACTION OF CONTRACT, TORT OR OTHERWISE, ARISING FROM,
 * OUT OF OR IN CONNECTION WITH THE SOFTWARE OR THE USE OR OTHER DEALINGS IN THE
 * SOFTWARE.
 */
package com.oracle.graal.python.builtins.modules;

import static com.oracle.graal.python.builtins.PythonBuiltinClassType.IndexError;
import static com.oracle.graal.python.builtins.PythonBuiltinClassType.SystemError;
<<<<<<< HEAD
import static com.oracle.graal.python.builtins.objects.cext.NativeMemberNames.TP_BASICSIZE;
import static com.oracle.graal.python.builtins.objects.cext.NativeMemberNames.TP_DICTOFFSET;
import static com.oracle.graal.python.builtins.objects.cext.NativeMemberNames.TP_DOC;
import static com.oracle.graal.python.builtins.objects.cext.NativeMemberNames.TP_ITEMSIZE;
import static com.oracle.graal.python.builtins.objects.cext.NativeMemberNames.TP_NAME;
import static com.oracle.graal.python.nodes.SpecialAttributeNames.__BASICSIZE__;
import static com.oracle.graal.python.nodes.SpecialAttributeNames.__DICTOFFSET__;
import static com.oracle.graal.python.nodes.SpecialAttributeNames.__ITEMSIZE__;
import static com.oracle.graal.python.nodes.SpecialAttributeNames.__SLOTS__;
=======
>>>>>>> ce9df960
import static com.oracle.graal.python.nodes.SpecialMethodNames.__GETITEM__;
import static com.oracle.graal.python.runtime.exception.PythonErrorType.OverflowError;

import java.math.BigInteger;
import java.nio.ByteBuffer;
import java.nio.CharBuffer;
import java.nio.charset.CharacterCodingException;
import java.nio.charset.Charset;
import java.nio.charset.CharsetDecoder;
import java.nio.charset.CharsetEncoder;
import java.nio.charset.CodingErrorAction;
import java.nio.charset.StandardCharsets;
import java.util.List;

import com.oracle.graal.python.PythonLanguage;
import com.oracle.graal.python.builtins.Builtin;
import com.oracle.graal.python.builtins.CoreFunctions;
import com.oracle.graal.python.builtins.PythonBuiltinClassType;
import com.oracle.graal.python.builtins.PythonBuiltins;
import com.oracle.graal.python.builtins.modules.TruffleCextBuiltinsFactory.CheckFunctionResultNodeGen;
import com.oracle.graal.python.builtins.modules.TruffleCextBuiltinsFactory.ExternalFunctionNodeGen;
import com.oracle.graal.python.builtins.modules.TruffleCextBuiltinsFactory.GetByteArrayNodeGen;
import com.oracle.graal.python.builtins.modules.TruffleCextBuiltinsFactory.TrufflePInt_AsPrimitiveFactory;
import com.oracle.graal.python.builtins.objects.PNone;
import com.oracle.graal.python.builtins.objects.PythonAbstractObject;
import com.oracle.graal.python.builtins.objects.bytes.BytesBuiltins;
import com.oracle.graal.python.builtins.objects.bytes.BytesNodes;
import com.oracle.graal.python.builtins.objects.bytes.PBytes;
import com.oracle.graal.python.builtins.objects.cext.CArrayWrappers.CByteArrayWrapper;
import com.oracle.graal.python.builtins.objects.cext.CArrayWrappers.CStringWrapper;
import com.oracle.graal.python.builtins.objects.cext.CExtNodes;
import com.oracle.graal.python.builtins.objects.cext.CExtNodesFactory;
import com.oracle.graal.python.builtins.objects.cext.CExtNodes.MayRaiseBinaryNode;
import com.oracle.graal.python.builtins.objects.cext.CExtNodes.MayRaiseNode;
import com.oracle.graal.python.builtins.objects.cext.CExtNodes.MayRaiseNodeFactory;
import com.oracle.graal.python.builtins.objects.cext.CExtNodes.MayRaiseTernaryNode;
import com.oracle.graal.python.builtins.objects.cext.CExtNodes.MayRaiseUnaryNode;
import com.oracle.graal.python.builtins.objects.cext.CExtNodesFactory.MayRaiseBinaryNodeGen;
import com.oracle.graal.python.builtins.objects.cext.CExtNodesFactory.MayRaiseTernaryNodeGen;
import com.oracle.graal.python.builtins.objects.cext.CExtNodesFactory.MayRaiseUnaryNodeGen;
import com.oracle.graal.python.builtins.objects.cext.DynamicObjectNativeWrapper;
import com.oracle.graal.python.builtins.objects.cext.HandleCache;
import com.oracle.graal.python.builtins.objects.cext.PThreadState;
import com.oracle.graal.python.builtins.objects.cext.PySequenceArrayWrapper;
import com.oracle.graal.python.builtins.objects.cext.PythonClassInitNativeWrapper;
import com.oracle.graal.python.builtins.objects.cext.PythonClassNativeWrapper;
import com.oracle.graal.python.builtins.objects.cext.PythonNativeClass;
import com.oracle.graal.python.builtins.objects.cext.PythonNativeNull;
import com.oracle.graal.python.builtins.objects.cext.PythonNativeObject;
import com.oracle.graal.python.builtins.objects.cext.PythonNativeVoidPtr;
import com.oracle.graal.python.builtins.objects.cext.PythonNativeWrapper;
import com.oracle.graal.python.builtins.objects.cext.UnicodeObjectNodes.UnicodeAsWideCharNode;
import com.oracle.graal.python.builtins.objects.code.PCode;
import com.oracle.graal.python.builtins.objects.common.HashingCollectionNodes;
import com.oracle.graal.python.builtins.objects.common.SequenceStorageNodes;
import com.oracle.graal.python.builtins.objects.common.SequenceStorageNodes.NormalizeIndexNode;
import com.oracle.graal.python.builtins.objects.complex.PComplex;
import com.oracle.graal.python.builtins.objects.dict.PDict;
import com.oracle.graal.python.builtins.objects.exception.PBaseException;
import com.oracle.graal.python.builtins.objects.frame.PFrame;
import com.oracle.graal.python.builtins.objects.function.PArguments;
import com.oracle.graal.python.builtins.objects.function.PBuiltinFunction;
import com.oracle.graal.python.builtins.objects.function.PFunction;
import com.oracle.graal.python.builtins.objects.function.PKeyword;
import com.oracle.graal.python.builtins.objects.function.Signature;
import com.oracle.graal.python.builtins.objects.ints.PInt;
import com.oracle.graal.python.builtins.objects.iterator.PSequenceIterator;
import com.oracle.graal.python.builtins.objects.list.PList;
import com.oracle.graal.python.builtins.objects.module.PythonModule;
import com.oracle.graal.python.builtins.objects.object.PythonObject;
import com.oracle.graal.python.builtins.objects.set.PBaseSet;
import com.oracle.graal.python.builtins.objects.str.PString;
import com.oracle.graal.python.builtins.objects.traceback.PTraceback;
import com.oracle.graal.python.builtins.objects.tuple.PTuple;
import com.oracle.graal.python.builtins.objects.type.LazyPythonClass;
import com.oracle.graal.python.builtins.objects.type.PythonAbstractClass;
import com.oracle.graal.python.builtins.objects.type.PythonBuiltinClass;
import com.oracle.graal.python.builtins.objects.type.PythonClass;
import com.oracle.graal.python.builtins.objects.type.PythonManagedClass;
import com.oracle.graal.python.builtins.objects.type.TypeNodes;
import com.oracle.graal.python.builtins.objects.type.TypeNodes.GetInstanceShape;
import com.oracle.graal.python.builtins.objects.type.TypeNodes.GetTypeFlagsNode;
import com.oracle.graal.python.nodes.PGuards;
import com.oracle.graal.python.nodes.PNodeWithContext;
import com.oracle.graal.python.nodes.PRootNode;
import com.oracle.graal.python.nodes.SpecialAttributeNames;
import com.oracle.graal.python.nodes.SpecialMethodNames;
import com.oracle.graal.python.nodes.argument.ReadIndexedArgumentNode;
import com.oracle.graal.python.nodes.argument.ReadVarArgsNode;
import com.oracle.graal.python.nodes.argument.ReadVarKeywordsNode;
import com.oracle.graal.python.nodes.attributes.HasInheritedAttributeNode;
import com.oracle.graal.python.nodes.attributes.LookupAttributeInMRONode;
import com.oracle.graal.python.nodes.attributes.ReadAttributeFromObjectNode;
import com.oracle.graal.python.nodes.attributes.WriteAttributeToObjectNode;
import com.oracle.graal.python.nodes.call.PythonCallNode;
import com.oracle.graal.python.nodes.classes.IsSubtypeNode;
import com.oracle.graal.python.nodes.expression.BinaryComparisonNode;
import com.oracle.graal.python.nodes.function.BuiltinFunctionRootNode;
import com.oracle.graal.python.nodes.function.PythonBuiltinBaseNode;
import com.oracle.graal.python.nodes.function.PythonBuiltinNode;
import com.oracle.graal.python.nodes.function.builtins.PythonBinaryBuiltinNode;
import com.oracle.graal.python.nodes.function.builtins.PythonTernaryBuiltinNode;
import com.oracle.graal.python.nodes.function.builtins.PythonUnaryBuiltinNode;
import com.oracle.graal.python.nodes.interop.PForeignToPTypeNode;
import com.oracle.graal.python.nodes.object.GetClassNode;
import com.oracle.graal.python.nodes.truffle.PythonArithmeticTypes;
import com.oracle.graal.python.nodes.truffle.PythonTypes;
import com.oracle.graal.python.nodes.util.CastToByteNode;
import com.oracle.graal.python.nodes.util.CastToIndexNode;
import com.oracle.graal.python.runtime.PythonContext;
import com.oracle.graal.python.runtime.PythonCore;
import com.oracle.graal.python.runtime.exception.ExceptionUtils;
import com.oracle.graal.python.runtime.exception.PException;
import com.oracle.graal.python.runtime.exception.PythonErrorType;
import com.oracle.graal.python.runtime.object.PythonObjectFactory;
import com.oracle.graal.python.runtime.sequence.storage.ByteSequenceStorage;
import com.oracle.graal.python.runtime.sequence.storage.MroSequenceStorage;
import com.oracle.graal.python.runtime.sequence.storage.SequenceStorage;
import com.oracle.truffle.api.CallTarget;
import com.oracle.truffle.api.CompilerDirectives;
import com.oracle.truffle.api.CompilerDirectives.CompilationFinal;
import com.oracle.truffle.api.CompilerDirectives.TruffleBoundary;
import com.oracle.truffle.api.RootCallTarget;
import com.oracle.truffle.api.Truffle;
import com.oracle.truffle.api.TruffleLanguage.ContextReference;
import com.oracle.truffle.api.dsl.Cached;
import com.oracle.truffle.api.dsl.Cached.Exclusive;
import com.oracle.truffle.api.dsl.Cached.Shared;
import com.oracle.truffle.api.dsl.CachedContext;
import com.oracle.truffle.api.dsl.CachedLanguage;
import com.oracle.truffle.api.dsl.Fallback;
import com.oracle.truffle.api.dsl.GenerateNodeFactory;
import com.oracle.truffle.api.dsl.ImportStatic;
import com.oracle.truffle.api.dsl.NodeFactory;
import com.oracle.truffle.api.dsl.Specialization;
import com.oracle.truffle.api.dsl.TypeSystemReference;
import com.oracle.truffle.api.frame.VirtualFrame;
import com.oracle.truffle.api.interop.ArityException;
import com.oracle.truffle.api.interop.InteropException;
import com.oracle.truffle.api.interop.InteropLibrary;
import com.oracle.truffle.api.interop.InvalidArrayIndexException;
import com.oracle.truffle.api.interop.TruffleObject;
import com.oracle.truffle.api.interop.UnsupportedMessageException;
import com.oracle.truffle.api.interop.UnsupportedTypeException;
import com.oracle.truffle.api.library.CachedLibrary;
import com.oracle.truffle.api.nodes.DirectCallNode;
import com.oracle.truffle.api.nodes.Node;
import com.oracle.truffle.api.nodes.NodeVisitor;
import com.oracle.truffle.api.nodes.RootNode;
import com.oracle.truffle.api.profiles.BranchProfile;
import com.oracle.truffle.api.profiles.ConditionProfile;
import com.oracle.truffle.api.profiles.ValueProfile;
import com.oracle.truffle.api.utilities.CyclicAssumption;

@CoreFunctions(defineModule = "python_cext")
@GenerateNodeFactory
public class TruffleCextBuiltins extends PythonBuiltins {

    private static final String ERROR_HANDLER = "error_handler";
    public static final String NATIVE_NULL = "native_null";

    @Override
    protected List<? extends NodeFactory<? extends PythonBuiltinBaseNode>> getNodeFactories() {
        return TruffleCextBuiltinsFactory.getFactories();
    }

    @Override
    public void initialize(PythonCore core) {
        super.initialize(core);
        PythonClass errorHandlerClass = core.factory().createPythonClass(PythonBuiltinClassType.PythonClass, "CErrorHandler",
                        new PythonAbstractClass[]{core.lookupType(PythonBuiltinClassType.PythonObject)});
        builtinConstants.put("CErrorHandler", errorHandlerClass);
        builtinConstants.put(ERROR_HANDLER, core.factory().createPythonObject(errorHandlerClass, GetInstanceShape.doSlowPath(errorHandlerClass)));
        builtinConstants.put(NATIVE_NULL, new PythonNativeNull());
    }

    /**
     * Called mostly from Python code to convert arguments into a wrapped representation for
     * consumption in Python or Java.
     */
    @Builtin(name = "to_java", minNumOfPositionalArgs = 1)
    @GenerateNodeFactory
    public abstract static class AsPythonObjectNode extends PythonUnaryBuiltinNode {
        @Specialization
        Object run(Object object,
                        @Cached CExtNodes.AsPythonObjectNode toJavaNode) {
            return toJavaNode.execute(object);
        }
    }

    @Builtin(name = "to_java_type", minNumOfPositionalArgs = 1)
    @GenerateNodeFactory
    public abstract static class AsPythonClassNode extends PythonUnaryBuiltinNode {
        @Specialization
        Object run(Object object,
                        @Cached("createForceClass()") CExtNodes.AsPythonObjectNode toJavaNode) {
            return toJavaNode.execute(object);
        }
    }

    /**
     * Called from C when they actually want a {@code const char*} for a Python string
     */
    @Builtin(name = "to_char_pointer", minNumOfPositionalArgs = 1)
    @GenerateNodeFactory
    abstract static class TruffleString_AsString extends NativeBuiltin {

        @Specialization(guards = "isString(str)")
        Object run(Object str,
                        @Cached("create()") CExtNodes.AsCharPointerNode asCharPointerNode) {
            return asCharPointerNode.execute(str);
        }

        @Fallback
        Object run(Object o) {
            return raiseNative(PNone.NO_VALUE, PythonErrorType.SystemError, "Cannot convert object of type %p to C string.", o, o.getClass().getName());
        }
    }

    /**
     * This is used in the ExternalFunctionNode below, so all arguments passed from Python code into
     * a C function are automatically unwrapped if they are wrapped. This function is also called
     * all over the place in C code to make sure return values have the right representation in
     * Sulong land.
     */
    @Builtin(name = "to_sulong", minNumOfPositionalArgs = 1)
    @GenerateNodeFactory
    public abstract static class ToSulongNode extends PythonUnaryBuiltinNode {

        @Specialization
        Object run(Object obj,
                        @Cached("create()") CExtNodes.ToSulongNode toSulongNode) {
            return toSulongNode.execute(obj);
        }
    }

    @Builtin(name = "PyTruffle_Type", minNumOfPositionalArgs = 1)
    @GenerateNodeFactory
    @TypeSystemReference(PythonArithmeticTypes.class)
    abstract static class PyTruffle_Type extends NativeBuiltin {
        @Specialization
        @TruffleBoundary
        Object doI(String typeName) {
            PythonCore core = getCore();
            for (PythonBuiltinClassType type : PythonBuiltinClassType.VALUES) {
                if (type.getName().equals(typeName)) {
                    return core.lookupType(type);
                }
            }
            Object attribute = core.lookupBuiltinModule("python_cext").getAttribute(typeName);
            if (attribute != PNone.NO_VALUE) {
                return attribute;
            }
            attribute = core.lookupBuiltinModule("builtins").getAttribute(typeName);
            if (attribute != PNone.NO_VALUE) {
                return attribute;
            }
            throw raise(PythonErrorType.KeyError, "'%s'", typeName);
        }
    }

    @Builtin(name = "PyTuple_SetItem", minNumOfPositionalArgs = 3)
    @GenerateNodeFactory
    abstract static class PyTuple_SetItem extends NativeBuiltin {
        @Specialization
        int doI(PTuple tuple, Object position, Object element,
                        @Cached("createSetItem()") SequenceStorageNodes.SetItemNode setItemNode) {
            setItemNode.execute(tuple.getSequenceStorage(), position, element);
            return 0;
        }

        protected static SequenceStorageNodes.SetItemNode createSetItem() {
            return SequenceStorageNodes.SetItemNode.create(NormalizeIndexNode.forTupleAssign(), "invalid item for assignment");
        }
    }

    @Builtin(name = "CreateBuiltinMethod", minNumOfPositionalArgs = 2)
    @GenerateNodeFactory
    @TypeSystemReference(PythonArithmeticTypes.class)
    abstract static class CreateBuiltinMethodNode extends PythonBuiltinNode {
        @Specialization
        @TruffleBoundary
        Object runWithoutCWrapper(PBuiltinFunction descriptor, Object self) {
            return factory().createBuiltinMethod(self, descriptor);
        }
    }

    @Builtin(name = "CreateFunction", minNumOfPositionalArgs = 2, maxNumOfPositionalArgs = 4)
    @GenerateNodeFactory
    @TypeSystemReference(PythonArithmeticTypes.class)
    abstract static class CreateFunctionNode extends PythonBuiltinNode {
        private static final Signature SIGNATURE = Signature.createVarArgsAndKwArgsOnly();

        @Specialization(guards = "isNoValue(cwrapper)")
        @TruffleBoundary
<<<<<<< HEAD
        PBuiltinFunction runWithoutCWrapper(String name, TruffleObject callable, @SuppressWarnings("unused") PNone cwrapper, PythonClass type,
                        @Shared("lang") @CachedLanguage PythonLanguage lang) {
            CompilerDirectives.transferToInterpreter();
            RootCallTarget callTarget = Truffle.getRuntime().createCallTarget(ExternalFunctionNode.create(lang, name, null, callable));
            return factory().createBuiltinFunction(name, type, createArity(name), callTarget);
=======
        PBuiltinFunction runWithoutCWrapper(String name, TruffleObject callable, @SuppressWarnings("unused") PNone cwrapper, LazyPythonClass type) {
            CompilerDirectives.transferToInterpreter();
            RootCallTarget callTarget = Truffle.getRuntime().createCallTarget(new ExternalFunctionNode(getRootNode().getLanguage(PythonLanguage.class), name, null, callable, SIGNATURE));
            return factory().createBuiltinFunction(name, type, 0, callTarget);
>>>>>>> ce9df960
        }

        @Specialization(guards = {"isNoValue(cwrapper)", "isNoValue(type)"})
        @TruffleBoundary
        PBuiltinFunction runWithoutCWrapper(String name, TruffleObject callable, @SuppressWarnings("unused") PNone cwrapper, @SuppressWarnings("unused") PNone type,
                        @Shared("lang") @CachedLanguage PythonLanguage lang) {
            CompilerDirectives.transferToInterpreter();
<<<<<<< HEAD
            RootCallTarget callTarget = Truffle.getRuntime().createCallTarget(ExternalFunctionNode.create(lang, name, null, callable));
            return factory().createBuiltinFunction(name, null, createArity(name), callTarget);
=======
            RootCallTarget callTarget = Truffle.getRuntime().createCallTarget(new ExternalFunctionNode(getRootNode().getLanguage(PythonLanguage.class), name, null, callable, SIGNATURE));
            return factory().createBuiltinFunction(name, null, 0, callTarget);
>>>>>>> ce9df960
        }

        @Specialization(guards = {"!isNoValue(cwrapper)", "isNoValue(type)"})
        @TruffleBoundary
        PBuiltinFunction runWithoutCWrapper(String name, TruffleObject callable, TruffleObject cwrapper, @SuppressWarnings("unused") PNone type,
                        @Shared("lang") @CachedLanguage PythonLanguage lang) {
            CompilerDirectives.transferToInterpreter();
<<<<<<< HEAD
            RootCallTarget callTarget = Truffle.getRuntime().createCallTarget(ExternalFunctionNode.create(lang, name, cwrapper, callable));
            return factory().createBuiltinFunction(name, null, createArity(name), callTarget);
=======
            RootCallTarget callTarget = Truffle.getRuntime().createCallTarget(new ExternalFunctionNode(getRootNode().getLanguage(PythonLanguage.class), name, cwrapper, callable, SIGNATURE));
            return factory().createBuiltinFunction(name, null, 0, callTarget);
>>>>>>> ce9df960
        }

        @Specialization(guards = "!isNoValue(cwrapper)")
        @TruffleBoundary
<<<<<<< HEAD
        PBuiltinFunction run(String name, TruffleObject callable, TruffleObject cwrapper, PythonClass type,
                        @Shared("lang") @CachedLanguage PythonLanguage lang) {
            CompilerDirectives.transferToInterpreter();
            RootCallTarget callTarget = Truffle.getRuntime().createCallTarget(ExternalFunctionNode.create(lang, name, cwrapper, callable));
            return factory().createBuiltinFunction(name, type, createArity(name), callTarget);
        }

        private static Arity createArity(String name) {
            return Arity.createVarArgsAndKwArgsOnly(name);
=======
        PBuiltinFunction run(String name, TruffleObject callable, TruffleObject cwrapper, LazyPythonClass type) {
            CompilerDirectives.transferToInterpreter();
            RootCallTarget callTarget = Truffle.getRuntime().createCallTarget(new ExternalFunctionNode(getRootNode().getLanguage(PythonLanguage.class), name, cwrapper, callable, SIGNATURE));
            return factory().createBuiltinFunction(name, type, 0, callTarget);
>>>>>>> ce9df960
        }
    }

    @Builtin(name = "PyErr_Restore", minNumOfPositionalArgs = 3)
    @GenerateNodeFactory
    abstract static class PyErrRestoreNode extends PythonBuiltinNode {
        @Specialization
        @SuppressWarnings("unused")
        Object run(PNone typ, PNone val, PNone tb) {
            getContext().setCurrentException(null);
            return PNone.NONE;
        }

        @Specialization
        Object run(@SuppressWarnings("unused") LazyPythonClass typ, PBaseException val, @SuppressWarnings("unused") PTraceback tb) {
            val.reifyException();
            if (val.getException() != null) {
                getContext().setCurrentException(val.getException());
            } else {
                PException pException = PException.fromObject(val, this);
                getContext().setCurrentException(pException);
            }
            return PNone.NONE;
        }
    }

    @Builtin(name = "PyErr_Fetch", minNumOfPositionalArgs = 1, declaresExplicitSelf = true)
    @GenerateNodeFactory
    abstract static class PyErrFetchNode extends NativeBuiltin {
        @Specialization
        public Object run(Object module,
                        @Exclusive @Cached GetClassNode getClassNode,
                        @Exclusive @Cached GetNativeNullNode getNativeNullNode) {
            PythonContext context = getContext();
            PException currentException = context.getCurrentException();
            Object result;
            if (currentException == null) {
                result = getNativeNullNode.execute(module);
            } else {
                PBaseException exception = currentException.getExceptionObject();
                exception.reifyException();
                result = factory().createTuple(new Object[]{getClassNode.execute(exception), exception, exception.getTraceback(factory())});
                context.setCurrentException(null);
            }
            return result;
        }
    }

    @Builtin(name = "PyErr_Occurred", minNumOfPositionalArgs = 0, maxNumOfPositionalArgs = 1)
    @GenerateNodeFactory
    abstract static class PyErrOccurred extends PythonUnaryBuiltinNode {
        @Specialization
        Object run(Object errorMarker,
                        @Cached("create()") GetClassNode getClass) {
            PException currentException = getContext().getCurrentException();
            if (currentException != null) {
                PBaseException exceptionObject = currentException.getExceptionObject();
                exceptionObject.reifyException();
                return getClass.execute(exceptionObject);
            }
            return errorMarker;
        }
    }

    @Builtin(name = "PyErr_SetExcInfo", minNumOfPositionalArgs = 3)
    @GenerateNodeFactory
    abstract static class PyErrSetExcInfo extends PythonBuiltinNode {
        @Specialization
        @SuppressWarnings("unused")
        Object run(PNone typ, PNone val, PNone tb) {
            getContext().setCaughtException(null);
            return PNone.NONE;
        }

        @Specialization
        Object run(@SuppressWarnings("unused") LazyPythonClass typ, PBaseException val, @SuppressWarnings("unused") PTraceback tb) {
            val.reifyException();
            if (val.getException() != null) {
                getContext().setCaughtException(val.getException());
            } else {
                PException pException = PException.fromObject(val, this);
                getContext().setCaughtException(pException);
            }
            return PNone.NONE;
        }
    }

    /**
     * Exceptions are usually printed using the traceback module or the hook function
     * {@code sys.excepthook}. This is the last resort if the hook function itself failed.
     */
    @Builtin(name = "PyErr_Display", minNumOfPositionalArgs = 3)
    @GenerateNodeFactory
    abstract static class PyErrDisplay extends PythonBuiltinNode {

        @Specialization
        @SuppressWarnings("unused")
        Object run(LazyPythonClass typ, PBaseException val, PTraceback tb) {
            if (val.getException() != null) {
                ExceptionUtils.printPythonLikeStackTrace(val.getException());
            }
            return PNone.NO_VALUE;
        }
    }

    @Builtin(name = "PyUnicode_FromString", minNumOfPositionalArgs = 1)
    @GenerateNodeFactory
    abstract static class PyUnicodeFromStringNode extends PythonBuiltinNode {
        @Specialization
        PString run(String str) {
            return factory().createString(str);
        }

        @Specialization
        PString run(PString str) {
            return str;
        }
    }

    @Builtin(name = "do_richcompare", minNumOfPositionalArgs = 3)
    @GenerateNodeFactory
    abstract static class RichCompareNode extends PythonBuiltinNode {
        protected static BinaryComparisonNode create(int op) {
            return BinaryComparisonNode.create(SpecialMethodNames.COMPARE_OPNAMES[op], SpecialMethodNames.COMPARE_REVERSALS[op], SpecialMethodNames.COMPARE_OPSTRINGS[op]);
        }

        @Specialization(guards = "op == 0")
        Object op0(Object a, Object b, @SuppressWarnings("unused") int op,
                        @Cached("create(op)") BinaryComparisonNode compNode) {
            return compNode.executeWith(a, b);
        }

        @Specialization(guards = "op == 1")
        Object op1(Object a, Object b, @SuppressWarnings("unused") int op,
                        @Cached("create(op)") BinaryComparisonNode compNode) {
            return compNode.executeWith(a, b);
        }

        @Specialization(guards = "op == 2")
        Object op2(Object a, Object b, @SuppressWarnings("unused") int op,
                        @Cached("create(op)") BinaryComparisonNode compNode) {
            return compNode.executeWith(a, b);
        }

        @Specialization(guards = "op == 3")
        Object op3(Object a, Object b, @SuppressWarnings("unused") int op,
                        @Cached("create(op)") BinaryComparisonNode compNode) {
            return compNode.executeWith(a, b);
        }

        @Specialization(guards = "op == 4")
        Object op4(Object a, Object b, @SuppressWarnings("unused") int op,
                        @Cached("create(op)") BinaryComparisonNode compNode) {
            return compNode.executeWith(a, b);
        }

        @Specialization(guards = "op == 5")
        Object op5(Object a, Object b, @SuppressWarnings("unused") int op,
                        @Cached("create(op)") BinaryComparisonNode compNode) {
            return compNode.executeWith(a, b);
        }
    }

    @Builtin(name = "PyTruffle_SetAttr", minNumOfPositionalArgs = 3)
    @GenerateNodeFactory
    abstract static class PyObject_Setattr extends PythonBuiltinNode {
        @Specialization
        @TruffleBoundary
        Object setattr(PythonBuiltinClass object, String key, Object value) {
            object.setAttributeUnsafe(key, value);
            return PNone.NONE;
        }

        @Specialization(guards = {"!isPythonBuiltinClass(object)"})
        @TruffleBoundary
        Object setattr(PythonObject object, String key, Object value) {
            object.getStorage().define(key, value);
            return PNone.NONE;
        }
<<<<<<< HEAD
    }

    @Builtin(name = "PyType_Ready", fixedNumOfPositionalArgs = 4)
    @GenerateNodeFactory
    abstract static class PyType_ReadyNode extends PythonBuiltinNode {
        @Child private WriteAttributeToObjectNode writeAttrNode = WriteAttributeToObjectNode.create();
        @Child private HashingStorageNodes.GetItemNode getItemNode;
        @Child private CastToIndexNode castToIntNode;
        @Child private ReadAttributeFromObjectNode readAttrNode;
        @Child private SequenceStorageNodes.LenNode slotLenNode;
        @Child private SequenceStorageNodes.GetItemNode getSlotItemNode;
        @Child private SequenceStorageNodes.AppendNode setSlotItemNode;
        @Child private HashingStorageNodes.ContainsKeyNode containsKeyNode;
        @Child private CExtNodes.PCallCapiFunction callAddNativeSlotsNode;
        @Child private CExtNodes.ToSulongNode toSulongNode;

        private HashingStorageNodes.GetItemNode getGetItemNode() {
            if (getItemNode == null) {
                CompilerDirectives.transferToInterpreterAndInvalidate();
                getItemNode = insert(HashingStorageNodes.GetItemNode.create());
            }
            return getItemNode;
        }

        @Specialization
        Object run(Object typestruct, DynamicObjectNativeWrapper.PythonObjectNativeWrapper metaClass, DynamicObjectNativeWrapper.PythonObjectNativeWrapper baseClasses,
                        DynamicObjectNativeWrapper.PythonObjectNativeWrapper nativeMembers,
                        @Cached("create()") CExtNodes.ToJavaNode toJavaNode) {
            // TODO(fa) use recursive node
            return run(typestruct, (PythonClass) toJavaNode.execute(metaClass), (PTuple) toJavaNode.execute(baseClasses), (PDict) toJavaNode.execute(nativeMembers));
        }
=======
>>>>>>> ce9df960

        @Specialization
        Object setattr(PythonNativeClass object, String key, Object value,
                        @Cached("createForceType()") WriteAttributeToObjectNode writeAttrNode) {
            writeAttrNode.execute(object, key, value);
            return PNone.NONE;
        }
    }

    @Builtin(name = "PyTruffle_Type_Slots", minNumOfPositionalArgs = 2, declaresExplicitSelf = true)
    @GenerateNodeFactory
    abstract static class PyTruffle_Type_SlotsNode extends NativeBuiltin {

        /**
         * A native class may inherit from a managed class. However, the managed class may define
         * custom slots at a time where the C API is not yet loaded. So we need to check if any of
         * the base classes defines custom slots and adapt the basicsize to allocate space for the
         * slots and add the native member slot descriptors.
         *
         */
        @Specialization
<<<<<<< HEAD
        Object slots(Object module, PythonClass pythonClass,
                        @Exclusive @Cached LookupAttributeInMRONode.Dynamic lookupSlotsNode,
                        @Exclusive @Cached GetNativeNullNode getNativeNullNode) {
            Object execute = lookupSlotsNode.execute(pythonClass, __SLOTS__);
=======
        Object slots(Object module, LazyPythonClass pythonClass,
                        @Cached("create(__SLOTS__)") LookupAttributeInMRONode lookupSlotsNode) {
            Object execute = lookupSlotsNode.execute(pythonClass);
>>>>>>> ce9df960
            if (execute != PNone.NO_VALUE) {
                return execute;
            }
            return getNativeNullNode.execute(module);
        }
    }

    // roughly equivalent to _Py_CheckFunctionResult in Objects/call.c
    @ImportStatic(PGuards.class)
    abstract static class CheckFunctionResultNode extends PNodeWithContext {

        @Child private Node isNullNode;

        public abstract Object execute(String name, Object result);

        @Specialization
        Object doNativeWrapper(String name, DynamicObjectNativeWrapper.PythonObjectNativeWrapper result,
                        @Cached("create()") CheckFunctionResultNode recursive) {
            return recursive.execute(name, result.getDelegate());
        }

        @Specialization(guards = "!isPythonObjectNativeWrapper(result)")
        Object doPrimitiveWrapper(String name, @SuppressWarnings("unused") PythonNativeWrapper result) {
            checkFunctionResult(name, false);
            return result;
        }

        @Specialization(guards = "isNoValue(result)")
        Object doNoValue(String name, @SuppressWarnings("unused") PNone result) {
            checkFunctionResult(name, true);
            return PNone.NO_VALUE;
        }

        @Specialization(guards = "!isNoValue(result)")
        Object doNativeWrapper(String name, @SuppressWarnings("unused") PythonAbstractObject result) {
            checkFunctionResult(name, false);
            return result;
        }

        @Specialization
        Object doPythonNativeNull(String name, @SuppressWarnings("unused") PythonNativeNull result) {
            checkFunctionResult(name, true);
            return result;
        }

        @Specialization(guards = {"isForeignObject(result)", "!isNativeNull(result)"})
        Object doForeign(String name, TruffleObject result,
                        @Exclusive @Cached("createBinaryProfile()") ConditionProfile isNullProfile,
                        @Exclusive @CachedLibrary(limit = "1") InteropLibrary lib) {
            checkFunctionResult(name, isNullProfile.profile(lib.isNull(result)));
            return result;
        }

        @Fallback
        Object doGeneric(String name, Object result) {
            assert result != null;
            checkFunctionResult(name, false);
            return result;
        }

        private void checkFunctionResult(String name, boolean isNull) {
            PythonContext context = getContext();
            PException currentException = context.getCurrentException();
            boolean errOccurred = currentException != null;
            if (isNull) {
                // consume exception
                context.setCurrentException(null);
                if (!errOccurred) {
                    throw raise(PythonErrorType.SystemError, "%s returned NULL without setting an error", name);
                } else {
                    currentException.getExceptionObject().reifyException();
                    throw currentException;
                }
            } else if (errOccurred) {
                // consume exception
                context.setCurrentException(null);
                PBaseException sysExc = factory().createBaseException(PythonErrorType.SystemError, "%s returned a result with an error set", new Object[]{name});
                currentException.getExceptionObject().reifyException();
                sysExc.setAttribute(SpecialAttributeNames.__CAUSE__, currentException.getExceptionObject());
                throw PException.fromObject(sysExc, this);
            }
        }

        protected static boolean isNativeNull(TruffleObject object) {
            return object instanceof PythonNativeNull;
        }

        protected static boolean isPythonObjectNativeWrapper(PythonNativeWrapper object) {
            return object instanceof DynamicObjectNativeWrapper.PythonObjectNativeWrapper;
        }

        public static CheckFunctionResultNode create() {
            return CheckFunctionResultNodeGen.create();
        }
    }

<<<<<<< HEAD
    static abstract class ExternalFunctionNode extends RootNode {
=======
    static class ExternalFunctionNode extends PRootNode {
        private final Signature signature;
>>>>>>> ce9df960
        private final TruffleObject cwrapper;
        private final TruffleObject callable;
        private final String name;
        @CompilationFinal private ContextReference<PythonContext> ctxt;
        @Child private CExtNodes.AllToSulongNode toSulongNode = CExtNodes.AllToSulongNode.create();
        @Child private CheckFunctionResultNode checkResultNode = CheckFunctionResultNode.create();
        @Child private PForeignToPTypeNode fromForeign = PForeignToPTypeNode.create();

        ExternalFunctionNode(PythonLanguage lang, String name, TruffleObject cwrapper, TruffleObject callable, Signature signature) {
            super(lang);
            this.signature = signature;
            this.name = name;
            this.cwrapper = cwrapper;
            this.callable = callable;
        }

        public TruffleObject getCallable() {
            return callable;
        }

<<<<<<< HEAD
        @Specialization
        Object doIt(VirtualFrame frame,
                        @Exclusive @CachedLibrary(limit = "1") InteropLibrary lib,
                        @Exclusive @CachedContext(PythonLanguage.class) PythonContext context,
                        @Cached CExtNodes.AsPythonObjectNode asPythonObjectNode) {
            Object[] frameArgs = frame.getArguments();
=======
        @Override
        public Object execute(VirtualFrame frame) {
            Object[] frameArgs = PArguments.getVariableArguments(frame);
>>>>>>> ce9df960
            try {
                TruffleObject fun;
                Object[] arguments;

                if (cwrapper != null) {
                    fun = cwrapper;
                    arguments = new Object[1 + frameArgs.length];
                    arguments[0] = callable;
                    toSulongNode.executeInto(frameArgs, 0, arguments, 1);
                } else {
                    fun = callable;
                    arguments = new Object[frameArgs.length];
                    toSulongNode.executeInto(frameArgs, 0, arguments, 0);
                }
                // save current exception state
                PException exceptionState = context.getCurrentException();
                // clear current exception such that native code has clean environment
                context.setCurrentException(null);

                Object result;
                result = fromNative(asPythonObjectNode.execute(checkResultNode.execute(name, lib.execute(fun, arguments))));

                // restore previous exception state
                context.setCurrentException(exceptionState);
                return result;
            } catch (UnsupportedTypeException | UnsupportedMessageException e) {
                throw context.getCore().raise(PythonBuiltinClassType.TypeError, "Calling native function %s failed: %s", name, getMessage(e));
            } catch (ArityException e) {
                throw context.getCore().raise(PythonBuiltinClassType.TypeError, "Calling native function %s expected %d arguments but got %d.", name, e.getExpectedArity(), e.getActualArity());
            }
        }

        @TruffleBoundary
        private static final String getMessage(Throwable e) {
            return e.getMessage();
        }

        private Object fromNative(Object result) {
            return fromForeign.executeConvert(result);
        }

        @Override
        public String getName() {
            return name;
        }

        @Override
        public String toString() {
            return "<external function root " + name + ">";
        }

        @Override
        public boolean isCloningAllowed() {
            return true;
        }

<<<<<<< HEAD
        public static ExternalFunctionNode create(PythonLanguage lang, String name, TruffleObject cwrapper, TruffleObject callable) {
            return ExternalFunctionNodeGen.create(lang, name, cwrapper, callable);
=======
        @Override
        public Signature getSignature() {
            return signature;
>>>>>>> ce9df960
        }
    }

    @Builtin(name = "Py_NoValue", minNumOfPositionalArgs = 0)
    @GenerateNodeFactory
    abstract static class Py_NoValue extends PythonBuiltinNode {
        @Specialization
        PNone doNoValue() {
            return PNone.NO_VALUE;
        }
    }

    @Builtin(name = "Py_None", minNumOfPositionalArgs = 0)
    @GenerateNodeFactory
    abstract static class PyNoneNode extends PythonBuiltinNode {
        @Specialization
        PNone doNativeNone() {
            return PNone.NONE;
        }
    }

    @TypeSystemReference(PythonTypes.class)
    abstract static class NativeBuiltin extends PythonBuiltinNode {

        protected void transformToNative(PException p) {
            NativeBuiltin.transformToNative(getContext(), p);
        }

        protected static void transformToNative(PythonContext context, PException p) {
            p.getExceptionObject().reifyException();
            context.setCurrentException(p);
        }

        protected <T> T raiseNative(T defaultValue, PythonBuiltinClassType errType, String fmt, Object... args) {
            return NativeBuiltin.raiseNative(this, defaultValue, errType, fmt, args);
        }

        protected static <T> T raiseNative(PNodeWithContext n, T defaultValue, PythonBuiltinClassType errType, String fmt, Object... args) {
            try {
                throw n.raise(errType, fmt, args);
            } catch (PException p) {
                NativeBuiltin.transformToNative(n.getContext(), p);
                return defaultValue;
            }
        }

        protected Object raiseBadArgument(Object errorMarker) {
            return raiseNative(errorMarker, PythonErrorType.TypeError, "bad argument type for built-in operation");
        }

        @TruffleBoundary(allowInlining = true)
        protected static ByteBuffer wrap(byte[] data) {
            return ByteBuffer.wrap(data);
        }

        @TruffleBoundary(allowInlining = true)
        protected static ByteBuffer wrap(byte[] data, int offset, int length) {
            return ByteBuffer.wrap(data, offset, length);
        }

        @TruffleBoundary
        protected static String getMessage(Throwable throwable) {
            return throwable.getMessage();
        }
    }

    abstract static class NativeUnicodeBuiltin extends NativeBuiltin {
        private static final int NATIVE_ORDER = 0;
        private static Charset UTF32;
        private static Charset UTF32LE;
        private static Charset UTF32BE;

        @TruffleBoundary
        protected static Charset getUTF32Charset(int byteorder) {
            String utf32Name = getUTF32Name(byteorder);
            if (byteorder == NativeUnicodeBuiltin.NATIVE_ORDER) {
                if (UTF32 == null) {
                    UTF32 = Charset.forName(utf32Name);
                }
                return UTF32;
            } else if (byteorder < NativeUnicodeBuiltin.NATIVE_ORDER) {
                if (UTF32LE == null) {
                    UTF32LE = Charset.forName(utf32Name);
                }
                return UTF32LE;
            }
            if (UTF32BE == null) {
                UTF32BE = Charset.forName(utf32Name);
            }
            return UTF32BE;
        }

        protected static String getUTF32Name(int byteorder) {
            String csName;
            if (byteorder == 0) {
                csName = "UTF-32";
            } else if (byteorder < 0) {
                csName = "UTF-32LE";
            } else {
                csName = "UTF-32BE";
            }
            return csName;
        }
    }

<<<<<<< HEAD
    abstract static class GetNativeNullNode extends PNodeWithContext {

        public abstract Object execute(Object module);

        @Specialization
        protected Object getNativeNull(Object module,
                        @Exclusive @Cached ReadAttributeFromObjectNode readAttrNode) {
            Object wrapper = readAttrNode.execute(module, NATIVE_NULL);
            assert wrapper instanceof PythonNativeNull;
            return wrapper;
        }

    }

    @Builtin(name = "TrufflePInt_AsPrimitive", fixedNumOfPositionalArgs = 3)
=======
    @Builtin(name = "TrufflePInt_AsPrimitive", minNumOfPositionalArgs = 3)
>>>>>>> ce9df960
    @GenerateNodeFactory
    abstract static class TrufflePInt_AsPrimitive extends PythonTernaryBuiltinNode {

        public abstract Object executeWith(Object o, int signed, long targetTypeSize);

        public abstract long executeLong(Object o, int signed, long targetTypeSize);

        public abstract int executeInt(Object o, int signed, long targetTypeSize);

        @Specialization(guards = "targetTypeSize == 4")
        int doInt4(int obj, @SuppressWarnings("unused") int signed, @SuppressWarnings("unused") long targetTypeSize) {
            return obj;
        }

        @Specialization(guards = "targetTypeSize == 8")
        long doInt8(int obj, int signed, @SuppressWarnings("unused") long targetTypeSize) {
            if (signed != 0) {
                return obj;
            } else {
                return obj & 0xFFFFFFFFL;
            }
        }

        @Specialization(guards = {"targetTypeSize != 4", "targetTypeSize != 8"})
        int doIntOther(@SuppressWarnings("unused") int obj, @SuppressWarnings("unused") int signed, long targetTypeSize) {
            return raiseUnsupportedSize(targetTypeSize);
        }

        @Specialization(guards = "targetTypeSize == 4")
        int doLong4(@SuppressWarnings("unused") long obj, @SuppressWarnings("unused") int signed, @SuppressWarnings("unused") long targetTypeSize) {
            return raiseTooLarge(targetTypeSize);
        }

        @Specialization(guards = "targetTypeSize == 8")
        long doLong8(long obj, @SuppressWarnings("unused") int signed, @SuppressWarnings("unused") int targetTypeSize) {
            return obj;
        }

        @Specialization(guards = "targetTypeSize == 8")
        long doLong8(long obj, @SuppressWarnings("unused") int signed, @SuppressWarnings("unused") long targetTypeSize) {
            return obj;
        }

        @Specialization(guards = "targetTypeSize == 8")
        Object doVoid(PythonNativeVoidPtr obj, @SuppressWarnings("unused") int signed, @SuppressWarnings("unused") long targetTypeSize) {
            return obj;
        }

        @Specialization(guards = {"targetTypeSize != 4", "targetTypeSize != 8"})
        int doPInt(@SuppressWarnings("unused") long obj, @SuppressWarnings("unused") int signed, long targetTypeSize) {
            return raiseUnsupportedSize(targetTypeSize);
        }

        @Specialization(guards = "targetTypeSize == 4")
        int doPInt4(PInt obj, int signed, @SuppressWarnings("unused") long targetTypeSize) {
            try {
                if (signed != 0) {
                    return obj.intValueExact();
                } else if (obj.bitCount() <= 32) {
                    return obj.intValue();
                } else {
                    throw new ArithmeticException();
                }
            } catch (ArithmeticException e) {
                return raiseTooLarge(targetTypeSize);
            }
        }

        @Specialization(guards = "targetTypeSize == 8")
        long doPInt8(PInt obj, int signed, @SuppressWarnings("unused") long targetTypeSize) {
            try {
                if (signed != 0) {
                    return obj.longValueExact();
                } else if (obj.bitCount() <= 64) {
                    return obj.longValue();
                } else {
                    throw new ArithmeticException();
                }
            } catch (ArithmeticException e) {
                return raiseTooLarge(targetTypeSize);
            }
        }

        @Specialization(guards = {"targetTypeSize != 4", "targetTypeSize != 8"})
        int doPInt(@SuppressWarnings("unused") PInt obj, @SuppressWarnings("unused") int signed, long targetTypeSize) {
            return raiseUnsupportedSize(targetTypeSize);
        }

        @Specialization(guards = {"!isInteger(obj)", "!isPInt(obj)"})
        @SuppressWarnings("unused")
        int doGeneric(Object obj, boolean signed, int targetTypeSize) {
            return raiseNative(-1, PythonErrorType.TypeError, "an integer is required", obj);
        }

        private int raiseTooLarge(long targetTypeSize) {
            return raiseNative(-1, PythonErrorType.OverflowError, "Python int too large to convert to %s-byte C type", targetTypeSize);
        }

        private Integer raiseUnsupportedSize(long targetTypeSize) {
            return raiseNative(-1, PythonErrorType.SystemError, "Unsupported target size: %d", targetTypeSize);
        }

        private <T> T raiseNative(T defaultValue, PythonBuiltinClassType errType, String fmt, Object... args) {
            return NativeBuiltin.raiseNative(this, defaultValue, errType, fmt, args);
        }
    }

    @Builtin(name = "PyTruffle_Unicode_FromWchar", minNumOfPositionalArgs = 3)
    @GenerateNodeFactory
    @TypeSystemReference(PythonArithmeticTypes.class)
    abstract static class PyTruffle_Unicode_FromWchar extends NativeUnicodeBuiltin {
        @Specialization
        @TruffleBoundary
        Object doBytes(TruffleObject o, long elementSize, Object errorMarker,
                        @Shared("getByteArrayNode") @Cached GetByteArrayNode getByteArrayNode) {
            try {
                ByteBuffer bytes = wrap(getByteArrayNode.execute(o, -1));
                CharBuffer decoded;
                if (elementSize == 2L) {
                    decoded = bytes.asCharBuffer();
                } else if (elementSize == 4L) {
                    decoded = getUTF32Charset(0).newDecoder().decode(bytes);
                } else {
                    return raiseNative(errorMarker, PythonErrorType.ValueError, "unsupported 'wchar_t' size; was: %d", elementSize);
                }
                return decoded.toString();
            } catch (CharacterCodingException e) {
                return raiseNative(errorMarker, PythonErrorType.UnicodeError, e.getMessage());
            } catch (IllegalArgumentException e) {
                return raiseNative(errorMarker, PythonErrorType.LookupError, e.getMessage());
            } catch (InteropException e) {
                return raiseNative(errorMarker, PythonErrorType.TypeError, e.getMessage());
            }
        }

        @Specialization
        @TruffleBoundary
        Object doBytes(TruffleObject o, PInt elementSize, Object errorMarker,
                        @Shared("getByteArrayNode") @Cached GetByteArrayNode getByteArrayNode) {
            try {
                return doBytes(o, elementSize.longValueExact(), errorMarker, getByteArrayNode);
            } catch (ArithmeticException e) {
                return raiseNative(errorMarker, PythonErrorType.ValueError, "invalid parameters");
            }
        }
    }

    @Builtin(name = "PyTruffle_Unicode_FromUTF8", minNumOfPositionalArgs = 2)
    @GenerateNodeFactory
    abstract static class PyTruffle_Unicode_FromUTF8 extends NativeBuiltin {

        @Specialization
        @TruffleBoundary
        Object doBytes(TruffleObject o, Object errorMarker,
                        @Exclusive @Cached GetByteArrayNode getByteArrayNode) {
            try {
                CharsetDecoder decoder = StandardCharsets.UTF_8.newDecoder();
                CharBuffer cbuf = decoder.decode(wrap(getByteArrayNode.execute(o, -1)));
                return cbuf.toString();
            } catch (CharacterCodingException e) {
                return raiseNative(errorMarker, PythonErrorType.UnicodeError, e.getMessage());
            } catch (InteropException e) {
                return raiseNative(errorMarker, PythonErrorType.TypeError, e.getMessage());
            }
        }
    }

    abstract static class NativeEncoderNode extends NativeBuiltin {
        private final Charset charset;

        protected NativeEncoderNode(Charset charset) {
            this.charset = charset;
        }

        @Specialization(guards = "isNoValue(errors)")
        Object doUnicode(PString s, @SuppressWarnings("unused") PNone errors, Object error_marker) {
            return doUnicode(s, "strict", error_marker);
        }

        @Specialization
        @TruffleBoundary
        Object doUnicode(PString s, String errors, Object error_marker) {
            try {
                CharsetEncoder encoder = charset.newEncoder();
                CodingErrorAction action = BytesBuiltins.toCodingErrorAction(errors, this);
                encoder.onMalformedInput(action).onUnmappableCharacter(action);
                CharBuffer buf = CharBuffer.allocate(s.len());
                buf.put(s.getValue());
                buf.flip();
                ByteBuffer encoded = encoder.encode(buf);
                byte[] barr = new byte[encoded.remaining()];
                encoded.get(barr);
                return factory().createBytes(barr);
            } catch (PException e) {
                transformToNative(e);
                return error_marker;
            } catch (CharacterCodingException e) {
                return raiseNative(error_marker, PythonErrorType.UnicodeEncodeError, e.getMessage());
            }
        }

        @Fallback
        Object doUnicode(@SuppressWarnings("unused") Object s, @SuppressWarnings("unused") Object errors, Object errorMarker) {
            return raiseBadArgument(errorMarker);
        }
    }

    @Builtin(name = "_PyUnicode_AsUTF8String", minNumOfPositionalArgs = 3)
    @GenerateNodeFactory
    abstract static class _PyUnicode_AsUTF8String extends NativeEncoderNode {

        protected _PyUnicode_AsUTF8String() {
            super(StandardCharsets.UTF_8);
        }
    }

    @Builtin(name = "_PyTruffle_Unicode_AsLatin1String", minNumOfPositionalArgs = 3)
    @GenerateNodeFactory
    abstract static class _PyTruffle_Unicode_AsLatin1String extends NativeEncoderNode {
        protected _PyTruffle_Unicode_AsLatin1String() {
            super(StandardCharsets.ISO_8859_1);
        }
    }

    @Builtin(name = "_PyTruffle_Unicode_AsASCIIString", minNumOfPositionalArgs = 3)
    @GenerateNodeFactory
    abstract static class _PyTruffle_Unicode_AsASCIIString extends NativeEncoderNode {
        protected _PyTruffle_Unicode_AsASCIIString() {
            super(StandardCharsets.US_ASCII);
        }
    }

    @Builtin(name = "PyTruffle_Unicode_AsUnicodeAndSize", minNumOfPositionalArgs = 3)
    @GenerateNodeFactory
    abstract static class PyTruffle_Unicode_AsUnicodeAndSize extends NativeBuiltin {
        @Specialization
        @TruffleBoundary
        Object doUnicode(PString s) {
            char[] charArray = s.getValue().toCharArray();
            // stuff into byte[]
            ByteBuffer allocate = ByteBuffer.allocate(charArray.length * 2);
            for (int i = 0; i < charArray.length; i++) {
                allocate.putChar(charArray[i]);
            }
            return getContext().getEnv().asGuestValue(allocate.array());
        }
    }

    @Builtin(name = "PyTruffle_Unicode_DecodeUTF32", minNumOfPositionalArgs = 5)
    @GenerateNodeFactory
    abstract static class PyTruffle_Unicode_DecodeUTF32 extends NativeUnicodeBuiltin {

        @Specialization(guards = "isNoValue(errors)")
        Object doUnicode(TruffleObject o, long size, @SuppressWarnings("unused") PNone errors, int byteorder, Object errorMarker,
                        @Shared("toSulongNode") @Cached CExtNodes.ToSulongNode toSulongNode,
                        @Shared("getByteArrayNode") @Cached GetByteArrayNode getByteArrayNode) {
            return doUnicode(o, size, "strict", byteorder, errorMarker, toSulongNode, getByteArrayNode);
        }

        @Specialization
        @TruffleBoundary
        Object doUnicode(TruffleObject o, long size, String errors, int byteorder, Object errorMarker,
                        @Shared("toSulongNode") @Cached CExtNodes.ToSulongNode toSulongNode,
                        @Shared("getByteArrayNode") @Cached GetByteArrayNode getByteArrayNode) {
            try {
                CharsetDecoder decoder = getUTF32Charset(byteorder).newDecoder();
                CodingErrorAction action = BytesBuiltins.toCodingErrorAction(errors, this);
                CharBuffer decode = decoder.onMalformedInput(action).onUnmappableCharacter(action).decode(wrap(getByteArrayNode.execute(o, size), 0, (int) size));
                return toSulongNode.execute(decode.toString());
            } catch (CharacterCodingException e) {
                return raiseNative(errorMarker, PythonErrorType.UnicodeEncodeError, e.getMessage());
            } catch (IllegalArgumentException e) {
                String csName = getUTF32Name(byteorder);
                return raiseNative(errorMarker, PythonErrorType.LookupError, "unknown encoding: " + csName);
            } catch (InteropException e) {
                return raiseNative(errorMarker, PythonErrorType.TypeError, e.getMessage());
            }
        }
    }

    abstract static class GetByteArrayNode extends PNodeWithContext {

        public abstract byte[] execute(Object obj, long n) throws InteropException;

        public static GetByteArrayNode create() {
            return GetByteArrayNodeGen.create();
        }

        @Specialization
        byte[] doCArrayWrapper(CByteArrayWrapper o, @SuppressWarnings("unused") long n) {
            return o.getByteArray();
        }

        @Specialization
        byte[] doSequenceArrayWrapper(PySequenceArrayWrapper obj, @SuppressWarnings("unused") long n,
                        @Cached("create()") BytesNodes.ToBytesNode toBytesNode) {
            return toBytesNode.execute(obj.getDelegate());
        }

        @Specialization(guards = "n < 0")
        byte[] doForeign(Object obj, @SuppressWarnings("unused") long n,
                        @Shared("interopLib") @CachedLibrary(limit = "1") InteropLibrary interopLib) throws InteropException {
            return readWithSize(interopLib, obj, interopLib.getArraySize(obj));
        }

        @Specialization(guards = "n >= 0")
        byte[] doForeignWithSize(Object obj, long n,
                        @Shared("interopLib") @CachedLibrary(limit = "1") InteropLibrary interopLib) throws InteropException {
            return readWithSize(interopLib, obj, n);
        }

        private static byte[] readWithSize(InteropLibrary interopLib, Object o, long size) throws UnsupportedMessageException, InvalidArrayIndexException {
            byte[] bytes = new byte[(int) size];
            for (long i = 0; i < size; i++) {
                Object elem = interopLib.readArrayElement(o, i);
                bytes[(int) i] = interopLib.asByte(elem);
            }
            return bytes;
        }
    }

    @Builtin(name = "PyTruffle_Unicode_AsWideChar", minNumOfPositionalArgs = 4)
    @GenerateNodeFactory
    @TypeSystemReference(PythonArithmeticTypes.class)
    abstract static class PyTruffle_Unicode_AsWideChar extends NativeUnicodeBuiltin {
        @Child private UnicodeAsWideCharNode asWideCharNode;

        @Specialization
        Object doUnicode(String s, long elementSize, @SuppressWarnings("unused") PNone elements, Object errorMarker) {
            return doUnicode(s, elementSize, -1, errorMarker);
        }

        @Specialization
        @TruffleBoundary
        Object doUnicode(String s, long elementSize, long elements, Object errorMarker) {
            try {
                if (asWideCharNode == null) {
                    CompilerDirectives.transferToInterpreterAndInvalidate();
                    asWideCharNode = insert(UnicodeAsWideCharNode.create(-1));
                }

                PBytes wchars = asWideCharNode.execute(s, elementSize, elements);
                if (wchars != null) {
                    return wchars;
                } else {
                    return raiseNative(errorMarker, PythonErrorType.ValueError, "unsupported wchar size; was: %d", elementSize);
                }
            } catch (IllegalArgumentException e) {
                // TODO
                return raiseNative(errorMarker, PythonErrorType.LookupError, e.getMessage());
            }
        }

        @Specialization
        Object doUnicode(String s, PInt elementSize, @SuppressWarnings("unused") PNone elements, Object errorMarker) {
            try {
                return doUnicode(s, elementSize.longValueExact(), -1, errorMarker);
            } catch (ArithmeticException e) {
                return raiseNative(errorMarker, PythonErrorType.ValueError, "invalid parameters");
            }
        }

        @Specialization
        Object doUnicode(String s, PInt elementSize, PInt elements, Object errorMarker) {
            try {
                return doUnicode(s, elementSize.longValueExact(), elements.longValueExact(), errorMarker);
            } catch (ArithmeticException e) {
                return raiseNative(errorMarker, PythonErrorType.ValueError, "invalid parameters");
            }
        }
    }

    @Builtin(name = "PyTruffle_Bytes_AsString", minNumOfPositionalArgs = 2)
    @GenerateNodeFactory
    abstract static class PyTruffle_Bytes_AsString extends NativeBuiltin {
        @Specialization
        Object doBytes(PBytes bytes, @SuppressWarnings("unused") Object errorMarker) {
            return new PySequenceArrayWrapper(bytes, 1);
        }

        @Specialization
        Object doUnicode(PString str, @SuppressWarnings("unused") Object errorMarker) {
            return new CStringWrapper(str.getValue());
        }

        @Fallback
        Object doUnicode(Object o, Object errorMarker) {
            return raiseNative(errorMarker, PythonErrorType.TypeError, "expected bytes, %p found", o);
        }
    }

    @Builtin(name = "PyHash_Imag", minNumOfPositionalArgs = 0)
    @GenerateNodeFactory
    abstract static class PyHashImagNode extends PythonBuiltinNode {
        @Specialization
        long getHash() {
            return PComplex.IMAG_MULTIPLIER;
        }
    }

    @Builtin(name = "PyTruffleFrame_New", minNumOfPositionalArgs = 4)
    @GenerateNodeFactory
    abstract static class PyTruffleFrameNewNode extends PythonBuiltinNode {
        @Specialization
        Object newFrame(Object threadState, PCode code, PythonObject globals, Object locals) {
            return factory().createPFrame(threadState, code, globals, locals);
        }
    }

    @Builtin(name = "PyTruffleTraceBack_Here", minNumOfPositionalArgs = 2)
    @GenerateNodeFactory
    abstract static class PyTruffleTraceBack_HereNode extends PythonBuiltinNode {
        @Specialization
        Object tbHere(PTraceback next, PFrame frame) {
            PTraceback newTb = next.getException().putTracebackOnTop(factory());
            newTb.setPFrame(frame);
            return 0;
        }
    }

    @Builtin(name = "PyTruffle_GetTpFlags", minNumOfPositionalArgs = 1)
    @GenerateNodeFactory
    abstract static class PyTruffle_GetTpFlags extends NativeBuiltin {

        @Child private GetTypeFlagsNode getTypeFlagsNode;
        @Child private GetClassNode getClassNode;

        @Specialization
        long doPythonObject(PythonNativeWrapper nativeWrapper) {
            PythonAbstractClass pclass = getGetClassNode().execute(nativeWrapper.getDelegate());
            return getGetTypeFlagsNode().execute(pclass);
        }

        @Specialization
        long doPythonObject(PythonAbstractObject object) {
            PythonAbstractClass pclass = getGetClassNode().execute(object);
            return getGetTypeFlagsNode().execute(pclass);
        }

        private GetClassNode getGetClassNode() {
            if (getClassNode == null) {
                CompilerDirectives.transferToInterpreterAndInvalidate();
                getClassNode = insert(GetClassNode.create());
            }
            return getClassNode;
        }

        private GetTypeFlagsNode getGetTypeFlagsNode() {
            if (getTypeFlagsNode == null) {
                CompilerDirectives.transferToInterpreterAndInvalidate();
                getTypeFlagsNode = insert(GetTypeFlagsNode.create());
            }
            return getTypeFlagsNode;
        }
    }

    @Builtin(name = "PyTruffle_Set_SulongType", minNumOfPositionalArgs = 2)
    @GenerateNodeFactory
    abstract static class PyTruffle_Set_SulongType extends NativeBuiltin {

        @Specialization
        Object doPythonObject(PythonClassNativeWrapper klass, Object ptr) {
            ((PythonManagedClass) klass.getPythonObject()).setSulongType(ptr);
            return ptr;
        }
    }

    @Builtin(name = "PyTruffle_SetBufferProcs", minNumOfPositionalArgs = 3)
    @GenerateNodeFactory
    abstract static class PyTruffle_SetBufferProcs extends NativeBuiltin {

        @Specialization
        Object doNativeWrapper(PythonClassNativeWrapper nativeWrapper, Object getBufferProc, Object releaseBufferProc) {
            nativeWrapper.setGetBufferProc(getBufferProc);
            nativeWrapper.setReleaseBufferProc(releaseBufferProc);
            return PNone.NO_VALUE;
        }

        @Specialization
        Object doPythonObject(PythonManagedClass obj, Object getBufferProc, Object releaseBufferProc) {
            return doNativeWrapper(obj.getNativeWrapper(), getBufferProc, releaseBufferProc);
        }
    }

    @Builtin(name = "PyThreadState_Get", minNumOfPositionalArgs = 0)
    @GenerateNodeFactory
    abstract static class PyThreadState_Get extends NativeBuiltin {

        @Specialization
        PThreadState get() {
            // does not require a 'to_sulong' since it is already a native wrapper type
            return getContext().getCustomThreadState();
        }
    }

<<<<<<< HEAD
    @Builtin(name = "PyTruffleSlice_GetIndicesEx", fixedNumOfPositionalArgs = 4)
    @TypeSystemReference(PythonArithmeticTypes.class)
    @GenerateNodeFactory
    abstract static class PyTruffleSlice_GetIndicesEx extends NativeBuiltin {
        @Specialization
        Object doUnpack(int start, int stop, int step, int length) {
            PSlice tmpSlice = factory().createSlice(start, stop, step);
            SliceInfo actualIndices = tmpSlice.computeIndices(length);
            return factory().createTuple(new Object[]{actualIndices.start, actualIndices.stop, actualIndices.step, actualIndices.length});
        }

        @Specialization(rewriteOn = ArithmeticException.class)
        Object doUnpackLong(long start, long stop, long step, long length) {
            PSlice tmpSlice = factory().createSlice(PInt.intValueExact(start), PInt.intValueExact(stop), PInt.intValueExact(step));
            SliceInfo actualIndices = tmpSlice.computeIndices(PInt.intValueExact(length));
            return factory().createTuple(new Object[]{actualIndices.start, actualIndices.stop, actualIndices.step, actualIndices.length});
        }

        @Specialization(replaces = {"doUnpackLong", "doUnpack"})
        Object doUnpackLongOvf(long start, long stop, long step, long length) {
            try {
                PSlice tmpSlice = factory().createSlice(PInt.intValueExact(start), PInt.intValueExact(stop), PInt.intValueExact(step));
                SliceInfo actualIndices = tmpSlice.computeIndices(length > Integer.MAX_VALUE ? Integer.MAX_VALUE : PInt.intValueExact(length));
                return factory().createTuple(new Object[]{actualIndices.start, actualIndices.stop, actualIndices.step, actualIndices.length});
            } catch (ArithmeticException e) {
                throw raiseIndexError();
            }
        }

        @Specialization(replaces = {"doUnpackLongOvf"})
        Object doUnpackObjectOvf(Object start, Object stop, Object step, Object lengthObj,
                        @Cached("createOverflow()") CastToIndexNode castToIndexNode,
                        @Cached("create()") IsBuiltinClassProfile profile,
                        @Cached("create()") SliceLiteralNode sliceLiteralNode) {

            int length;
            try {
                length = castToIndexNode.execute(lengthObj);
            } catch (PException e) {
                e.expect(OverflowError, profile);
                length = Integer.MAX_VALUE;
            }

            try {
                SliceInfo actualIndices = sliceLiteralNode.execute(start, stop, step).computeIndices(length);
                return factory().createTuple(new Object[]{actualIndices.start, actualIndices.stop, actualIndices.step, actualIndices.length});
            } catch (ArithmeticException e) {
                throw raiseIndexError();
            }
        }
    }

    @Builtin(name = "PyTruffle_Add_Subclass", fixedNumOfPositionalArgs = 3)
    @GenerateNodeFactory
    abstract static class PyTruffle_Add_Subclass extends NativeBuiltin {

        @Specialization
        int doManagedSubclass(PythonClassNativeWrapper base, @SuppressWarnings("unused") Object key, PythonClassNativeWrapper value) {
            addToSet((PythonClass) base.getPythonObject(), (PythonClass) value.getPythonObject());
            return 0;
        }

        @Fallback
        int doGeneric(@SuppressWarnings("unused") Object base, @SuppressWarnings("unused") Object key, @SuppressWarnings("unused") Object value) {
            return raiseNative(-1, SystemError, "Builtin can only handle managed base class.");
        }

        @TruffleBoundary
        private static void addToSet(PythonClass base, PythonClass value) {
            base.getSubClasses().add(value);
        }
    }

    @Builtin(name = "PyTruffle_GetSetDescriptor", keywordArguments = {"fget", "fset", "name", "owner"})
=======
    @Builtin(name = "PyTruffle_GetSetDescriptor", parameterNames = {"fget", "fset", "name", "owner"})
>>>>>>> ce9df960
    @GenerateNodeFactory
    public abstract static class GetSetDescriptorNode extends PythonBuiltinNode {
        @Specialization(guards = {"!isNoValue(get)", "!isNoValue(set)"})
        Object call(Object get, Object set, String name, LazyPythonClass owner) {
            return factory().createGetSetDescriptor(get, set, name, owner);
        }

        @Specialization(guards = {"!isNoValue(get)", "isNoValue(set)"})
        Object call(Object get, @SuppressWarnings("unused") PNone set, String name, LazyPythonClass owner) {
            return factory().createGetSetDescriptor(get, null, name, owner);
        }

        @Specialization(guards = {"isNoValue(get)", "!isNoValue(set)"})
        Object call(@SuppressWarnings("unused") PNone get, Object set, String name, LazyPythonClass owner) {
            return factory().createGetSetDescriptor(null, set, name, owner);
        }
    }

    @Builtin(name = "PyTruffle_SeqIter_New", minNumOfPositionalArgs = 1)
    @GenerateNodeFactory
    public abstract static class SeqIterNewNode extends PythonBuiltinNode {
        @Specialization
        PSequenceIterator call(Object seq) {
            return factory().createSequenceIterator(seq);
        }
    }

    @Builtin(name = "PyTruffle_BuiltinMethod", minNumOfPositionalArgs = 2)
    @GenerateNodeFactory
    public abstract static class BuiltinMethodNode extends PythonBuiltinNode {
        @Specialization
        Object call(Object self, PBuiltinFunction function) {
            return factory().createBuiltinMethod(self, function);
        }
    }

    abstract static class MethodDescriptorRoot extends PRootNode {
        @Child protected DirectCallNode directCallNode;
        @Child protected ReadIndexedArgumentNode readSelfNode;
        protected final PythonObjectFactory factory;

        @TruffleBoundary
        protected MethodDescriptorRoot(PythonLanguage language, PythonObjectFactory factory, CallTarget callTarget) {
            super(language);
            this.factory = factory;
            this.readSelfNode = ReadIndexedArgumentNode.create(0);
            assert callTarget instanceof RootCallTarget && ((RootCallTarget) callTarget).getRootNode() instanceof ExternalFunctionNode;
            this.directCallNode = Truffle.getRuntime().createDirectCallNode(callTarget);
        }

        @Override
        public boolean isCloningAllowed() {
            return true;
        }

        @Override
        public String getName() {
            return directCallNode.getCurrentRootNode().getName();
        }

        @Override
        public String toString() {
            return "<METH root " + directCallNode.getCurrentRootNode().getName() + ">";
        }
    }

    static class MethKeywordsRoot extends MethodDescriptorRoot {
        private static final Signature SIGNATURE = new Signature(true, 1, false, new String[]{"self"}, new String[0]);

        @Child private ReadVarArgsNode readVarargsNode;
        @Child private ReadVarKeywordsNode readKwargsNode;

        protected MethKeywordsRoot(PythonLanguage language, PythonObjectFactory factory, CallTarget callTarget) {
            super(language, factory, callTarget);
            this.readVarargsNode = ReadVarArgsNode.create(1, true);
            this.readKwargsNode = ReadVarKeywordsNode.create(new String[0]);
        }

        @Override
        public Object execute(VirtualFrame frame) {
            Object self = readSelfNode.execute(frame);
            Object[] args = readVarargsNode.executeObjectArray(frame);
            PKeyword[] kwargs = readKwargsNode.executePKeyword(frame);
            Object[] arguments = PArguments.create();
            PArguments.setVariableArguments(arguments, self, factory.createTuple(args), factory.createDict(kwargs));
            return directCallNode.call(arguments);
        }

        @Override
        public Signature getSignature() {
            return SIGNATURE;
        }
    }

    static class MethVarargsRoot extends MethodDescriptorRoot {
        private static final Signature SIGNATURE = new Signature(false, 1, false, new String[]{"self"}, new String[0]);

        @Child private ReadVarArgsNode readVarargsNode;

        protected MethVarargsRoot(PythonLanguage language, PythonObjectFactory factory, CallTarget callTarget) {
            super(language, factory, callTarget);
            this.readVarargsNode = ReadVarArgsNode.create(1, true);
        }

        @Override
        public Object execute(VirtualFrame frame) {
            Object self = readSelfNode.execute(frame);
            Object[] args = readVarargsNode.executeObjectArray(frame);
            Object[] arguments = PArguments.create();
            PArguments.setVariableArguments(arguments, self, factory.createTuple(args));
            return directCallNode.call(arguments);
        }

        @Override
        public Signature getSignature() {
            return SIGNATURE;
        }
    }

    static class MethNoargsRoot extends MethodDescriptorRoot {
        private static final Signature SIGNATURE = new Signature(false, -1, false, new String[]{"self"}, new String[0]);

        protected MethNoargsRoot(PythonLanguage language, PythonObjectFactory factory, CallTarget callTarget) {
            super(language, factory, callTarget);
        }

        @Override
        public Object execute(VirtualFrame frame) {
            Object self = readSelfNode.execute(frame);
            Object[] arguments = PArguments.create();
            PArguments.setVariableArguments(arguments, self, PNone.NONE);
            return directCallNode.call(arguments);
        }

        @Override
        public Signature getSignature() {
            return SIGNATURE;
        }
    }

    static class MethORoot extends MethodDescriptorRoot {
        private static final Signature SIGNATURE = new Signature(false, -1, false, new String[]{"self", "arg"}, new String[0]);

        @Child private ReadIndexedArgumentNode readArgNode;

        protected MethORoot(PythonLanguage language, PythonObjectFactory factory, CallTarget callTarget) {
            super(language, factory, callTarget);
            this.readArgNode = ReadIndexedArgumentNode.create(1);
        }

        @Override
        public Object execute(VirtualFrame frame) {
            Object self = readSelfNode.execute(frame);
            Object arg = readArgNode.execute(frame);
            Object[] arguments = PArguments.create();
            PArguments.setVariableArguments(arguments, self, arg);
            return directCallNode.call(arguments);
        }

        @Override
        public Signature getSignature() {
            return SIGNATURE;
        }
    }

    static class MethFastcallRoot extends MethodDescriptorRoot {
        private static final Signature SIGNATURE = new Signature(false, 1, false, new String[]{"self"}, new String[0]);

        @Child private ReadVarArgsNode readVarargsNode;

        protected MethFastcallRoot(PythonLanguage language, PythonObjectFactory factory, CallTarget callTarget) {
            super(language, factory, callTarget);
            this.readVarargsNode = ReadVarArgsNode.create(1, true);
        }

        @Override
        public Object execute(VirtualFrame frame) {
            Object self = readSelfNode.execute(frame);
            Object[] args = readVarargsNode.executeObjectArray(frame);
            Object[] arguments = PArguments.create();
            PArguments.setVariableArguments(arguments, self, factory.createTuple(args), args.length);
            return directCallNode.call(arguments);
        }

        @Override
        public Signature getSignature() {
            return SIGNATURE;
        }
    }

    static class MethFastcallWithKeywordsRoot extends MethodDescriptorRoot {
        private static final Signature SIGNATURE = new Signature(true, 1, false, new String[]{"self"}, new String[0]);

        @Child private ReadVarArgsNode readVarargsNode;
        @Child private ReadVarKeywordsNode readKwargsNode;

        protected MethFastcallWithKeywordsRoot(PythonLanguage language, PythonObjectFactory factory, CallTarget callTarget) {
            super(language, factory, callTarget);
            this.readVarargsNode = ReadVarArgsNode.create(1, true);
            this.readKwargsNode = ReadVarKeywordsNode.create(new String[0]);
        }

        @Override
        public Object execute(VirtualFrame frame) {
            Object self = readSelfNode.execute(frame);
            Object[] args = readVarargsNode.executeObjectArray(frame);
            PKeyword[] kwargs = readKwargsNode.executePKeyword(frame);
            Object[] arguments = PArguments.create();
            PArguments.setVariableArguments(arguments, self, factory.createTuple(args), args.length, factory.createDict(kwargs));
            return directCallNode.call(arguments);
        }

        @Override
        public Signature getSignature() {
            return SIGNATURE;
        }
    }

    @Builtin(name = "METH_KEYWORDS", minNumOfPositionalArgs = 1)
    @GenerateNodeFactory
    public abstract static class MethKeywordsNode extends PythonUnaryBuiltinNode {
        @TruffleBoundary
        @Specialization
<<<<<<< HEAD
        Object call(PBuiltinFunction function,
                        @Exclusive @CachedLanguage PythonLanguage lang) {
            return factory().createBuiltinFunction(function.getName(), function.getEnclosingType(), function.getArity(),
                            Truffle.getRuntime().createCallTarget(new MethKeywordsRoot(lang, factory(), function.getCallTarget())));
=======
        Object call(PBuiltinFunction function) {
            return factory().createBuiltinFunction(function.getName(), function.getEnclosingType(), 0,
                            Truffle.getRuntime().createCallTarget(new MethKeywordsRoot(getRootNode().getLanguage(PythonLanguage.class), factory(), function.getCallTarget())));
>>>>>>> ce9df960
        }
    }

    @Builtin(name = "METH_VARARGS", minNumOfPositionalArgs = 1)
    @GenerateNodeFactory
    public abstract static class MethVarargsNode extends PythonUnaryBuiltinNode {
        @TruffleBoundary
        @Specialization
<<<<<<< HEAD
        Object call(PBuiltinFunction function,
                        @Exclusive @CachedLanguage PythonLanguage lang) {
            return factory().createBuiltinFunction(function.getName(), function.getEnclosingType(), function.getArity(),
                            Truffle.getRuntime().createCallTarget(new MethVarargsRoot(lang, factory(), function.getCallTarget())));
=======
        Object call(PBuiltinFunction function) {
            return factory().createBuiltinFunction(function.getName(), function.getEnclosingType(), 0,
                            Truffle.getRuntime().createCallTarget(new MethVarargsRoot(getRootNode().getLanguage(PythonLanguage.class), factory(), function.getCallTarget())));
>>>>>>> ce9df960
        }
    }

    @Builtin(name = "METH_NOARGS", minNumOfPositionalArgs = 1)
    @GenerateNodeFactory
    public abstract static class MethNoargsNode extends PythonUnaryBuiltinNode {
        @TruffleBoundary
        @Specialization
<<<<<<< HEAD
        Object call(PBuiltinFunction function,
                        @Exclusive @CachedLanguage PythonLanguage lang) {
            return factory().createBuiltinFunction(function.getName(), function.getEnclosingType(), function.getArity(),
                            Truffle.getRuntime().createCallTarget(new MethNoargsRoot(lang, factory(), function.getCallTarget())));
=======
        Object call(PBuiltinFunction function) {
            return factory().createBuiltinFunction(function.getName(), function.getEnclosingType(), 0,
                            Truffle.getRuntime().createCallTarget(new MethNoargsRoot(getRootNode().getLanguage(PythonLanguage.class), factory(), function.getCallTarget())));
>>>>>>> ce9df960
        }
    }

    @Builtin(name = "METH_O", minNumOfPositionalArgs = 1)
    @GenerateNodeFactory
    public abstract static class MethONode extends PythonUnaryBuiltinNode {
        @TruffleBoundary
        @Specialization
<<<<<<< HEAD
        Object call(PBuiltinFunction function,
                        @Exclusive @CachedLanguage PythonLanguage lang) {
            return factory().createBuiltinFunction(function.getName(), function.getEnclosingType(), function.getArity(),
                            Truffle.getRuntime().createCallTarget(new MethORoot(lang, factory(), function.getCallTarget())));
=======
        Object call(PBuiltinFunction function) {
            return factory().createBuiltinFunction(function.getName(), function.getEnclosingType(), 0,
                            Truffle.getRuntime().createCallTarget(new MethORoot(getRootNode().getLanguage(PythonLanguage.class), factory(), function.getCallTarget())));
>>>>>>> ce9df960
        }
    }

    @Builtin(name = "METH_FASTCALL", minNumOfPositionalArgs = 1)
    @GenerateNodeFactory
    public abstract static class MethFastcallNode extends PythonUnaryBuiltinNode {
        @TruffleBoundary
        @Specialization
<<<<<<< HEAD
        Object call(PBuiltinFunction function,
                        @Exclusive @CachedLanguage PythonLanguage lang) {
            return factory().createBuiltinFunction(function.getName(), function.getEnclosingType(), function.getArity(),
                            Truffle.getRuntime().createCallTarget(new MethFastcallRoot(lang, factory(), function.getCallTarget())));
=======
        Object call(PBuiltinFunction function) {
            return factory().createBuiltinFunction(function.getName(), function.getEnclosingType(), 0,
                            Truffle.getRuntime().createCallTarget(new MethFastcallRoot(getRootNode().getLanguage(PythonLanguage.class), factory(), function.getCallTarget())));
>>>>>>> ce9df960
        }
    }

    @Builtin(name = "METH_FASTCALL_WITH_KEYWORDS", minNumOfPositionalArgs = 1)
    @GenerateNodeFactory
    public abstract static class MethFastcallWithKeywordsNode extends PythonUnaryBuiltinNode {
        @TruffleBoundary
        @Specialization
        Object call(PBuiltinFunction function) {
            return factory().createBuiltinFunction(function.getName(), function.getEnclosingType(), 0,
                            Truffle.getRuntime().createCallTarget(new MethFastcallWithKeywordsRoot(getRootNode().getLanguage(PythonLanguage.class), factory(), function.getCallTarget())));
        }
    }

    @Builtin(name = "PyTruffle_Bytes_EmptyWithCapacity", minNumOfPositionalArgs = 1)
    @GenerateNodeFactory
    abstract static class PyTruffle_Bytes_EmptyWithCapacity extends PythonUnaryBuiltinNode {

        @Specialization
        PBytes doInt(int size) {
            return factory().createBytes(new byte[size]);
        }

        @Specialization(rewriteOn = ArithmeticException.class)
        PBytes doLong(long size) {
            return doInt(PInt.intValueExact(size));
        }

        @Specialization(replaces = "doLong")
        PBytes doLongOvf(long size) {
            try {
                return doInt(PInt.intValueExact(size));
            } catch (ArithmeticException e) {
                throw raiseIndexError();
            }
        }

        @Specialization(rewriteOn = ArithmeticException.class)
        PBytes doPInt(PInt size) {
            return doInt(size.intValueExact());
        }

        @Specialization(replaces = "doPInt")
        PBytes doPIntOvf(PInt size) {
            try {
                return doInt(size.intValueExact());
            } catch (ArithmeticException e) {
                throw raiseIndexError();
            }
        }
    }

    @Builtin(name = "PyTruffle_Upcall", minNumOfPositionalArgs = 3, takesVarArgs = true, declaresExplicitSelf = true)
    @GenerateNodeFactory
    abstract static class UpcallNode extends PythonBuiltinNode {
        @Child private ReadAttributeFromObjectNode readErrorHandlerNode;

        @Specialization
        Object upcall(VirtualFrame frame, PythonModule cextModule, Object receiver, String name, Object[] args,
                        @Cached CExtNodes.AsPythonObjectNode toJavaNode,
                        @Cached CExtNodes.ToSulongNode toSulongNode,
                        @Cached CExtNodes.ObjectUpcallNode upcallNode) {
            try {
                return toSulongNode.execute(upcallNode.execute(frame, toJavaNode.execute(receiver), name, args));
            } catch (PException e) {
                if (readErrorHandlerNode == null) {
                    CompilerDirectives.transferToInterpreterAndInvalidate();
                    readErrorHandlerNode = insert(ReadAttributeFromObjectNode.create());
                }
                getContext().setCurrentException(e);
                return toSulongNode.execute(readErrorHandlerNode.execute(cextModule, NATIVE_NULL));
            }
        }
    }

    @Builtin(name = "PyTruffle_Upcall_l", minNumOfPositionalArgs = 2, takesVarArgs = true)
    @GenerateNodeFactory
    abstract static class UpcallLNode extends PythonBuiltinNode {

        @Specialization
        long upcall(VirtualFrame frame, Object receiver, String name, Object[] args,
                        @Cached("create()") BranchProfile errorProfile,
                        @Cached CExtNodes.AsPythonObjectNode toJavaNode,
                        @Cached CExtNodes.AsLong asLongNode,
                        @Cached CExtNodes.ObjectUpcallNode upcallNode) {
            try {
                return asLongNode.execute(upcallNode.execute(frame, toJavaNode.execute(receiver), name, args));
            } catch (PException e) {
                errorProfile.enter();
                getContext().setCurrentException(e);
                return -1;
            }
        }
    }

    @Builtin(name = "PyTruffle_Upcall_d", minNumOfPositionalArgs = 2, takesVarArgs = true)
    @GenerateNodeFactory
    abstract static class UpcallDNode extends PythonBuiltinNode {

        @Specialization
        double upcall(VirtualFrame frame, Object receiver, String name, Object[] args,
                        @Cached("create()") BranchProfile errorProfile,
                        @Cached CExtNodes.AsPythonObjectNode toJavaNode,
                        @Cached CExtNodes.AsDouble asDoubleNode,
                        @Cached CExtNodes.ObjectUpcallNode upcallNode) {
            try {
                return asDoubleNode.execute(upcallNode.execute(frame, toJavaNode.execute(receiver), name, args));
            } catch (PException e) {
                errorProfile.enter();
                getContext().setCurrentException(e);
                return -1.0;
            }
        }
    }

    @Builtin(name = "PyTruffle_Upcall_ptr", minNumOfPositionalArgs = 2, takesVarArgs = true)
    @GenerateNodeFactory
    abstract static class UpcallPtrNode extends PythonBuiltinNode {

        @Specialization
        Object upcall(VirtualFrame frame, Object receiver, String name, Object[] args,
                        @Cached("create()") BranchProfile errorProfile,
                        @Cached CExtNodes.AsPythonObjectNode toJavaNode,
                        @Cached CExtNodes.ObjectUpcallNode upcallNode) {
            try {
                return upcallNode.execute(frame, toJavaNode.execute(receiver), name, args);
            } catch (PException e) {
                errorProfile.enter();
                getContext().setCurrentException(e);
                return 0;
            }
        }
    }

    @Builtin(name = "PyTruffle_Cext_Upcall", minNumOfPositionalArgs = 2, takesVarArgs = true, declaresExplicitSelf = true)
    @GenerateNodeFactory
    abstract static class UpcallCextNode extends PythonBuiltinNode {

        @Specialization
        Object upcall(VirtualFrame frame, PythonModule cextModule, String name, Object[] args,
                        @Cached CExtNodes.CextUpcallNode upcallNode,
                        @Shared("toSulongNode") @Cached CExtNodes.ToSulongNode toSulongNode) {
            return toSulongNode.execute(upcallNode.execute(frame, cextModule, name, args));
        }

        @Specialization(guards = "!isString(callable)")
        Object doDirect(VirtualFrame frame, @SuppressWarnings("unused") PythonModule cextModule, Object callable, Object[] args,
                        @Cached("create()") CExtNodes.DirectUpcallNode upcallNode,
                        @Shared("toSulongNode") @Cached CExtNodes.ToSulongNode toSulongNode) {
            return toSulongNode.execute(upcallNode.execute(frame, callable, args));
        }
    }

    @Builtin(name = "PyTruffle_Cext_Upcall_d", minNumOfPositionalArgs = 2, takesVarArgs = true, declaresExplicitSelf = true)
    @GenerateNodeFactory
    abstract static class UpcallCextDNode extends PythonBuiltinNode {
        @Child private CExtNodes.AsDouble asDoubleNode = CExtNodes.AsDouble.create();

        @Specialization
        double upcall(VirtualFrame frame, PythonModule cextModule, String name, Object[] args,
                        @Cached("create()") CExtNodes.CextUpcallNode upcallNode) {
            return asDoubleNode.execute(upcallNode.execute(frame, cextModule, name, args));
        }

        @Specialization(guards = "!isString(callable)")
        double doDirect(VirtualFrame frame, @SuppressWarnings("unused") PythonModule cextModule, Object callable, Object[] args,
                        @Cached("create()") CExtNodes.DirectUpcallNode upcallNode) {
            return asDoubleNode.execute(upcallNode.execute(frame, callable, args));
        }
    }

    @Builtin(name = "PyTruffle_Cext_Upcall_l", minNumOfPositionalArgs = 2, takesVarArgs = true, declaresExplicitSelf = true)
    @GenerateNodeFactory
    abstract static class UpcallCextLNode extends PythonBuiltinNode {
        @Child private CExtNodes.AsLong asLongNode = CExtNodes.AsLong.create();

        @Specialization
        Object upcall(VirtualFrame frame, PythonModule cextModule, String name, Object[] args,
                        @Cached("createBinaryProfile()") ConditionProfile isVoidPtr,
                        @Cached("create()") CExtNodes.CextUpcallNode upcallNode) {
            Object result = upcallNode.execute(frame, cextModule, name, args);
            if (isVoidPtr.profile(result instanceof PythonNativeVoidPtr)) {
                return ((PythonNativeVoidPtr) result).object;
            } else {
                return asLongNode.execute(result);
            }
        }

        @Specialization(guards = "!isString(callable)")
        Object doDirect(VirtualFrame frame, @SuppressWarnings("unused") PythonModule cextModule, Object callable, Object[] args,
                        @Cached("createBinaryProfile()") ConditionProfile isVoidPtr,
                        @Cached("create()") CExtNodes.DirectUpcallNode upcallNode) {
            Object result = upcallNode.execute(frame, callable, args);
            if (isVoidPtr.profile(result instanceof PythonNativeVoidPtr)) {
                return ((PythonNativeVoidPtr) result).object;
            } else {
                return asLongNode.execute(result);
            }
        }
    }

    @Builtin(name = "PyTruffle_Cext_Upcall_ptr", minNumOfPositionalArgs = 2, takesVarArgs = true, declaresExplicitSelf = true)
    @GenerateNodeFactory
    abstract static class UpcallCextPtrNode extends PythonBuiltinNode {

        @Specialization
        Object upcall(VirtualFrame frame, PythonModule cextModule, String name, Object[] args,
                        @Cached("create()") CExtNodes.CextUpcallNode upcallNode) {
            return upcallNode.execute(frame, cextModule, name, args);
        }

        @Specialization(guards = "!isString(callable)")
        Object doDirect(VirtualFrame frame, @SuppressWarnings("unused") PythonModule cextModule, Object callable, Object[] args,
                        @Cached("create()") CExtNodes.DirectUpcallNode upcallNode) {
            return upcallNode.execute(frame, callable, args);
        }
    }

    @Builtin(name = "make_may_raise_wrapper", minNumOfPositionalArgs = 1, maxNumOfPositionalArgs = 2)
    @GenerateNodeFactory
    abstract static class MakeMayRaiseWrapperNode extends PythonBuiltinNode {
        private static final Builtin unaryBuiltin = MayRaiseUnaryNode.class.getAnnotation(Builtin.class);
        private static final Builtin binaryBuiltin = MayRaiseBinaryNode.class.getAnnotation(Builtin.class);
        private static final Builtin ternaryBuiltin = MayRaiseTernaryNode.class.getAnnotation(Builtin.class);
        private static final Builtin varargsBuiltin = MayRaiseNode.class.getAnnotation(Builtin.class);

        @Specialization
        @TruffleBoundary
        Object make(PFunction func, Object errorResult,
                        @Exclusive @CachedLanguage PythonLanguage lang) {
            CompilerDirectives.transferToInterpreter();
            func.getFunctionRootNode().accept(new NodeVisitor() {
                public boolean visit(Node node) {
                    if (node instanceof PythonCallNode) {
                        node.replace(((PythonCallNode) node).asSpecialCall());
                    }
                    return true;
                }
            });

            RootNode rootNode = null;
            Signature funcSignature = func.getSignature();
            if (funcSignature.takesPositionalOnly()) {
                switch (funcSignature.getMaxNumOfPositionalArgs()) {
                    case 1:
                        rootNode = new BuiltinFunctionRootNode(lang, unaryBuiltin,
                                        new MayRaiseNodeFactory<PythonUnaryBuiltinNode>(MayRaiseUnaryNodeGen.create(func, errorResult)),
                                        true);
                        break;
                    case 2:
                        rootNode = new BuiltinFunctionRootNode(lang, binaryBuiltin,
                                        new MayRaiseNodeFactory<PythonBinaryBuiltinNode>(MayRaiseBinaryNodeGen.create(func, errorResult)),
                                        true);
                        break;
                    case 3:
                        rootNode = new BuiltinFunctionRootNode(lang, ternaryBuiltin,
                                        new MayRaiseNodeFactory<PythonTernaryBuiltinNode>(MayRaiseTernaryNodeGen.create(func, errorResult)),
                                        true);
                        break;
                    default:
                        break;
                }
            }
            if (rootNode == null) {
                rootNode = new BuiltinFunctionRootNode(lang, varargsBuiltin,
                                new MayRaiseNodeFactory<PythonBuiltinNode>(new MayRaiseNode(func, errorResult)),
                                true);
            }

            return factory().createBuiltinFunction(func.getName(), null, 0, Truffle.getRuntime().createCallTarget(rootNode));
        }
    }

    @Builtin(name = "to_long", minNumOfPositionalArgs = 1)
    @GenerateNodeFactory
    abstract static class AsLong extends PythonBuiltinNode {
        @Child CExtNodes.AsLong asLongNode = CExtNodes.AsLong.create();

        @Specialization
        long doIt(Object object) {
            return asLongNode.execute(object);
        }
    }

    @Builtin(name = "to_double", minNumOfPositionalArgs = 1)
    @GenerateNodeFactory
    abstract static class AsDouble extends PythonBuiltinNode {
        @Child CExtNodes.AsDouble asDoubleNode = CExtNodes.AsDouble.create();

        @Specialization
        double doIt(Object object) {
            return asDoubleNode.execute(object);
        }
    }

    @Builtin(name = "PyTruffle_Register_NULL", minNumOfPositionalArgs = 1)
    @GenerateNodeFactory
    abstract static class PyTruffle_Register_NULL extends PythonUnaryBuiltinNode {
        @Specialization
        Object doIt(Object object,
                        @Cached("create()") ReadAttributeFromObjectNode readAttrNode) {
            Object wrapper = readAttrNode.execute(getCore().lookupBuiltinModule("python_cext"), NATIVE_NULL);
            if (wrapper instanceof PythonNativeNull) {
                ((PythonNativeNull) wrapper).setPtr(object);
            }

            return wrapper;
        }
    }

    @Builtin(name = "PyTruffle_HandleCache_Create", minNumOfPositionalArgs = 1)
    @GenerateNodeFactory
    abstract static class PyTruffleHandleCacheCreate extends PythonUnaryBuiltinNode {
        @Specialization
        Object createCache(TruffleObject ptrToResolveHandle) {
            return new HandleCache(ptrToResolveHandle);
        }
    }

    @Builtin(name = "PyLong_FromLongLong", minNumOfPositionalArgs = 2)
    @GenerateNodeFactory
    abstract static class PyLong_FromLongLong extends PythonBinaryBuiltinNode {
        @Specialization(guards = "signed != 0")
        Object doSignedInt(int n, @SuppressWarnings("unused") int signed,
                        @Cached("create()") CExtNodes.ToSulongNode toSulongNode) {
            return toSulongNode.execute(n);
        }

        @Specialization(guards = "signed == 0")
        Object doUnsignedInt(int n, @SuppressWarnings("unused") int signed,
                        @Cached("create()") CExtNodes.ToSulongNode toSulongNode) {
            if (n < 0) {
                return toSulongNode.execute(n & 0xFFFFFFFFL);
            }
            return toSulongNode.execute(n);
        }

        @Specialization(guards = "signed != 0")
        Object doSignedLong(long n, @SuppressWarnings("unused") int signed,
                        @Cached("create()") CExtNodes.ToSulongNode toSulongNode) {
            return toSulongNode.execute(n);
        }

        @Specialization(guards = {"signed == 0", "n >= 0"})
        Object doUnsignedLongPositive(long n, @SuppressWarnings("unused") int signed,
                        @Cached("create()") CExtNodes.ToSulongNode toSulongNode) {
            return toSulongNode.execute(n);
        }

        @Specialization(guards = {"signed == 0", "n < 0"})
        Object doUnsignedLongNegative(long n, @SuppressWarnings("unused") int signed,
                        @Cached("create()") CExtNodes.ToSulongNode toSulongNode) {
            return toSulongNode.execute(factory().createInt(convertToBigInteger(n)));
        }

        @TruffleBoundary
        private static BigInteger convertToBigInteger(long n) {
            return BigInteger.valueOf(n).add(BigInteger.ONE.shiftLeft(64));
        }

        @Specialization
        Object doPointer(PythonNativeObject n, @SuppressWarnings("unused") int signed,
                        @Cached("create()") CExtNodes.ToSulongNode toSulongNode) {
            return toSulongNode.execute(factory().createNativeVoidPtr(n.getPtr()));
        }
    }

    @Builtin(name = "PyLong_AsVoidPtr", minNumOfPositionalArgs = 1)
    @GenerateNodeFactory
    abstract static class PyLong_AsVoidPtr extends PythonUnaryBuiltinNode {
        @Child private TrufflePInt_AsPrimitive asPrimitiveNode;

        @Specialization
        long doPointer(int n) {
            return n;
        }

        @Specialization
        long doPointer(long n) {
            return n;
        }

        @Specialization
        long doPointer(PInt n,
                        @Cached("create()") BranchProfile overflowProfile) {
            try {
                return n.longValueExact();
            } catch (ArithmeticException e) {
                overflowProfile.enter();
                throw raise(OverflowError);
            }
        }

        @Specialization
        TruffleObject doPointer(PythonNativeVoidPtr n) {
            return n.object;
        }

        @Fallback
        long doGeneric(Object n) {
            if (asPrimitiveNode == null) {
                CompilerDirectives.transferToInterpreterAndInvalidate();
                asPrimitiveNode = insert(TrufflePInt_AsPrimitiveFactory.create());
            }
            return asPrimitiveNode.executeLong(n, 0, Long.BYTES);
        }
    }

    @Builtin(name = "PyType_IsSubtype", minNumOfPositionalArgs = 2)
    @GenerateNodeFactory
    abstract static class PyType_IsSubtype extends PythonBinaryBuiltinNode {

        @Child private IsSubtypeNode isSubtypeNode = IsSubtypeNode.create();
        @Child private CExtNodes.AsPythonObjectNode asPythonObjectNode = CExtNodesFactory.AsPythonObjectNodeGen.create();

        @Specialization(guards = {"a == cachedA", "b == cachedB"})
        int doCached(@SuppressWarnings("unused") PythonNativeWrapper a, @SuppressWarnings("unused") PythonNativeWrapper b,
                        @Cached("a") @SuppressWarnings("unused") PythonNativeWrapper cachedA,
                        @Cached("b") @SuppressWarnings("unused") PythonNativeWrapper cachedB,
                        @Cached("isNativeSubtype(a, b)") int result) {
            return result;
        }

        @Specialization(replaces = "doCached")
        int doUncached(PythonNativeWrapper a, PythonNativeWrapper b) {
            return isNativeSubtype(a, b);
        }

        @Specialization
        int doGeneric(Object a, Object b,
                        @Cached CExtNodes.ToJavaNode toJavaNode) {
            return isSubtypeNode.execute(toJavaNode.execute(a), toJavaNode.execute(b)) ? 1 : 0;
        }

        protected int isNativeSubtype(PythonNativeWrapper a, PythonNativeWrapper b) {
            assert a instanceof PythonClassNativeWrapper || a instanceof PythonClassInitNativeWrapper;
            assert b instanceof PythonClassNativeWrapper || b instanceof PythonClassInitNativeWrapper;
            return isSubtypeNode.execute(asPythonObjectNode.execute(a), asPythonObjectNode.execute(b)) ? 1 : 0;
        }
    }

    @Builtin(name = "PyTuple_GetItem", minNumOfPositionalArgs = 2)
    @GenerateNodeFactory
    abstract static class PyTuple_GetItem extends PythonBinaryBuiltinNode {

        @Specialization
        Object doPTuple(PTuple tuple, long key,
                        @Cached("create()") SequenceStorageNodes.LenNode lenNode,
                        @Cached("createNotNormalized()") SequenceStorageNodes.GetItemNode getItemNode) {
            SequenceStorage sequenceStorage = tuple.getSequenceStorage();
            // we must do a bounds-check but we must not normalize the index
            if (key < 0 || key >= lenNode.execute(sequenceStorage)) {
                throw raise(IndexError, NormalizeIndexNode.TUPLE_OUT_OF_BOUNDS);
            }
            return getItemNode.execute(sequenceStorage, key);
        }

        @Fallback
        Object doPTuple(Object tuple, @SuppressWarnings("unused") Object key) {
            // TODO(fa) To be absolutely correct, we need to do a 'isinstance' check on the object.
            throw raise(SystemError, "bad argument to internal function, was '%s' (type '%p')", tuple, tuple);
        }
    }

    @Builtin(name = "PySequence_Check", minNumOfPositionalArgs = 1)
    @GenerateNodeFactory
    abstract static class PySequence_Check extends PythonUnaryBuiltinNode {
        @Child private HasInheritedAttributeNode hasInheritedAttrNode;

        @Specialization(guards = "isPSequence(object)")
        int doSequence(@SuppressWarnings("unused") Object object) {
            return 1;
        }

        @Specialization
        int doDict(@SuppressWarnings("unused") PDict object) {
            return 0;
        }

        @Fallback
        int doGeneric(Object object) {
            if (hasInheritedAttrNode == null) {
                CompilerDirectives.transferToInterpreterAndInvalidate();
                hasInheritedAttrNode = insert(HasInheritedAttributeNode.create(__GETITEM__));
            }
            return hasInheritedAttrNode.execute(object) ? 1 : 0;
        }

        protected static boolean isPSequence(Object object) {
            return object instanceof PList || object instanceof PTuple;
        }
    }

<<<<<<< HEAD
    @Builtin(name = "PyBytes_FromStringAndSize", fixedNumOfPositionalArgs = 2, declaresExplicitSelf = true)
=======
    @Builtin(name = "PyBytes_FromStringAndSize", minNumOfPositionalArgs = 1)
>>>>>>> ce9df960
    @GenerateNodeFactory
    abstract static class PyBytes_FromStringAndSize extends NativeBuiltin {

        @Specialization
<<<<<<< HEAD
        Object doGeneric(Object module, PythonNativeObject object,
                        @Exclusive @Cached GetNativeNullNode getNativeNullNode,
                        @Exclusive @Cached GetByteArrayNode getByteArrayNode) {
            try {
                return factory().createBytes(getByteArrayNode.execute(object.object, -1));
            } catch (InteropException e) {
                return raiseNative(getNativeNullNode.execute(module), PythonErrorType.TypeError, getMessage(e));
            }
=======
        PBytes doGeneric(PythonNativeObject object) {
            return factory().createBytes(getByteArray(object.getPtr()));
>>>>>>> ce9df960
        }
    }

    @Builtin(name = "PyFloat_AsDouble", minNumOfPositionalArgs = 1)
    @GenerateNodeFactory
    abstract static class PyFloat_AsDouble extends NativeBuiltin {

        @Specialization(guards = "!object.isDouble()")
        double doLongNativeWrapper(DynamicObjectNativeWrapper.PrimitiveNativeWrapper object) {
            return object.getLong();
        }

        @Specialization(guards = "object.isDouble()")
        double doDoubleNativeWrapper(DynamicObjectNativeWrapper.PrimitiveNativeWrapper object) {
            return object.getDouble();
        }

        @Specialization(rewriteOn = PException.class)
        double doGeneric(Object object,
                        @Shared("asPythonObjectNode") @Cached CExtNodes.AsPythonObjectNode asPythonObjectNode,
                        @Shared("asDoubleNode") @Cached CExtNodes.AsDouble asDoubleNode) {
            return asDoubleNode.execute(asPythonObjectNode.execute(object));
        }

        @Specialization(replaces = "doGeneric")
        double doGenericErr(Object object,
                        @Shared("asPythonObjectNode") @Cached CExtNodes.AsPythonObjectNode asPythonObjectNode,
                        @Shared("asDoubleNode") @Cached CExtNodes.AsDouble asDoubleNode) {
            try {
                return doGeneric(object, asPythonObjectNode, asDoubleNode);
            } catch (PException e) {
                transformToNative(e);
                return -1.0;
            }
        }
    }

    @Builtin(name = "PyNumber_Float", minNumOfPositionalArgs = 2, declaresExplicitSelf = true)
    @GenerateNodeFactory
    abstract static class PyNumber_Float extends NativeBuiltin {

        @Child private BuiltinConstructors.FloatNode floatNode;

        @Specialization(guards = "object.isDouble()")
        Object doDoubleNativeWrapper(@SuppressWarnings("unused") Object module, DynamicObjectNativeWrapper.PrimitiveNativeWrapper object) {
            return object;
        }

        @Specialization(guards = "!object.isDouble()")
        Object doLongNativeWrapper(@SuppressWarnings("unused") Object module, DynamicObjectNativeWrapper.PrimitiveNativeWrapper object,
                        @Cached CExtNodes.ToSulongNode primitiveToSulongNode) {
            return primitiveToSulongNode.execute((double) object.getLong());
        }

        @Specialization(rewriteOn = PException.class)
        Object doGeneric(@SuppressWarnings("unused") Object module, Object object,
                        @Shared("toSulongNode") @Cached CExtNodes.ToSulongNode toSulongNode,
                        @Shared("asPythonObjectNode") @Cached CExtNodes.AsPythonObjectNode asPythonObjectNode) {
            if (floatNode == null) {
                CompilerDirectives.transferToInterpreterAndInvalidate();
                floatNode = insert(BuiltinConstructorsFactory.FloatNodeFactory.create(null));
            }
            return toSulongNode.execute(floatNode.executeWith(PythonBuiltinClassType.PFloat, asPythonObjectNode.execute(object)));
        }

        @Specialization(replaces = "doGeneric")
        Object doGenericErr(Object module, Object object,
                        @Exclusive @Cached GetNativeNullNode getNativeNullNode,
                        @Shared("toSulongNode") @Cached CExtNodes.ToSulongNode toSulongNode,
                        @Shared("asPythonObjectNode") @Cached CExtNodes.AsPythonObjectNode asPythonObjectNode) {
            try {
                return doGeneric(module, object, toSulongNode, asPythonObjectNode);
            } catch (PException e) {
                transformToNative(e);
                return getNativeNullNode.execute(module);
            }
        }
    }

    @Builtin(name = "PySet_Add", minNumOfPositionalArgs = 2)
    @GenerateNodeFactory
    public abstract static class PySet_Add extends PythonBinaryBuiltinNode {

        @Specialization
        int add(PBaseSet self, Object o,
                        @Cached("create()") HashingCollectionNodes.SetItemNode setItemNode) {
            try {
                setItemNode.execute(self, o, PNone.NO_VALUE);
            } catch (PException e) {
                NativeBuiltin.transformToNative(getContext(), e);
                return -1;
            }
            return 0;
        }

        @Fallback
        int add(Object self, @SuppressWarnings("unused") Object o) {
            return NativeBuiltin.raiseNative(this, -1, SystemError, "expected a set object, not %p", self);
        }

    }

    @Builtin(name = "_PyBytes_Resize", minNumOfPositionalArgs = 2)
    @GenerateNodeFactory
    public abstract static class PyBytes_Resize extends PythonBinaryBuiltinNode {

        @Specialization
        int resize(PBytes self, long newSizeL,
                        @Cached("create()") SequenceStorageNodes.LenNode lenNode,
                        @Cached("create()") SequenceStorageNodes.GetItemNode getItemNode,
                        @Cached("create()") CastToIndexNode castToIndexNode,
                        @Cached("create()") CastToByteNode castToByteNode) {

            SequenceStorage storage = self.getSequenceStorage();
            int newSize = castToIndexNode.execute(newSizeL);
            int len = lenNode.execute(storage);
            byte[] smaller = new byte[newSize];
            for (int i = 0; i < newSize && i < len; i++) {
                smaller[i] = castToByteNode.execute(getItemNode.execute(storage, i));
            }
            self.setSequenceStorage(new ByteSequenceStorage(smaller));
            return 0;
        }

        @Fallback
        int add(Object self, @SuppressWarnings("unused") Object o) {
            return NativeBuiltin.raiseNative(this, -1, SystemError, "expected a set object, not %p", self);
        }

    }

    @Builtin(name = "PyTruffle_Compute_Mro", minNumOfPositionalArgs = 2)
    @GenerateNodeFactory
    @TypeSystemReference(PythonTypes.class)
    public abstract static class PyTruffle_Compute_Mro extends PythonBinaryBuiltinNode {

        @Specialization
        Object doIt(PythonNativeObject self, String className) {
            PythonAbstractClass[] doSlowPath = TypeNodes.ComputeMroNode.doSlowPath(PythonNativeClass.cast(self));
            return factory().createTuple(new MroSequenceStorage(className, doSlowPath));
        }
    }

    @Builtin(name = "PyTruffle_Type_Modified", minNumOfPositionalArgs = 3)
    @GenerateNodeFactory
    @TypeSystemReference(PythonTypes.class)
    public abstract static class PyTruffle_Type_Modified extends PythonTernaryBuiltinNode {

        @Specialization
        Object doIt(PythonNativeClass clazz, String name, PTuple mroTuple,
                        @Cached("createClassProfile()") ValueProfile profile) {
            CyclicAssumption nativeClassStableAssumption = getContext().getNativeClassStableAssumption(clazz, false);
            if (nativeClassStableAssumption != null) {
                nativeClassStableAssumption.invalidate("PyType_Modified(\"" + name + "\") called");
            }
            SequenceStorage sequenceStorage = profile.profile(mroTuple.getSequenceStorage());
            if (sequenceStorage instanceof MroSequenceStorage) {
                ((MroSequenceStorage) sequenceStorage).lookupChanged();
            } else {
                throw new IllegalStateException("invalid MRO object for native type \"" + name + "\"");
            }
            return PNone.NONE;
        }
    }
}<|MERGE_RESOLUTION|>--- conflicted
+++ resolved
@@ -42,18 +42,7 @@
 
 import static com.oracle.graal.python.builtins.PythonBuiltinClassType.IndexError;
 import static com.oracle.graal.python.builtins.PythonBuiltinClassType.SystemError;
-<<<<<<< HEAD
-import static com.oracle.graal.python.builtins.objects.cext.NativeMemberNames.TP_BASICSIZE;
-import static com.oracle.graal.python.builtins.objects.cext.NativeMemberNames.TP_DICTOFFSET;
-import static com.oracle.graal.python.builtins.objects.cext.NativeMemberNames.TP_DOC;
-import static com.oracle.graal.python.builtins.objects.cext.NativeMemberNames.TP_ITEMSIZE;
-import static com.oracle.graal.python.builtins.objects.cext.NativeMemberNames.TP_NAME;
-import static com.oracle.graal.python.nodes.SpecialAttributeNames.__BASICSIZE__;
-import static com.oracle.graal.python.nodes.SpecialAttributeNames.__DICTOFFSET__;
-import static com.oracle.graal.python.nodes.SpecialAttributeNames.__ITEMSIZE__;
 import static com.oracle.graal.python.nodes.SpecialAttributeNames.__SLOTS__;
-=======
->>>>>>> ce9df960
 import static com.oracle.graal.python.nodes.SpecialMethodNames.__GETITEM__;
 import static com.oracle.graal.python.runtime.exception.PythonErrorType.OverflowError;
 
@@ -85,12 +74,6 @@
 import com.oracle.graal.python.builtins.objects.cext.CArrayWrappers.CByteArrayWrapper;
 import com.oracle.graal.python.builtins.objects.cext.CArrayWrappers.CStringWrapper;
 import com.oracle.graal.python.builtins.objects.cext.CExtNodes;
-import com.oracle.graal.python.builtins.objects.cext.CExtNodesFactory;
-import com.oracle.graal.python.builtins.objects.cext.CExtNodes.MayRaiseBinaryNode;
-import com.oracle.graal.python.builtins.objects.cext.CExtNodes.MayRaiseNode;
-import com.oracle.graal.python.builtins.objects.cext.CExtNodes.MayRaiseNodeFactory;
-import com.oracle.graal.python.builtins.objects.cext.CExtNodes.MayRaiseTernaryNode;
-import com.oracle.graal.python.builtins.objects.cext.CExtNodes.MayRaiseUnaryNode;
 import com.oracle.graal.python.builtins.objects.cext.CExtNodesFactory.MayRaiseBinaryNodeGen;
 import com.oracle.graal.python.builtins.objects.cext.CExtNodesFactory.MayRaiseTernaryNodeGen;
 import com.oracle.graal.python.builtins.objects.cext.CExtNodesFactory.MayRaiseUnaryNodeGen;
@@ -349,18 +332,11 @@
 
         @Specialization(guards = "isNoValue(cwrapper)")
         @TruffleBoundary
-<<<<<<< HEAD
-        PBuiltinFunction runWithoutCWrapper(String name, TruffleObject callable, @SuppressWarnings("unused") PNone cwrapper, PythonClass type,
+        PBuiltinFunction runWithoutCWrapper(String name, TruffleObject callable, @SuppressWarnings("unused") PNone cwrapper, LazyPythonClass type,
                         @Shared("lang") @CachedLanguage PythonLanguage lang) {
             CompilerDirectives.transferToInterpreter();
-            RootCallTarget callTarget = Truffle.getRuntime().createCallTarget(ExternalFunctionNode.create(lang, name, null, callable));
-            return factory().createBuiltinFunction(name, type, createArity(name), callTarget);
-=======
-        PBuiltinFunction runWithoutCWrapper(String name, TruffleObject callable, @SuppressWarnings("unused") PNone cwrapper, LazyPythonClass type) {
-            CompilerDirectives.transferToInterpreter();
-            RootCallTarget callTarget = Truffle.getRuntime().createCallTarget(new ExternalFunctionNode(getRootNode().getLanguage(PythonLanguage.class), name, null, callable, SIGNATURE));
+            RootCallTarget callTarget = Truffle.getRuntime().createCallTarget(ExternalFunctionNode.create(lang, name, null, callable, SIGNATURE));
             return factory().createBuiltinFunction(name, type, 0, callTarget);
->>>>>>> ce9df960
         }
 
         @Specialization(guards = {"isNoValue(cwrapper)", "isNoValue(type)"})
@@ -368,13 +344,8 @@
         PBuiltinFunction runWithoutCWrapper(String name, TruffleObject callable, @SuppressWarnings("unused") PNone cwrapper, @SuppressWarnings("unused") PNone type,
                         @Shared("lang") @CachedLanguage PythonLanguage lang) {
             CompilerDirectives.transferToInterpreter();
-<<<<<<< HEAD
-            RootCallTarget callTarget = Truffle.getRuntime().createCallTarget(ExternalFunctionNode.create(lang, name, null, callable));
-            return factory().createBuiltinFunction(name, null, createArity(name), callTarget);
-=======
-            RootCallTarget callTarget = Truffle.getRuntime().createCallTarget(new ExternalFunctionNode(getRootNode().getLanguage(PythonLanguage.class), name, null, callable, SIGNATURE));
+            RootCallTarget callTarget = Truffle.getRuntime().createCallTarget(ExternalFunctionNode.create(lang, name, null, callable, SIGNATURE));
             return factory().createBuiltinFunction(name, null, 0, callTarget);
->>>>>>> ce9df960
         }
 
         @Specialization(guards = {"!isNoValue(cwrapper)", "isNoValue(type)"})
@@ -382,33 +353,17 @@
         PBuiltinFunction runWithoutCWrapper(String name, TruffleObject callable, TruffleObject cwrapper, @SuppressWarnings("unused") PNone type,
                         @Shared("lang") @CachedLanguage PythonLanguage lang) {
             CompilerDirectives.transferToInterpreter();
-<<<<<<< HEAD
-            RootCallTarget callTarget = Truffle.getRuntime().createCallTarget(ExternalFunctionNode.create(lang, name, cwrapper, callable));
-            return factory().createBuiltinFunction(name, null, createArity(name), callTarget);
-=======
-            RootCallTarget callTarget = Truffle.getRuntime().createCallTarget(new ExternalFunctionNode(getRootNode().getLanguage(PythonLanguage.class), name, cwrapper, callable, SIGNATURE));
+            RootCallTarget callTarget = Truffle.getRuntime().createCallTarget(ExternalFunctionNode.create(lang, name, cwrapper, callable, SIGNATURE));
             return factory().createBuiltinFunction(name, null, 0, callTarget);
->>>>>>> ce9df960
         }
 
         @Specialization(guards = "!isNoValue(cwrapper)")
         @TruffleBoundary
-<<<<<<< HEAD
-        PBuiltinFunction run(String name, TruffleObject callable, TruffleObject cwrapper, PythonClass type,
+        PBuiltinFunction run(String name, TruffleObject callable, TruffleObject cwrapper, LazyPythonClass type,
                         @Shared("lang") @CachedLanguage PythonLanguage lang) {
             CompilerDirectives.transferToInterpreter();
-            RootCallTarget callTarget = Truffle.getRuntime().createCallTarget(ExternalFunctionNode.create(lang, name, cwrapper, callable));
-            return factory().createBuiltinFunction(name, type, createArity(name), callTarget);
-        }
-
-        private static Arity createArity(String name) {
-            return Arity.createVarArgsAndKwArgsOnly(name);
-=======
-        PBuiltinFunction run(String name, TruffleObject callable, TruffleObject cwrapper, LazyPythonClass type) {
-            CompilerDirectives.transferToInterpreter();
-            RootCallTarget callTarget = Truffle.getRuntime().createCallTarget(new ExternalFunctionNode(getRootNode().getLanguage(PythonLanguage.class), name, cwrapper, callable, SIGNATURE));
+            RootCallTarget callTarget = Truffle.getRuntime().createCallTarget(ExternalFunctionNode.create(lang, name, cwrapper, callable, SIGNATURE));
             return factory().createBuiltinFunction(name, type, 0, callTarget);
->>>>>>> ce9df960
         }
     }
 
@@ -588,40 +543,6 @@
             object.getStorage().define(key, value);
             return PNone.NONE;
         }
-<<<<<<< HEAD
-    }
-
-    @Builtin(name = "PyType_Ready", fixedNumOfPositionalArgs = 4)
-    @GenerateNodeFactory
-    abstract static class PyType_ReadyNode extends PythonBuiltinNode {
-        @Child private WriteAttributeToObjectNode writeAttrNode = WriteAttributeToObjectNode.create();
-        @Child private HashingStorageNodes.GetItemNode getItemNode;
-        @Child private CastToIndexNode castToIntNode;
-        @Child private ReadAttributeFromObjectNode readAttrNode;
-        @Child private SequenceStorageNodes.LenNode slotLenNode;
-        @Child private SequenceStorageNodes.GetItemNode getSlotItemNode;
-        @Child private SequenceStorageNodes.AppendNode setSlotItemNode;
-        @Child private HashingStorageNodes.ContainsKeyNode containsKeyNode;
-        @Child private CExtNodes.PCallCapiFunction callAddNativeSlotsNode;
-        @Child private CExtNodes.ToSulongNode toSulongNode;
-
-        private HashingStorageNodes.GetItemNode getGetItemNode() {
-            if (getItemNode == null) {
-                CompilerDirectives.transferToInterpreterAndInvalidate();
-                getItemNode = insert(HashingStorageNodes.GetItemNode.create());
-            }
-            return getItemNode;
-        }
-
-        @Specialization
-        Object run(Object typestruct, DynamicObjectNativeWrapper.PythonObjectNativeWrapper metaClass, DynamicObjectNativeWrapper.PythonObjectNativeWrapper baseClasses,
-                        DynamicObjectNativeWrapper.PythonObjectNativeWrapper nativeMembers,
-                        @Cached("create()") CExtNodes.ToJavaNode toJavaNode) {
-            // TODO(fa) use recursive node
-            return run(typestruct, (PythonClass) toJavaNode.execute(metaClass), (PTuple) toJavaNode.execute(baseClasses), (PDict) toJavaNode.execute(nativeMembers));
-        }
-=======
->>>>>>> ce9df960
 
         @Specialization
         Object setattr(PythonNativeClass object, String key, Object value,
@@ -643,16 +564,10 @@
          *
          */
         @Specialization
-<<<<<<< HEAD
-        Object slots(Object module, PythonClass pythonClass,
+        Object slots(Object module, LazyPythonClass pythonClass,
                         @Exclusive @Cached LookupAttributeInMRONode.Dynamic lookupSlotsNode,
                         @Exclusive @Cached GetNativeNullNode getNativeNullNode) {
             Object execute = lookupSlotsNode.execute(pythonClass, __SLOTS__);
-=======
-        Object slots(Object module, LazyPythonClass pythonClass,
-                        @Cached("create(__SLOTS__)") LookupAttributeInMRONode lookupSlotsNode) {
-            Object execute = lookupSlotsNode.execute(pythonClass);
->>>>>>> ce9df960
             if (execute != PNone.NO_VALUE) {
                 return execute;
             }
@@ -749,12 +664,8 @@
         }
     }
 
-<<<<<<< HEAD
-    static abstract class ExternalFunctionNode extends RootNode {
-=======
-    static class ExternalFunctionNode extends PRootNode {
+    static abstract class ExternalFunctionNode extends PRootNode {
         private final Signature signature;
->>>>>>> ce9df960
         private final TruffleObject cwrapper;
         private final TruffleObject callable;
         private final String name;
@@ -775,18 +686,12 @@
             return callable;
         }
 
-<<<<<<< HEAD
         @Specialization
         Object doIt(VirtualFrame frame,
                         @Exclusive @CachedLibrary(limit = "1") InteropLibrary lib,
                         @Exclusive @CachedContext(PythonLanguage.class) PythonContext context,
                         @Cached CExtNodes.AsPythonObjectNode asPythonObjectNode) {
-            Object[] frameArgs = frame.getArguments();
-=======
-        @Override
-        public Object execute(VirtualFrame frame) {
             Object[] frameArgs = PArguments.getVariableArguments(frame);
->>>>>>> ce9df960
             try {
                 TruffleObject fun;
                 Object[] arguments;
@@ -843,14 +748,13 @@
             return true;
         }
 
-<<<<<<< HEAD
-        public static ExternalFunctionNode create(PythonLanguage lang, String name, TruffleObject cwrapper, TruffleObject callable) {
-            return ExternalFunctionNodeGen.create(lang, name, cwrapper, callable);
-=======
         @Override
         public Signature getSignature() {
             return signature;
->>>>>>> ce9df960
+        }
+
+        public static ExternalFunctionNode create(PythonLanguage lang, String name, TruffleObject cwrapper, TruffleObject callable) {
+            return ExternalFunctionNodeGen.create(lang, name, cwrapper, callable);
         }
     }
 
@@ -956,7 +860,6 @@
         }
     }
 
-<<<<<<< HEAD
     abstract static class GetNativeNullNode extends PNodeWithContext {
 
         public abstract Object execute(Object module);
@@ -971,10 +874,7 @@
 
     }
 
-    @Builtin(name = "TrufflePInt_AsPrimitive", fixedNumOfPositionalArgs = 3)
-=======
     @Builtin(name = "TrufflePInt_AsPrimitive", minNumOfPositionalArgs = 3)
->>>>>>> ce9df960
     @GenerateNodeFactory
     abstract static class TrufflePInt_AsPrimitive extends PythonTernaryBuiltinNode {
 
@@ -1470,84 +1370,7 @@
         }
     }
 
-<<<<<<< HEAD
-    @Builtin(name = "PyTruffleSlice_GetIndicesEx", fixedNumOfPositionalArgs = 4)
-    @TypeSystemReference(PythonArithmeticTypes.class)
-    @GenerateNodeFactory
-    abstract static class PyTruffleSlice_GetIndicesEx extends NativeBuiltin {
-        @Specialization
-        Object doUnpack(int start, int stop, int step, int length) {
-            PSlice tmpSlice = factory().createSlice(start, stop, step);
-            SliceInfo actualIndices = tmpSlice.computeIndices(length);
-            return factory().createTuple(new Object[]{actualIndices.start, actualIndices.stop, actualIndices.step, actualIndices.length});
-        }
-
-        @Specialization(rewriteOn = ArithmeticException.class)
-        Object doUnpackLong(long start, long stop, long step, long length) {
-            PSlice tmpSlice = factory().createSlice(PInt.intValueExact(start), PInt.intValueExact(stop), PInt.intValueExact(step));
-            SliceInfo actualIndices = tmpSlice.computeIndices(PInt.intValueExact(length));
-            return factory().createTuple(new Object[]{actualIndices.start, actualIndices.stop, actualIndices.step, actualIndices.length});
-        }
-
-        @Specialization(replaces = {"doUnpackLong", "doUnpack"})
-        Object doUnpackLongOvf(long start, long stop, long step, long length) {
-            try {
-                PSlice tmpSlice = factory().createSlice(PInt.intValueExact(start), PInt.intValueExact(stop), PInt.intValueExact(step));
-                SliceInfo actualIndices = tmpSlice.computeIndices(length > Integer.MAX_VALUE ? Integer.MAX_VALUE : PInt.intValueExact(length));
-                return factory().createTuple(new Object[]{actualIndices.start, actualIndices.stop, actualIndices.step, actualIndices.length});
-            } catch (ArithmeticException e) {
-                throw raiseIndexError();
-            }
-        }
-
-        @Specialization(replaces = {"doUnpackLongOvf"})
-        Object doUnpackObjectOvf(Object start, Object stop, Object step, Object lengthObj,
-                        @Cached("createOverflow()") CastToIndexNode castToIndexNode,
-                        @Cached("create()") IsBuiltinClassProfile profile,
-                        @Cached("create()") SliceLiteralNode sliceLiteralNode) {
-
-            int length;
-            try {
-                length = castToIndexNode.execute(lengthObj);
-            } catch (PException e) {
-                e.expect(OverflowError, profile);
-                length = Integer.MAX_VALUE;
-            }
-
-            try {
-                SliceInfo actualIndices = sliceLiteralNode.execute(start, stop, step).computeIndices(length);
-                return factory().createTuple(new Object[]{actualIndices.start, actualIndices.stop, actualIndices.step, actualIndices.length});
-            } catch (ArithmeticException e) {
-                throw raiseIndexError();
-            }
-        }
-    }
-
-    @Builtin(name = "PyTruffle_Add_Subclass", fixedNumOfPositionalArgs = 3)
-    @GenerateNodeFactory
-    abstract static class PyTruffle_Add_Subclass extends NativeBuiltin {
-
-        @Specialization
-        int doManagedSubclass(PythonClassNativeWrapper base, @SuppressWarnings("unused") Object key, PythonClassNativeWrapper value) {
-            addToSet((PythonClass) base.getPythonObject(), (PythonClass) value.getPythonObject());
-            return 0;
-        }
-
-        @Fallback
-        int doGeneric(@SuppressWarnings("unused") Object base, @SuppressWarnings("unused") Object key, @SuppressWarnings("unused") Object value) {
-            return raiseNative(-1, SystemError, "Builtin can only handle managed base class.");
-        }
-
-        @TruffleBoundary
-        private static void addToSet(PythonClass base, PythonClass value) {
-            base.getSubClasses().add(value);
-        }
-    }
-
-    @Builtin(name = "PyTruffle_GetSetDescriptor", keywordArguments = {"fget", "fset", "name", "owner"})
-=======
     @Builtin(name = "PyTruffle_GetSetDescriptor", parameterNames = {"fget", "fset", "name", "owner"})
->>>>>>> ce9df960
     @GenerateNodeFactory
     public abstract static class GetSetDescriptorNode extends PythonBuiltinNode {
         @Specialization(guards = {"!isNoValue(get)", "!isNoValue(set)"})
@@ -1771,16 +1594,10 @@
     public abstract static class MethKeywordsNode extends PythonUnaryBuiltinNode {
         @TruffleBoundary
         @Specialization
-<<<<<<< HEAD
         Object call(PBuiltinFunction function,
                         @Exclusive @CachedLanguage PythonLanguage lang) {
-            return factory().createBuiltinFunction(function.getName(), function.getEnclosingType(), function.getArity(),
+            return factory().createBuiltinFunction(function.getName(), function.getEnclosingType(), 0,
                             Truffle.getRuntime().createCallTarget(new MethKeywordsRoot(lang, factory(), function.getCallTarget())));
-=======
-        Object call(PBuiltinFunction function) {
-            return factory().createBuiltinFunction(function.getName(), function.getEnclosingType(), 0,
-                            Truffle.getRuntime().createCallTarget(new MethKeywordsRoot(getRootNode().getLanguage(PythonLanguage.class), factory(), function.getCallTarget())));
->>>>>>> ce9df960
         }
     }
 
@@ -1789,16 +1606,10 @@
     public abstract static class MethVarargsNode extends PythonUnaryBuiltinNode {
         @TruffleBoundary
         @Specialization
-<<<<<<< HEAD
         Object call(PBuiltinFunction function,
                         @Exclusive @CachedLanguage PythonLanguage lang) {
-            return factory().createBuiltinFunction(function.getName(), function.getEnclosingType(), function.getArity(),
+            return factory().createBuiltinFunction(function.getName(), function.getEnclosingType(), 0,
                             Truffle.getRuntime().createCallTarget(new MethVarargsRoot(lang, factory(), function.getCallTarget())));
-=======
-        Object call(PBuiltinFunction function) {
-            return factory().createBuiltinFunction(function.getName(), function.getEnclosingType(), 0,
-                            Truffle.getRuntime().createCallTarget(new MethVarargsRoot(getRootNode().getLanguage(PythonLanguage.class), factory(), function.getCallTarget())));
->>>>>>> ce9df960
         }
     }
 
@@ -1807,16 +1618,10 @@
     public abstract static class MethNoargsNode extends PythonUnaryBuiltinNode {
         @TruffleBoundary
         @Specialization
-<<<<<<< HEAD
         Object call(PBuiltinFunction function,
                         @Exclusive @CachedLanguage PythonLanguage lang) {
-            return factory().createBuiltinFunction(function.getName(), function.getEnclosingType(), function.getArity(),
+            return factory().createBuiltinFunction(function.getName(), function.getEnclosingType(), 0,
                             Truffle.getRuntime().createCallTarget(new MethNoargsRoot(lang, factory(), function.getCallTarget())));
-=======
-        Object call(PBuiltinFunction function) {
-            return factory().createBuiltinFunction(function.getName(), function.getEnclosingType(), 0,
-                            Truffle.getRuntime().createCallTarget(new MethNoargsRoot(getRootNode().getLanguage(PythonLanguage.class), factory(), function.getCallTarget())));
->>>>>>> ce9df960
         }
     }
 
@@ -1825,16 +1630,10 @@
     public abstract static class MethONode extends PythonUnaryBuiltinNode {
         @TruffleBoundary
         @Specialization
-<<<<<<< HEAD
         Object call(PBuiltinFunction function,
                         @Exclusive @CachedLanguage PythonLanguage lang) {
-            return factory().createBuiltinFunction(function.getName(), function.getEnclosingType(), function.getArity(),
+            return factory().createBuiltinFunction(function.getName(), function.getEnclosingType(), 0,
                             Truffle.getRuntime().createCallTarget(new MethORoot(lang, factory(), function.getCallTarget())));
-=======
-        Object call(PBuiltinFunction function) {
-            return factory().createBuiltinFunction(function.getName(), function.getEnclosingType(), 0,
-                            Truffle.getRuntime().createCallTarget(new MethORoot(getRootNode().getLanguage(PythonLanguage.class), factory(), function.getCallTarget())));
->>>>>>> ce9df960
         }
     }
 
@@ -1843,16 +1642,10 @@
     public abstract static class MethFastcallNode extends PythonUnaryBuiltinNode {
         @TruffleBoundary
         @Specialization
-<<<<<<< HEAD
         Object call(PBuiltinFunction function,
                         @Exclusive @CachedLanguage PythonLanguage lang) {
-            return factory().createBuiltinFunction(function.getName(), function.getEnclosingType(), function.getArity(),
+            return factory().createBuiltinFunction(function.getName(), function.getEnclosingType(), 0,
                             Truffle.getRuntime().createCallTarget(new MethFastcallRoot(lang, factory(), function.getCallTarget())));
-=======
-        Object call(PBuiltinFunction function) {
-            return factory().createBuiltinFunction(function.getName(), function.getEnclosingType(), 0,
-                            Truffle.getRuntime().createCallTarget(new MethFastcallRoot(getRootNode().getLanguage(PythonLanguage.class), factory(), function.getCallTarget())));
->>>>>>> ce9df960
         }
     }
 
@@ -2346,28 +2139,19 @@
         }
     }
 
-<<<<<<< HEAD
-    @Builtin(name = "PyBytes_FromStringAndSize", fixedNumOfPositionalArgs = 2, declaresExplicitSelf = true)
-=======
-    @Builtin(name = "PyBytes_FromStringAndSize", minNumOfPositionalArgs = 1)
->>>>>>> ce9df960
+    @Builtin(name = "PyBytes_FromStringAndSize", minNumOfPositionalArgs = 2, declaresExplicitSelf = true)
     @GenerateNodeFactory
     abstract static class PyBytes_FromStringAndSize extends NativeBuiltin {
 
         @Specialization
-<<<<<<< HEAD
         Object doGeneric(Object module, PythonNativeObject object,
                         @Exclusive @Cached GetNativeNullNode getNativeNullNode,
                         @Exclusive @Cached GetByteArrayNode getByteArrayNode) {
             try {
-                return factory().createBytes(getByteArrayNode.execute(object.object, -1));
+                return factory().createBytes(getByteArrayNode.execute(object.getPtr(), -1));
             } catch (InteropException e) {
                 return raiseNative(getNativeNullNode.execute(module), PythonErrorType.TypeError, getMessage(e));
             }
-=======
-        PBytes doGeneric(PythonNativeObject object) {
-            return factory().createBytes(getByteArray(object.getPtr()));
->>>>>>> ce9df960
         }
     }
 
