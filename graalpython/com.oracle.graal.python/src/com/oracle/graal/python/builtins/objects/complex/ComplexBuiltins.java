--- conflicted
+++ resolved
@@ -93,13 +93,8 @@
     }
 
     @GenerateNodeFactory
-<<<<<<< HEAD
     @Builtin(name = __ABS__, minNumOfPositionalArgs = 1)
-    static abstract class AbsNode extends PythonBuiltinNode {
-=======
-    @Builtin(name = __ABS__, fixedNumOfPositionalArgs = 1)
     abstract static class AbsNode extends PythonBuiltinNode {
->>>>>>> 25344d22
         @Specialization
         double abs(PComplex c) {
             double x = c.getReal();
@@ -263,13 +258,8 @@
     }
 
     @GenerateNodeFactory
-<<<<<<< HEAD
     @Builtin(name = __RADD__, minNumOfPositionalArgs = 2)
-    static abstract class RAddNode extends AddNode {
-=======
-    @Builtin(name = __RADD__, fixedNumOfPositionalArgs = 2)
     abstract static class RAddNode extends AddNode {
->>>>>>> 25344d22
     }
 
     @GenerateNodeFactory
@@ -319,13 +309,8 @@
     }
 
     @GenerateNodeFactory
-<<<<<<< HEAD
     @Builtin(name = __DIVMOD__, minNumOfPositionalArgs = 2)
-    static abstract class DivModNode extends PythonBinaryBuiltinNode {
-=======
-    @Builtin(name = __DIVMOD__, fixedNumOfPositionalArgs = 2)
     abstract static class DivModNode extends PythonBinaryBuiltinNode {
->>>>>>> 25344d22
 
         @Specialization
         @SuppressWarnings("unused")
@@ -368,13 +353,8 @@
     }
 
     @GenerateNodeFactory
-<<<<<<< HEAD
     @Builtin(name = __RMUL__, minNumOfPositionalArgs = 2)
-    static abstract class RMulNode extends MulNode {
-=======
-    @Builtin(name = __RMUL__, fixedNumOfPositionalArgs = 2)
     abstract static class RMulNode extends MulNode {
->>>>>>> 25344d22
     }
 
     @GenerateNodeFactory
@@ -443,13 +423,8 @@
     }
 
     @GenerateNodeFactory
-<<<<<<< HEAD
     @Builtin(name = __GE__, minNumOfPositionalArgs = 2)
-    static abstract class GeNode extends PythonBinaryBuiltinNode {
-=======
-    @Builtin(name = __GE__, fixedNumOfPositionalArgs = 2)
     abstract static class GeNode extends PythonBinaryBuiltinNode {
->>>>>>> 25344d22
         @Specialization
         boolean doComplex(PComplex left, PComplex right) {
             return left.greaterEqual(right);
@@ -463,13 +438,8 @@
     }
 
     @GenerateNodeFactory
-<<<<<<< HEAD
     @Builtin(name = __GT__, minNumOfPositionalArgs = 2)
-    static abstract class GtNode extends PythonBinaryBuiltinNode {
-=======
-    @Builtin(name = __GT__, fixedNumOfPositionalArgs = 2)
     abstract static class GtNode extends PythonBinaryBuiltinNode {
->>>>>>> 25344d22
         @Specialization
         boolean doComplex(PComplex left, PComplex right) {
             return left.greaterThan(right);
@@ -483,13 +453,8 @@
     }
 
     @GenerateNodeFactory
-<<<<<<< HEAD
     @Builtin(name = __LT__, minNumOfPositionalArgs = 2)
-    static abstract class LtNode extends PythonBinaryBuiltinNode {
-=======
-    @Builtin(name = __LT__, fixedNumOfPositionalArgs = 2)
     abstract static class LtNode extends PythonBinaryBuiltinNode {
->>>>>>> 25344d22
         @Specialization
         boolean doComplex(PComplex left, PComplex right) {
             return left.lessThan(right);
@@ -503,13 +468,8 @@
     }
 
     @GenerateNodeFactory
-<<<<<<< HEAD
     @Builtin(name = __LE__, minNumOfPositionalArgs = 2)
-    static abstract class LeNode extends PythonBinaryBuiltinNode {
-=======
-    @Builtin(name = __LE__, fixedNumOfPositionalArgs = 2)
     abstract static class LeNode extends PythonBinaryBuiltinNode {
->>>>>>> 25344d22
         @Specialization
         boolean doComplex(PComplex left, PComplex right) {
             return left.lessEqual(right);
@@ -523,13 +483,8 @@
     }
 
     @GenerateNodeFactory
-<<<<<<< HEAD
     @Builtin(name = __NE__, minNumOfPositionalArgs = 2)
-    static abstract class NeNode extends PythonBinaryBuiltinNode {
-=======
-    @Builtin(name = __NE__, fixedNumOfPositionalArgs = 2)
     abstract static class NeNode extends PythonBinaryBuiltinNode {
->>>>>>> 25344d22
         @Specialization
         boolean doComplex(PComplex left, PComplex right) {
             return left.notEqual(right);
@@ -543,13 +498,8 @@
     }
 
     @GenerateNodeFactory
-<<<<<<< HEAD
     @Builtin(name = __REPR__, minNumOfPositionalArgs = 1)
-    static abstract class ReprNode extends PythonBuiltinNode {
-=======
-    @Builtin(name = __REPR__, fixedNumOfPositionalArgs = 1)
     abstract static class ReprNode extends PythonBuiltinNode {
->>>>>>> 25344d22
         @Specialization
         @TruffleBoundary
         String repr(PComplex self) {
@@ -558,13 +508,8 @@
     }
 
     @GenerateNodeFactory
-<<<<<<< HEAD
     @Builtin(name = __STR__, minNumOfPositionalArgs = 1)
-    static abstract class StrNode extends PythonBuiltinNode {
-=======
-    @Builtin(name = __STR__, fixedNumOfPositionalArgs = 1)
     abstract static class StrNode extends PythonBuiltinNode {
->>>>>>> 25344d22
         @Specialization
         String repr(PComplex self) {
             return self.toString();
@@ -572,13 +517,8 @@
     }
 
     @GenerateNodeFactory
-<<<<<<< HEAD
     @Builtin(name = __BOOL__, minNumOfPositionalArgs = 1)
-    static abstract class BoolNode extends PythonBuiltinNode {
-=======
-    @Builtin(name = __BOOL__, fixedNumOfPositionalArgs = 1)
     abstract static class BoolNode extends PythonBuiltinNode {
->>>>>>> 25344d22
         @Specialization
         boolean bool(PComplex self) {
             return self.getReal() != 0.0 || self.getImag() != 0.0;
@@ -586,13 +526,8 @@
     }
 
     @GenerateNodeFactory
-<<<<<<< HEAD
     @Builtin(name = __NEG__, minNumOfPositionalArgs = 1)
-    static abstract class NegNode extends PythonBuiltinNode {
-=======
-    @Builtin(name = __NEG__, fixedNumOfPositionalArgs = 1)
     abstract static class NegNode extends PythonBuiltinNode {
->>>>>>> 25344d22
         @Specialization
         PComplex neg(PComplex self) {
             return factory().createComplex(-self.getReal(), -self.getImag());
@@ -600,13 +535,8 @@
     }
 
     @GenerateNodeFactory
-<<<<<<< HEAD
     @Builtin(name = __POS__, minNumOfPositionalArgs = 1)
-    static abstract class PosNode extends PythonBuiltinNode {
-=======
-    @Builtin(name = __POS__, fixedNumOfPositionalArgs = 1)
     abstract static class PosNode extends PythonBuiltinNode {
->>>>>>> 25344d22
         @Specialization
         PComplex pos(PComplex self) {
             return factory().createComplex(self.getReal(), self.getImag());
@@ -614,13 +544,8 @@
     }
 
     @GenerateNodeFactory
-<<<<<<< HEAD
     @Builtin(name = __GETNEWARGS__, minNumOfPositionalArgs = 1)
-    static abstract class GetNewArgsNode extends PythonBuiltinNode {
-=======
-    @Builtin(name = __GETNEWARGS__, fixedNumOfPositionalArgs = 1)
     abstract static class GetNewArgsNode extends PythonBuiltinNode {
->>>>>>> 25344d22
         @Specialization
         PTuple get(PComplex self) {
             return factory().createTuple(new Object[]{self.getReal(), self.getImag()});
@@ -628,13 +553,8 @@
     }
 
     @GenerateNodeFactory
-<<<<<<< HEAD
     @Builtin(name = "real", minNumOfPositionalArgs = 1, isGetter = true, doc = "the real part of a complex number")
-    static abstract class RealNode extends PythonBuiltinNode {
-=======
-    @Builtin(name = "real", fixedNumOfPositionalArgs = 1, isGetter = true, doc = "the real part of a complex number")
     abstract static class RealNode extends PythonBuiltinNode {
->>>>>>> 25344d22
         @Specialization
         double get(PComplex self) {
             return self.getReal();
@@ -642,13 +562,8 @@
     }
 
     @GenerateNodeFactory
-<<<<<<< HEAD
     @Builtin(name = "imag", minNumOfPositionalArgs = 1, isGetter = true, doc = "the imaginary part of a complex number")
-    static abstract class ImagNode extends PythonBuiltinNode {
-=======
-    @Builtin(name = "imag", fixedNumOfPositionalArgs = 1, isGetter = true, doc = "the imaginary part of a complex number")
     abstract static class ImagNode extends PythonBuiltinNode {
->>>>>>> 25344d22
         @Specialization
         double get(PComplex self) {
             return self.getImag();
@@ -656,13 +571,8 @@
     }
 
     @GenerateNodeFactory
-<<<<<<< HEAD
     @Builtin(name = __HASH__, minNumOfPositionalArgs = 1)
-    static abstract class HashNode extends PythonUnaryBuiltinNode {
-=======
-    @Builtin(name = __HASH__, fixedNumOfPositionalArgs = 1)
     abstract static class HashNode extends PythonUnaryBuiltinNode {
->>>>>>> 25344d22
         @Specialization
         @TruffleBoundary
         int hash(PComplex self) {
