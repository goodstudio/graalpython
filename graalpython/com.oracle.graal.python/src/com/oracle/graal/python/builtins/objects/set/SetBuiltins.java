/*
 * Copyright (c) 2017, 2022, Oracle and/or its affiliates.
 * Copyright (c) 2014, Regents of the University of California
 *
 * All rights reserved.
 *
 * Redistribution and use in source and binary forms, with or without modification, are
 * permitted provided that the following conditions are met:
 *
 * 1. Redistributions of source code must retain the above copyright notice, this list of
 * conditions and the following disclaimer.
 * 2. Redistributions in binary form must reproduce the above copyright notice, this list of
 * conditions and the following disclaimer in the documentation and/or other materials provided
 * with the distribution.
 *
 * THIS SOFTWARE IS PROVIDED BY THE COPYRIGHT HOLDERS AND CONTRIBUTORS "AS IS" AND ANY EXPRESS
 * OR IMPLIED WARRANTIES, INCLUDING, BUT NOT LIMITED TO, THE IMPLIED WARRANTIES OF
 * MERCHANTABILITY AND FITNESS FOR A PARTICULAR PURPOSE ARE DISCLAIMED. IN NO EVENT SHALL THE
 * COPYRIGHT HOLDER OR CONTRIBUTORS BE LIABLE FOR ANY DIRECT, INDIRECT, INCIDENTAL, SPECIAL,
 * EXEMPLARY, OR CONSEQUENTIAL DAMAGES (INCLUDING, BUT NOT LIMITED TO, PROCUREMENT OF SUBSTITUTE
 * GOODS OR SERVICES; LOSS OF USE, DATA, OR PROFITS; OR BUSINESS INTERRUPTION) HOWEVER CAUSED
 * AND ON ANY THEORY OF LIABILITY, WHETHER IN CONTRACT, STRICT LIABILITY, OR TORT (INCLUDING
 * NEGLIGENCE OR OTHERWISE) ARISING IN ANY WAY OUT OF THE USE OF THIS SOFTWARE, EVEN IF ADVISED
 * OF THE POSSIBILITY OF SUCH DAMAGE.
 */
package com.oracle.graal.python.builtins.objects.set;

import static com.oracle.graal.python.nodes.BuiltinNames.J_ADD;
import static com.oracle.graal.python.nodes.SpecialMethodNames.J___AND__;
import static com.oracle.graal.python.nodes.SpecialMethodNames.J___IAND__;
import static com.oracle.graal.python.nodes.SpecialMethodNames.J___INIT__;
import static com.oracle.graal.python.nodes.SpecialMethodNames.J___IOR__;
import static com.oracle.graal.python.nodes.SpecialMethodNames.J___ISUB__;
import static com.oracle.graal.python.nodes.SpecialMethodNames.J___IXOR__;
import static com.oracle.graal.python.nodes.SpecialMethodNames.J___OR__;
import static com.oracle.graal.python.nodes.SpecialMethodNames.J___RAND__;
import static com.oracle.graal.python.nodes.SpecialMethodNames.J___ROR__;
import static com.oracle.graal.python.nodes.SpecialMethodNames.J___RSUB__;
import static com.oracle.graal.python.nodes.SpecialMethodNames.J___RXOR__;
import static com.oracle.graal.python.nodes.SpecialMethodNames.J___SUB__;
import static com.oracle.graal.python.nodes.SpecialMethodNames.J___XOR__;
import static com.oracle.graal.python.nodes.SpecialMethodNames.T___HASH__;
import static com.oracle.graal.python.runtime.exception.PythonErrorType.TypeError;

import java.util.List;

import com.oracle.graal.python.builtins.Builtin;
import com.oracle.graal.python.builtins.CoreFunctions;
import com.oracle.graal.python.builtins.Python3Core;
import com.oracle.graal.python.builtins.PythonBuiltinClassType;
import com.oracle.graal.python.builtins.PythonBuiltins;
import com.oracle.graal.python.builtins.objects.PNone;
import com.oracle.graal.python.builtins.objects.PNotImplemented;
import com.oracle.graal.python.builtins.objects.common.HashingCollectionNodes;
import com.oracle.graal.python.builtins.objects.common.HashingCollectionNodes.GetHashingStorageNode;
import com.oracle.graal.python.builtins.objects.common.HashingStorage;
import com.oracle.graal.python.builtins.objects.common.HashingStorageNodes.HashingStorageAddAllToOther;
import com.oracle.graal.python.builtins.objects.common.HashingStorageNodes.HashingStorageClear;
import com.oracle.graal.python.builtins.objects.common.HashingStorageNodes.HashingStorageCopy;
import com.oracle.graal.python.builtins.objects.common.HashingStorageNodes.HashingStorageDelItem;
import com.oracle.graal.python.builtins.objects.common.HashingStorageNodes.HashingStorageDiff;
import com.oracle.graal.python.builtins.objects.common.HashingStorageNodes.HashingStorageGetIterator;
import com.oracle.graal.python.builtins.objects.common.HashingStorageNodes.HashingStorageIntersect;
import com.oracle.graal.python.builtins.objects.common.HashingStorageNodes.HashingStorageIterator;
import com.oracle.graal.python.builtins.objects.common.HashingStorageNodes.HashingStorageIteratorKey;
import com.oracle.graal.python.builtins.objects.common.HashingStorageNodes.HashingStorageIteratorNext;
import com.oracle.graal.python.builtins.objects.common.HashingStorageNodes.HashingStorageSetItem;
import com.oracle.graal.python.builtins.objects.common.HashingStorageNodes.HashingStorageXor;
import com.oracle.graal.python.builtins.objects.common.PHashingCollection;
import com.oracle.graal.python.builtins.objects.common.SequenceNodes;
import com.oracle.graal.python.builtins.objects.common.SequenceStorageNodes;
import com.oracle.graal.python.builtins.objects.dict.PDictView;
import com.oracle.graal.python.builtins.objects.str.PString;
import com.oracle.graal.python.lib.PyObjectGetIter;
import com.oracle.graal.python.nodes.ErrorMessages;
import com.oracle.graal.python.nodes.PGuards;
import com.oracle.graal.python.nodes.SpecialMethodNames;
import com.oracle.graal.python.nodes.control.GetNextNode;
import com.oracle.graal.python.nodes.function.PythonBuiltinBaseNode;
import com.oracle.graal.python.nodes.function.PythonBuiltinNode;
import com.oracle.graal.python.nodes.function.builtins.PythonBinaryBuiltinNode;
import com.oracle.graal.python.nodes.function.builtins.PythonUnaryBuiltinNode;
import com.oracle.graal.python.nodes.object.GetClassNode;
import com.oracle.graal.python.nodes.object.IsBuiltinClassProfile;
import com.oracle.graal.python.runtime.PythonOptions;
import com.oracle.graal.python.runtime.exception.PException;
import com.oracle.graal.python.runtime.exception.PythonErrorType;
import com.oracle.graal.python.runtime.sequence.PSequence;
import com.oracle.graal.python.runtime.sequence.storage.SequenceStorage;
import com.oracle.truffle.api.dsl.Cached;
import com.oracle.truffle.api.dsl.Cached.Shared;
import com.oracle.truffle.api.dsl.Fallback;
import com.oracle.truffle.api.dsl.GenerateNodeFactory;
import com.oracle.truffle.api.dsl.GenerateUncached;
import com.oracle.truffle.api.dsl.ImportStatic;
import com.oracle.truffle.api.dsl.NodeFactory;
import com.oracle.truffle.api.dsl.Specialization;
import com.oracle.truffle.api.frame.VirtualFrame;
import com.oracle.truffle.api.nodes.Node;

/**
 * binary operations are implemented in {@link BaseSetBuiltins}
 */
@CoreFunctions(extendClasses = PythonBuiltinClassType.PSet)
public final class SetBuiltins extends PythonBuiltins {

    @Override
    public void initialize(Python3Core core) {
        super.initialize(core);
        addBuiltinConstant(T___HASH__, PNone.NONE);
    }

    @Override
    protected List<? extends NodeFactory<? extends PythonBuiltinBaseNode>> getNodeFactories() {
        return SetBuiltinsFactory.getFactories();
    }

    @Builtin(name = J___INIT__, minNumOfPositionalArgs = 1, maxNumOfPositionalArgs = 2)
    @GenerateNodeFactory
    @ImportStatic(PGuards.class)
    public abstract static class InitNode extends PythonBuiltinNode {

        @Specialization(guards = "isNoValue(iterable)")
        static PNone doNoValue(PSet self, @SuppressWarnings("unused") PNone iterable,
                        @Cached HashingStorageClear clearNode) {
            HashingStorage newStorage = clearNode.execute(self.getDictStorage());
            self.setDictStorage(newStorage);
            return PNone.NONE;
        }

        @Specialization(guards = {"!isNoValue(iterable)"})
        static PNone doGeneric(VirtualFrame frame, PSet self, Object iterable,
                        @Cached HashingCollectionNodes.GetClonedHashingStorageNode getHashingStorageNode) {
            HashingStorage storage = getHashingStorageNode.doNoValue(frame, iterable);
            self.setDictStorage(storage);
            return PNone.NONE;
        }

        @Fallback
        PNone fail(@SuppressWarnings("unused") VirtualFrame frame, @SuppressWarnings("unused") Object self, Object iterable) {
            throw raise(TypeError, ErrorMessages.SET_DOES_NOT_SUPPORT_ITERABLE_OBJ, iterable);
        }
    }

    @Builtin(name = "copy", minNumOfPositionalArgs = 1)
    @GenerateNodeFactory
    public abstract static class CopyNode extends PythonBuiltinNode {

        @Specialization
        PSet doSet(PSet self,
                        @Cached HashingStorageCopy copyNode) {
            return factory().createSet(copyNode.execute(self.getDictStorage()));
        }
    }

    @Builtin(name = "clear", minNumOfPositionalArgs = 1)
    @GenerateNodeFactory
    public abstract static class ClearNode extends PythonUnaryBuiltinNode {

        @Specialization
        public static Object clear(PSet self,
                        @Cached HashingStorageClear clearNode) {
            HashingStorage newStorage = clearNode.execute(self.getDictStorage());
            self.setDictStorage(newStorage);
            return PNone.NONE;
        }
    }

    @Builtin(name = J_ADD, minNumOfPositionalArgs = 2)
    @GenerateNodeFactory
    public abstract static class AddNode extends PythonBinaryBuiltinNode {

        @Specialization
        public static Object add(VirtualFrame frame, PSet self, Object o,
                        @Cached SetNodes.AddNode addNode) {
            addNode.execute(frame, self, o);
            return PNone.NONE;
        }
    }

    @Builtin(name = J___OR__, minNumOfPositionalArgs = 2)
    @Builtin(name = J___ROR__, minNumOfPositionalArgs = 2)
    @GenerateNodeFactory
    @ImportStatic(PGuards.class)
    public abstract static class OrNode extends PythonBinaryBuiltinNode {
        @Specialization(guards = "canDoSetBinOp(other)")
        Object doSet(VirtualFrame frame, PSet self, Object other,
                        @Cached GetHashingStorageNode getHashingStorage,
                        @Cached HashingStorageCopy copyStorage,
                        @Cached HashingStorageAddAllToOther addAllToOther) {
            // Note: we cannot reuse 'otherStorage' because we need to add from other -> self, in
            // order to execute __eq__ of keys in 'self' and not other
            HashingStorage otherStorage = getHashingStorage.execute(frame, other);
            HashingStorage resultStorage = copyStorage.execute(self.getDictStorage());
            PSet result = factory().createSet(resultStorage);
            addAllToOther.execute(frame, otherStorage, result);
            return result;
        }

        @SuppressWarnings("unused")
        @Fallback
        Object doOr(Object self, Object other) {
            return PNotImplemented.NOT_IMPLEMENTED;
        }
    }

    @Builtin(name = J___IOR__, minNumOfPositionalArgs = 2)
    @GenerateNodeFactory
    public abstract static class IOrNode extends PythonBinaryBuiltinNode {
        @Specialization(guards = "canDoSetBinOp(other)")
        Object doSet(VirtualFrame frame, PSet self, Object other,
                        @Cached GetHashingStorageNode getHashingStorageNode,
                        @Cached HashingStorageAddAllToOther addAllToOther) {
            addAllToOther.execute(frame, getHashingStorageNode.execute(frame, other), self);
            return self;
        }

        @SuppressWarnings("unused")
        @Fallback
        Object doOr(Object self, Object other) {
            return PNotImplemented.NOT_IMPLEMENTED;
        }
    }

    @Builtin(name = "union", minNumOfPositionalArgs = 1, takesVarArgs = true)
    @GenerateNodeFactory
    abstract static class UnionNode extends PythonBuiltinNode {

        @Specialization(guards = {"args.length == len", "args.length < 32"}, limit = "3")
        PBaseSet doCached(VirtualFrame frame, PSet self, Object[] args,
                        @Cached("args.length") int len,
                        @Cached GetHashingStorageNode getHashingStorageNode,
                        @Cached HashingStorageCopy copyNode,
                        @Cached HashingStorageAddAllToOther addAllToOther) {
            HashingStorage result = copyNode.execute(self.getDictStorage());
            for (int i = 0; i < len; i++) {
                result = addAllToOther.execute(frame, getHashingStorageNode.execute(frame, args[i]), result);
            }
            return factory().createSet(result);
        }

        @Specialization(replaces = "doCached")
        PBaseSet doGeneric(VirtualFrame frame, PSet self, Object[] args,
                        @Cached GetHashingStorageNode getHashingStorageNode,
                        @Cached HashingStorageCopy copyNode,
                        @Cached HashingStorageAddAllToOther addAllToOther) {
            HashingStorage result = copyNode.execute(self.getDictStorage());
            for (int i = 0; i < args.length; i++) {
                result = addAllToOther.execute(frame, getHashingStorageNode.execute(frame, args[i]), result);
            }
            return factory().createSet(result);
        }
    }

    @ImportStatic({PGuards.class, PythonOptions.class})
    @GenerateUncached
    public abstract static class UpdateSingleNode extends Node {

        public abstract void execute(VirtualFrame frame, PHashingCollection collection, Object other);

        @Specialization
        static void update(VirtualFrame frame, PHashingCollection collection, PHashingCollection other,
                        @Shared("addAll") @Cached HashingStorageAddAllToOther addAllToOther) {
            HashingStorage dictStorage = other.getDictStorage();
            addAllToOther.execute(frame, dictStorage, collection);
        }

        @Specialization
        static void update(VirtualFrame frame, PHashingCollection collection, PDictView.PDictKeysView other,
                        @Shared("addAll") @Cached HashingStorageAddAllToOther addAllToOther) {
            HashingStorage dictStorage = other.getWrappedDict().getDictStorage();
            addAllToOther.execute(frame, dictStorage, collection);
        }

        static boolean isBuiltinSequence(Object other, GetClassNode getClassNode) {
            return other instanceof PSequence && !(other instanceof PString) && getClassNode.execute((PSequence) other) instanceof PythonBuiltinClassType;
        }

        @Specialization(guards = "isBuiltinSequence(other, getClassNode)", limit = "1")
        static void doBuiltin(VirtualFrame frame, PHashingCollection collection, @SuppressWarnings("unused") PSequence other,
                        @Shared("getClass") @SuppressWarnings("unused") @Cached GetClassNode getClassNode,
                        @Cached SequenceNodes.GetSequenceStorageNode getSequenceStorageNode,
                        @Cached SequenceStorageNodes.GetItemScalarNode getItemScalarNode,
                        @Cached HashingStorageSetItem setStorageItem) {
            SequenceStorage sequenceStorage = getSequenceStorageNode.execute(other);
<<<<<<< HEAD
            int length = lenNode.execute(sequenceStorage);
            HashingStorage curStorage = collection.getDictStorage();
=======
            int length = sequenceStorage.length();
            HashingStorage curStorage = storage;
>>>>>>> d8080f04
            for (int i = 0; i < length; i++) {
                Object key = getItemScalarNode.execute(sequenceStorage, i);
                curStorage = setStorageItem.execute(frame, curStorage, key, PNone.NONE);
            }
            collection.setDictStorage(curStorage);
        }

        @Specialization(guards = {"!isPHashingCollection(other)", "!isDictKeysView(other)", "!isBuiltinSequence(other, getClassNode)"}, limit = "1")
        static void doIterable(VirtualFrame frame, PHashingCollection collection, Object other,
                        @Shared("getClass") @SuppressWarnings("unused") @Cached GetClassNode getClassNode,
                        @Cached PyObjectGetIter getIter,
                        @Cached GetNextNode nextNode,
                        @Cached IsBuiltinClassProfile errorProfile,
                        @Cached HashingStorageSetItem setStorageItem) {
            HashingStorage curStorage = collection.getDictStorage();
            Object iterator = getIter.execute(frame, other);
            while (true) {
                Object key;
                try {
                    key = nextNode.execute(frame, iterator);
                } catch (PException e) {
                    e.expectStopIteration(errorProfile);
                    collection.setDictStorage(curStorage);
                    return;
                }
                curStorage = setStorageItem.execute(frame, curStorage, key, PNone.NONE);
            }
        }

        public static UpdateSingleNode create() {
            return SetBuiltinsFactory.UpdateSingleNodeGen.create();
        }

        public static UpdateSingleNode getUncached() {
            return SetBuiltinsFactory.UpdateSingleNodeGen.getUncached();
        }
    }

    @Builtin(name = "update", minNumOfPositionalArgs = 1, takesVarArgs = true)
    @GenerateNodeFactory
    public abstract static class UpdateNode extends PythonBuiltinNode {

        @Specialization(guards = "isNoValue(other)")
        @SuppressWarnings("unused")
        static PNone doSet(VirtualFrame frame, PSet self, PNone other) {
            return PNone.NONE;
        }

        @Specialization(guards = "args.length == 1")
        static PNone doCached(VirtualFrame frame, PSet self, Object[] args,
                        @Cached UpdateSingleNode update) {
            update.execute(frame, self, args[0]);
            return PNone.NONE;
        }

        @Specialization(guards = {"args.length == len", "args.length < 32"}, limit = "3")
        static PNone doCached(VirtualFrame frame, PSet self, Object[] args,
                        @Cached("args.length") int len,
                        @Cached GetHashingStorageNode getHashingStorageNode,
                        @Cached HashingStorageAddAllToOther addAllToOther) {
            HashingStorage storage = self.getDictStorage();
            for (int i = 0; i < len; i++) {
                storage = addAllToOther.execute(frame, getHashingStorageNode.execute(frame, args[i]), storage);
            }
            self.setDictStorage(storage);
            return PNone.NONE;
        }

        @Specialization(replaces = "doCached")
        static PNone doSet(VirtualFrame frame, PSet self, Object[] args,
                        @Cached GetHashingStorageNode getHashingStorageNode,
                        @Cached HashingStorageAddAllToOther addAllToOther) {
            HashingStorage storage = self.getDictStorage();
            for (Object o : args) {
                storage = addAllToOther.execute(frame, getHashingStorageNode.execute(frame, o), storage);
            }
            self.setDictStorage(storage);
            return PNone.NONE;
        }

        static boolean isOther(Object arg) {
            return !(PGuards.isNoValue(arg) || arg instanceof Object[]);
        }

        @Specialization(guards = "isOther(other)")
        static PNone doSet(VirtualFrame frame, PSet self, Object other,
                        @Cached GetHashingStorageNode getHashingStorageNode,
                        @Cached HashingStorageAddAllToOther addAllToOther) {
            addAllToOther.execute(frame, getHashingStorageNode.execute(frame, other), self);
            return PNone.NONE;
        }
    }

    @Builtin(name = J___AND__, minNumOfPositionalArgs = 2)
    @Builtin(name = J___RAND__, minNumOfPositionalArgs = 2)
    @GenerateNodeFactory
    @ImportStatic(PGuards.class)
    public abstract static class AndNode extends PythonBinaryBuiltinNode {

        @Specialization(guards = "canDoSetBinOp(right)")
        PBaseSet doPBaseSet(VirtualFrame frame, PSet left, Object right,
                        @Cached GetHashingStorageNode getHashingStorageNode,
                        @Cached HashingStorageIntersect intersectNode) {
            HashingStorage storage = intersectNode.execute(frame, getHashingStorageNode.execute(frame, right), left.getDictStorage());
            return factory().createSet(storage);
        }

        @SuppressWarnings("unused")
        @Fallback
        Object doAnd(Object self, Object other) {
            return PNotImplemented.NOT_IMPLEMENTED;
        }
    }

    @Builtin(name = J___IAND__, minNumOfPositionalArgs = 2)
    @GenerateNodeFactory
    public abstract static class IAndNode extends PythonBinaryBuiltinNode {

        @Specialization(guards = "canDoSetBinOp(right)")
        PBaseSet doPBaseSet(VirtualFrame frame, PSet left, Object right,
                        @Cached GetHashingStorageNode getHashingStorageNode,
                        @Cached HashingStorageIntersect intersectNode) {
            // We cannot reuse the left storage without breaking the CPython "contract" of how many
            // times we can call __eq__ on which key
            HashingStorage storage = intersectNode.execute(frame, getHashingStorageNode.execute(frame, right), left.getDictStorage());
            left.setDictStorage(storage);
            return left;
        }

        @SuppressWarnings("unused")
        @Fallback
        Object doAnd(Object self, Object other) {
            return PNotImplemented.NOT_IMPLEMENTED;
        }
    }

    @Builtin(name = "intersection", minNumOfPositionalArgs = 1, takesVarArgs = true)
    @GenerateNodeFactory
    public abstract static class IntersectNode extends PythonBuiltinNode {

        @Specialization(guards = "isNoValue(other)")
        Object doSet(@SuppressWarnings("unused") VirtualFrame frame, PSet self, @SuppressWarnings("unused") PNone other,
                        @Cached HashingStorageCopy copyNode) {
            HashingStorage result = copyNode.execute(self.getDictStorage());
            return createResult(self, result);
        }

        @Specialization(guards = {"args.length == len", "args.length < 32"}, limit = "3")
        Object doCached(VirtualFrame frame, PSet self, Object[] args,
                        @Cached("args.length") int len,
                        @Cached GetHashingStorageNode getHashingStorageNode,
                        @Cached HashingStorageCopy copyNode,
                        @Cached HashingStorageIntersect intersectNode) {
            HashingStorage result = copyNode.execute(self.getDictStorage());
            for (int i = 0; i < len; i++) {
                result = intersectNode.execute(frame, result, getHashingStorageNode.execute(frame, args[i]));
            }
            return createResult(self, result);
        }

        @Specialization(replaces = "doCached")
        Object doGeneric(VirtualFrame frame, PSet self, Object[] args,
                        @Cached GetHashingStorageNode getHashingStorageNode,
                        @Cached HashingStorageCopy copyNode,
                        @Cached HashingStorageIntersect intersectNode) {
            HashingStorage result = copyNode.execute(self.getDictStorage());
            for (int i = 0; i < args.length; i++) {
                result = intersectNode.execute(frame, result, getHashingStorageNode.execute(frame, args[i]));
            }
            return createResult(self, result);
        }

        static boolean isOther(Object arg) {
            return !(PGuards.isNoValue(arg) || arg instanceof Object[]);
        }

        @Specialization(guards = "isOther(other)")
        Object doSet(VirtualFrame frame, PSet self, Object other,
                        @Cached GetHashingStorageNode getHashingStorageNode,
                        @Cached HashingStorageCopy copyNode,
                        @Cached HashingStorageIntersect intersectNode) {
            HashingStorage result = copyNode.execute(self.getDictStorage());
            result = intersectNode.execute(frame, result, getHashingStorageNode.execute(frame, other));
            return createResult(self, result);
        }

        protected Object createResult(PSet self, HashingStorage result) {
            return factory().createSet(result);
        }
    }

    @Builtin(name = "intersection_update", minNumOfPositionalArgs = 1, takesVarArgs = true)
    @GenerateNodeFactory
    @ImportStatic({SpecialMethodNames.class})
    public abstract static class IntersectUpdateNode extends IntersectNode {
        @Override
        protected Object createResult(PSet self, HashingStorage result) {
            // In order to be compatible w.r.t. __eq__ calls we cannot reuse self storage
            self.setDictStorage(result);
            return PNone.NONE;
        }
    }

    @Builtin(name = J___XOR__, minNumOfPositionalArgs = 2)
    @Builtin(name = J___RXOR__, minNumOfPositionalArgs = 2)
    @GenerateNodeFactory
    @ImportStatic(PGuards.class)
    public abstract static class XorNode extends PythonBinaryBuiltinNode {

        @Specialization(guards = "canDoSetBinOp(other)")
        Object doSet(VirtualFrame frame, PSet self, Object other,
                        @Cached GetHashingStorageNode getHashingStorageNode,
                        @Cached HashingStorageXor xorNode) {
            // TODO: calls __eq__ wrong number of times compared to CPython (GR-42240)
            return factory().createSet(xorNode.execute(frame, self.getDictStorage(), getHashingStorageNode.execute(frame, other)));
        }

        @SuppressWarnings("unused")
        @Fallback
        Object doOr(Object self, Object other) {
            return PNotImplemented.NOT_IMPLEMENTED;
        }
    }

    @Builtin(name = J___IXOR__, minNumOfPositionalArgs = 2)
    @GenerateNodeFactory
    public abstract static class IXorNode extends PythonBinaryBuiltinNode {

        @Specialization(guards = "canDoSetBinOp(other)")
        Object doSet(VirtualFrame frame, PSet self, Object other,
                        @Cached GetHashingStorageNode getHashingStorageNode,
                        @Cached HashingStorageXor xorNode) {
            self.setDictStorage(xorNode.execute(frame, self.getDictStorage(), getHashingStorageNode.execute(frame, other)));
            return self;
        }

        @SuppressWarnings("unused")
        @Fallback
        Object doOr(Object self, Object other) {
            return PNotImplemented.NOT_IMPLEMENTED;
        }
    }

    @Builtin(name = "symmetric_difference", minNumOfPositionalArgs = 2)
    @GenerateNodeFactory
    public abstract static class SymmetricDifferenceNode extends PythonBuiltinNode {

        @Specialization
        PSet doSet(VirtualFrame frame, PSet self, Object other,
                        @Cached GetHashingStorageNode getHashingStorage,
                        @Cached HashingStorageXor xorNode) {
            HashingStorage result = xorNode.execute(frame, self.getDictStorage(), getHashingStorage.execute(frame, other));
            return factory().createSet(result);
        }
    }

    @Builtin(name = "symmetric_difference_update", minNumOfPositionalArgs = 1, takesVarArgs = true)
    @GenerateNodeFactory
    public abstract static class SymmetricDifferenceUpdateNode extends PythonBuiltinNode {

        @Specialization(guards = "isNoValue(other)")
        @SuppressWarnings("unused")
        static PNone doSet(VirtualFrame frame, PSet self, PNone other) {
            return PNone.NONE;
        }

        @Specialization(guards = {"args.length == len", "args.length < 32"}, limit = "3")
        static PNone doCached(VirtualFrame frame, PSet self, Object[] args,
                        @Cached("args.length") int len,
                        @Cached GetHashingStorageNode getHashingStorage,
                        @Cached HashingStorageXor xorNode) {
            HashingStorage result = self.getDictStorage();
            for (int i = 0; i < len; i++) {
                result = xorNode.execute(frame, result, getHashingStorage.execute(frame, args[i]));
            }
            self.setDictStorage(result);
            return PNone.NONE;
        }

        @Specialization(replaces = "doCached")
        static PNone doSetArgs(VirtualFrame frame, PSet self, Object[] args,
                        @Shared("getStorage") @Cached GetHashingStorageNode getHashingStorage,
                        @Shared("xor") @Cached HashingStorageXor xorNode) {
            HashingStorage result = self.getDictStorage();
            for (Object o : args) {
                result = xorNode.execute(frame, result, getHashingStorage.execute(frame, o));
            }
            self.setDictStorage(result);
            return PNone.NONE;
        }

        static boolean isOther(Object arg) {
            return !(PGuards.isNoValue(arg) || arg instanceof Object[]);
        }

        @Specialization(guards = "isOther(other)")
        static PNone doSetOther(VirtualFrame frame, PSet self, Object other,
                        @Shared("getStorage") @Cached GetHashingStorageNode getHashingStorage,
                        @Shared("xor") @Cached HashingStorageXor xorNode) {
            HashingStorage result = xorNode.execute(frame, self.getDictStorage(), getHashingStorage.execute(frame, other));
            self.setDictStorage(result);
            return PNone.NONE;
        }
    }

    @Builtin(name = J___SUB__, minNumOfPositionalArgs = 2)
    @Builtin(name = J___RSUB__, minNumOfPositionalArgs = 2, reverseOperation = true)
    @GenerateNodeFactory
    @ImportStatic(PGuards.class)
    abstract static class SubNode extends PythonBinaryBuiltinNode {
        @Specialization(guards = "canDoSetBinOp(right)")
        PBaseSet doPBaseSet(VirtualFrame frame, PSet left, Object right,
                        @Cached GetHashingStorageNode getHashingStorageNode,
                        @Cached HashingStorageDiff diffNode) {
            HashingStorage storage = diffNode.execute(frame, left.getDictStorage(), getHashingStorageNode.execute(frame, right));
            return factory().createSet(storage);
        }

        @SuppressWarnings("unused")
        @Fallback
        Object doSub(Object self, Object other) {
            return PNotImplemented.NOT_IMPLEMENTED;
        }
    }

    @Builtin(name = J___ISUB__, minNumOfPositionalArgs = 2)
    @GenerateNodeFactory
    abstract static class ISubNode extends PythonBinaryBuiltinNode {
        @Specialization(guards = "canDoSetBinOp(right)")
        PBaseSet doPBaseSet(VirtualFrame frame, PSet left, Object right,
                        @Cached GetHashingStorageNode getHashingStorageNode,
                        @Cached HashingStorageDiff diffNode) {
            HashingStorage storage = diffNode.execute(frame, left.getDictStorage(), getHashingStorageNode.execute(frame, right));
            left.setDictStorage(storage);
            return left;
        }

        @SuppressWarnings("unused")
        @Fallback
        Object doSub(Object self, Object other) {
            return PNotImplemented.NOT_IMPLEMENTED;
        }
    }

    @Builtin(name = "difference", minNumOfPositionalArgs = 1, takesVarArgs = true)
    @GenerateNodeFactory
    public abstract static class DifferenceNode extends PythonBuiltinNode {

        @Specialization(guards = "isNoValue(other)")
        PSet doSet(@SuppressWarnings("unused") VirtualFrame frame, PSet self, @SuppressWarnings("unused") PNone other) {
            return factory().createSet(self.getDictStorage());
        }

        @Specialization(guards = {"args.length == len", "args.length < 32"}, limit = "3")
        PBaseSet doCached(VirtualFrame frame, PSet self, Object[] args,
                        @Cached("args.length") int len,
                        @Cached GetHashingStorageNode getHashingStorageNode,
                        @Cached HashingStorageCopy copyNode,
                        @Cached HashingStorageDiff diffNode) {
            HashingStorage result = copyNode.execute(self.getDictStorage());
            for (int i = 0; i < len; i++) {
                result = diffNode.execute(frame, result, getHashingStorageNode.execute(frame, args[i]));
            }
            return factory().createSet(result);
        }

        @Specialization(replaces = "doCached")
        PBaseSet doGeneric(VirtualFrame frame, PSet self, Object[] args,
                        @Cached GetHashingStorageNode getHashingStorageNode,
                        @Cached HashingStorageCopy copyNode,
                        @Cached HashingStorageDiff diffNode) {
            HashingStorage result = copyNode.execute(self.getDictStorage());
            for (int i = 0; i < args.length; i++) {
                result = diffNode.execute(frame, result, getHashingStorageNode.execute(frame, args[i]));
            }
            return factory().createSet(result);
        }

        static boolean isOther(Object arg) {
            return !(PGuards.isNoValue(arg) || arg instanceof Object[]);
        }

        @Specialization(guards = "isOther(other)")
        PSet doSet(VirtualFrame frame, PSet self, Object other,
                        @Cached GetHashingStorageNode getHashingStorage,
                        @Cached HashingStorageDiff diffNode) {
            HashingStorage result = diffNode.execute(frame, self.getDictStorage(), getHashingStorage.execute(frame, other));
            return factory().createSet(result);
        }
    }

    @Builtin(name = "difference_update", minNumOfPositionalArgs = 1, takesVarArgs = true, declaresExplicitSelf = true)
    @GenerateNodeFactory
    public abstract static class DifferenceUpdateNode extends PythonBuiltinNode {

        @Specialization(guards = "isNoValue(other)")
        @SuppressWarnings("unused")
        static PNone doNone(VirtualFrame frame, PSet self, PNone other) {
            return PNone.NONE;
        }

        @Specialization(guards = {"args.length == len", "args.length < 32"}, limit = "3")
        static PNone doCached(VirtualFrame frame, PSet self, Object[] args,
                        @Cached("args.length") int len,
                        @Cached GetHashingStorageNode getHashingStorage,
                        @Cached HashingStorageDiff diffNode) {
            HashingStorage result = self.getDictStorage();
            for (int i = 0; i < len; i++) {
                result = diffNode.execute(frame, result, getHashingStorage.execute(frame, args[i]));
            }
            self.setDictStorage(result);
            return PNone.NONE;
        }

        @Specialization(replaces = "doCached")
        static PNone doSet(VirtualFrame frame, PSet self, Object[] args,
                        @Cached GetHashingStorageNode getHashingStorage,
                        @Cached HashingStorageDiff diffNode) {
            HashingStorage result = self.getDictStorage();
            for (Object o : args) {
                result = diffNode.execute(frame, result, getHashingStorage.execute(frame, o));
            }
            self.setDictStorage(result);
            return PNone.NONE;
        }

        @Specialization
        static PNone doSet(VirtualFrame frame, PSet self, Object other,
                        @Cached GetHashingStorageNode getHashingStorage,
                        @Cached HashingStorageDiff diffNode) {
            HashingStorage result = diffNode.execute(frame, self.getDictStorage(), getHashingStorage.execute(frame, other));
            self.setDictStorage(result);
            return PNone.NONE;
        }
    }

    @Builtin(name = "remove", minNumOfPositionalArgs = 2)
    @GenerateNodeFactory
    abstract static class RemoveNode extends PythonBinaryBuiltinNode {
        @Specialization
        Object remove(VirtualFrame frame, PSet self, Object key,
                        @Cached com.oracle.graal.python.builtins.objects.set.SetNodes.DiscardNode discardNode) {
            if (!discardNode.execute(frame, self, key)) {
                throw raise(PythonErrorType.KeyError, new Object[]{key});
            }
            return PNone.NONE;
        }
    }

    @Builtin(name = "discard", minNumOfPositionalArgs = 2)
    @GenerateNodeFactory
    abstract static class DiscardNode extends PythonBinaryBuiltinNode {
        @Specialization
        Object discard(VirtualFrame frame, PSet self, Object key,
                        @Cached com.oracle.graal.python.builtins.objects.set.SetNodes.DiscardNode discardNode) {
            discardNode.execute(frame, self, key);
            return PNone.NONE;
        }
    }

    @Builtin(name = "pop", minNumOfPositionalArgs = 1, maxNumOfPositionalArgs = 1)
    @GenerateNodeFactory
    public abstract static class PopNode extends PythonUnaryBuiltinNode {
        @Specialization
        Object remove(VirtualFrame frame, PSet self,
                        @Cached HashingStorageGetIterator getIter,
                        @Cached HashingStorageIteratorNext iterNext,
                        @Cached HashingStorageIteratorKey iterKey,
                        @Cached HashingStorageDelItem delItem) {
            HashingStorage storage = self.getDictStorage();
            HashingStorageIterator it = getIter.execute(storage);
            if (iterNext.execute(storage, it)) {
                Object key = iterKey.execute(storage, it);
                // TODO: (GR-41996) this may still invokes __hash__, may invoke __eq__ and is
                // suboptimal. There is ignored test for this in test_set.py
                delItem.execute(frame, storage, key, self);
                return key;
            }
            throw raise(PythonErrorType.KeyError, ErrorMessages.POP_FROM_EMPTY_SET);
        }
    }

}<|MERGE_RESOLUTION|>--- conflicted
+++ resolved
@@ -283,13 +283,8 @@
                         @Cached SequenceStorageNodes.GetItemScalarNode getItemScalarNode,
                         @Cached HashingStorageSetItem setStorageItem) {
             SequenceStorage sequenceStorage = getSequenceStorageNode.execute(other);
-<<<<<<< HEAD
-            int length = lenNode.execute(sequenceStorage);
+            int length = sequenceStorage.length();
             HashingStorage curStorage = collection.getDictStorage();
-=======
-            int length = sequenceStorage.length();
-            HashingStorage curStorage = storage;
->>>>>>> d8080f04
             for (int i = 0; i < length; i++) {
                 Object key = getItemScalarNode.execute(sequenceStorage, i);
                 curStorage = setStorageItem.execute(frame, curStorage, key, PNone.NONE);
