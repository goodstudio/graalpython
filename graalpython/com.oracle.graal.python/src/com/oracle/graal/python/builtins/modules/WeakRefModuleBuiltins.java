/*
 * Copyright (c) 2018, 2024, Oracle and/or its affiliates. All rights reserved.
 * DO NOT ALTER OR REMOVE COPYRIGHT NOTICES OR THIS FILE HEADER.
 *
 * The Universal Permissive License (UPL), Version 1.0
 *
 * Subject to the condition set forth below, permission is hereby granted to any
 * person obtaining a copy of this software, associated documentation and/or
 * data (collectively the "Software"), free of charge and under any and all
 * copyright rights in the Software, and any and all patent rights owned or
 * freely licensable by each licensor hereunder covering either (i) the
 * unmodified Software as contributed to or provided by such licensor, or (ii)
 * the Larger Works (as defined below), to deal in both
 *
 * (a) the Software, and
 *
 * (b) any piece of software and/or hardware listed in the lrgrwrks.txt file if
 * one is included with the Software each a "Larger Work" to which the Software
 * is contributed by such licensors),
 *
 * without restriction, including without limitation the rights to copy, create
 * derivative works of, display, perform, and distribute the Software and make,
 * use, sell, offer for sale, import, export, have made, and have sold the
 * Software and the Larger Work(s), and to sublicense the foregoing rights on
 * either these or other terms.
 *
 * This license is subject to the following condition:
 *
 * The above copyright notice and either this complete permission notice or at a
 * minimum a reference to the UPL must be included in all copies or substantial
 * portions of the Software.
 *
 * THE SOFTWARE IS PROVIDED "AS IS", WITHOUT WARRANTY OF ANY KIND, EXPRESS OR
 * IMPLIED, INCLUDING BUT NOT LIMITED TO THE WARRANTIES OF MERCHANTABILITY,
 * FITNESS FOR A PARTICULAR PURPOSE AND NONINFRINGEMENT. IN NO EVENT SHALL THE
 * AUTHORS OR COPYRIGHT HOLDERS BE LIABLE FOR ANY CLAIM, DAMAGES OR OTHER
 * LIABILITY, WHETHER IN AN ACTION OF CONTRACT, TORT OR OTHERWISE, ARISING FROM,
 * OUT OF OR IN CONNECTION WITH THE SOFTWARE OR THE USE OR OTHER DEALINGS IN THE
 * SOFTWARE.
 */
package com.oracle.graal.python.builtins.modules;

import static com.oracle.graal.python.builtins.objects.cext.capi.transitions.CApiTransitions.removeNativeWeakRef;
import static com.oracle.graal.python.builtins.objects.cext.structs.CFields.PyTypeObject__tp_weaklistoffset;
import static com.oracle.graal.python.nodes.BuiltinNames.J__WEAKREF;
import static com.oracle.graal.python.nodes.BuiltinNames.T__WEAKREF;
import static com.oracle.graal.python.nodes.StringLiterals.T_REF;
import static com.oracle.graal.python.runtime.exception.PythonErrorType.TypeError;
<<<<<<< HEAD
import static com.oracle.graal.python.util.PythonUtils.tsLiteral;
=======
import static com.oracle.truffle.api.CompilerDirectives.shouldNotReachHere;
>>>>>>> 6a03c021

import java.lang.ref.Reference;
import java.lang.ref.ReferenceQueue;
import java.util.ArrayList;
import java.util.List;

import com.oracle.graal.python.builtins.Builtin;
import com.oracle.graal.python.builtins.CoreFunctions;
import com.oracle.graal.python.builtins.Python3Core;
import com.oracle.graal.python.builtins.PythonBuiltinClassType;
import com.oracle.graal.python.builtins.PythonBuiltins;
import com.oracle.graal.python.builtins.objects.PNone;
import com.oracle.graal.python.builtins.objects.cext.PythonAbstractNativeObject;
import com.oracle.graal.python.builtins.objects.cext.PythonNativeClass;
import com.oracle.graal.python.builtins.objects.cext.capi.transitions.CApiTransitions;
import com.oracle.graal.python.builtins.objects.cext.structs.CStructAccess;
import com.oracle.graal.python.builtins.objects.dict.PDict;
import com.oracle.graal.python.builtins.objects.module.PythonModule;
import com.oracle.graal.python.builtins.objects.referencetype.PReferenceType;
import com.oracle.graal.python.builtins.objects.referencetype.PReferenceType.WeakRefStorage;
import com.oracle.graal.python.builtins.objects.type.PythonBuiltinClass;
import com.oracle.graal.python.builtins.objects.type.PythonClass;
import com.oracle.graal.python.builtins.objects.type.TypeFlags;
import com.oracle.graal.python.builtins.objects.type.TypeNodes;
import com.oracle.graal.python.builtins.objects.type.TypeNodes.GetMroNode;
import com.oracle.graal.python.nodes.ErrorMessages;
import com.oracle.graal.python.nodes.PGuards;
import com.oracle.graal.python.nodes.PRaiseNode;
import com.oracle.graal.python.nodes.WriteUnraisableNode;
import com.oracle.graal.python.nodes.attributes.ReadAttributeFromObjectNode;
import com.oracle.graal.python.nodes.attributes.WriteAttributeToDynamicObjectNode;
import com.oracle.graal.python.nodes.function.PythonBuiltinBaseNode;
import com.oracle.graal.python.nodes.function.PythonBuiltinNode;
import com.oracle.graal.python.nodes.object.BuiltinClassProfiles.IsBuiltinClassExactProfile;
import com.oracle.graal.python.nodes.object.GetClassNode;
import com.oracle.graal.python.runtime.AsyncHandler;
import com.oracle.graal.python.runtime.PythonContext;
import com.oracle.graal.python.runtime.PythonOptions;
import com.oracle.graal.python.runtime.exception.PException;
import com.oracle.graal.python.runtime.object.PythonObjectFactory;
import com.oracle.truffle.api.CompilerDirectives;
import com.oracle.truffle.api.dsl.Bind;
import com.oracle.truffle.api.dsl.Cached;
import com.oracle.truffle.api.dsl.Cached.Exclusive;
import com.oracle.truffle.api.dsl.Cached.Shared;
import com.oracle.truffle.api.dsl.Fallback;
import com.oracle.truffle.api.dsl.GenerateNodeFactory;
import com.oracle.truffle.api.dsl.NeverDefault;
import com.oracle.truffle.api.dsl.NodeFactory;
import com.oracle.truffle.api.dsl.Specialization;
import com.oracle.truffle.api.nodes.Node;
import com.oracle.truffle.api.object.HiddenKey;
import com.oracle.truffle.api.strings.TruffleString;

@CoreFunctions(defineModule = J__WEAKREF, isEager = true)
public final class WeakRefModuleBuiltins extends PythonBuiltins {
    private static final HiddenKey weakRefQueueKey = new HiddenKey("weakRefQueue");
    private final ReferenceQueue<Object> weakRefQueue = new ReferenceQueue<>();

    // This GraalPy specific as CPython is storing weakref list within a PyObject (obj +
    // tp_weaklistoffset)
    public static final HiddenKey __WEAKLIST__ = new HiddenKey("__weaklist__");

    @Override
    protected List<? extends NodeFactory<? extends PythonBuiltinBaseNode>> getNodeFactories() {
        return WeakRefModuleBuiltinsFactory.getFactories();
    }

    public static int getBuiltinTypeWeaklistoffset(PythonBuiltinClassType cls) {
        // @formatter:off
        return switch (cls) {
            case PythonObject, // object
                    PInt, // int
                    Boolean, // bool
                    PByteArray, // bytearray
                    PBytes, // bytes
                    PList, // list
                    PNone, // NoneType
                    PNotImplemented, // NotImplementedType
                    PTraceback, // traceback
                    Super, // super
                    PRange, // range
                    PDict, // dict
                    PDictKeysView, // dict_keys
                    PDictValuesView, // dict_values
                    PDictItemsView, // dict_items
                    PDictReverseKeyIterator, // dict_reversekeyiterator
                    PDictReverseValueIterator, // dict_reversevalueiterator
                    PDictReverseItemIterator, // dict_reverseitemiterator
                    PString, // str
                    PSlice, // slice
                    PStaticmethod, // staticmethod
                    PComplex, // complex
                    PFloat, // float
                    PProperty, // property
                    PTuple, // tuple
                    PEnumerate, // enumerate
                    PReverseIterator, // reversed
                    PFrame, // frame
                    PMappingproxy, // mappingproxy
                    GetSetDescriptor, // getset_descriptor
                    WrapperDescriptor, // wrapper_descriptor
                    MethodWrapper, // method-wrapper
                    PEllipsis, // ellipsis
                    MemberDescriptor, // member_descriptor
                    PSimpleNamespace, // types.SimpleNamespace
                    Capsule, // PyCapsule
                    PCell, // cell
                    PInstancemethod, // instancemethod
                    PBuiltinClassMethod, // classmethod_descriptor
                    PBuiltinFunction, // method_descriptor
                    PSentinelIterator, // callable_iterator
                    PIterator, // iterator
                    PCoroutineWrapper, // coroutine_wrapper
                    PEncodingMap, // EncodingMap
                    PIntInfo, // sys.int_info
                    PBaseException, // BaseException
                    Exception, // Exception
                    TypeError, // TypeError
                    StopAsyncIteration, // StopAsyncIteration
                    StopIteration, // StopIteration
                    GeneratorExit, // GeneratorExit
                    SystemExit, // SystemExit
                    KeyboardInterrupt, // KeyboardInterrupt
                    ImportError, // ImportError
                    ModuleNotFoundError, // ModuleNotFoundError
                    OSError, // OSError
                    EOFError, // EOFError
                    RuntimeError, // RuntimeError
                    RecursionError, // RecursionError
                    NotImplementedError, // NotImplementedError
                    NameError, // NameError
                    UnboundLocalError, // UnboundLocalError
                    AttributeError, // AttributeError
                    SyntaxError, // SyntaxError
                    IndentationError, // IndentationError
                    TabError, // TabError
                    LookupError, // LookupError
                    IndexError, // IndexError
                    KeyError, // KeyError
                    ValueError, // ValueError
                    UnicodeError, // UnicodeError
                    UnicodeEncodeError, // UnicodeEncodeError
                    UnicodeDecodeError, // UnicodeDecodeError
                    UnicodeTranslateError, // UnicodeTranslateError
                    AssertionError, // AssertionError
                    ArithmeticError, // ArithmeticError
                    FloatingPointError, // FloatingPointError
                    OverflowError, // OverflowError
                    ZeroDivisionError, // ZeroDivisionError
                    SystemError, // SystemError
                    ReferenceError, // ReferenceError
                    MemoryError, // MemoryError
                    BufferError, // BufferError
                    Warning, // Warning
                    UserWarning, // UserWarning
                    DeprecationWarning, // DeprecationWarning
                    PendingDeprecationWarning, // PendingDeprecationWarning
                    SyntaxWarning, // SyntaxWarning
                    RuntimeWarning, // RuntimeWarning
                    FutureWarning, // FutureWarning
                    ImportWarning, // ImportWarning
                    UnicodeWarning, // UnicodeWarning
                    BytesWarning, // BytesWarning
                    ResourceWarning, // ResourceWarning
                    ConnectionError, // ConnectionError
                    BlockingIOError, // BlockingIOError
                    BrokenPipeError, // BrokenPipeError
                    ChildProcessError, // ChildProcessError
                    ConnectionAbortedError, // ConnectionAbortedError
                    ConnectionRefusedError, // ConnectionRefusedError
                    ConnectionResetError, // ConnectionResetError
                    FileExistsError, // FileExistsError
                    FileNotFoundError, // FileNotFoundError
                    IsADirectoryError, // IsADirectoryError
                    NotADirectoryError, // NotADirectoryError
                    InterruptedError, // InterruptedError
                    PermissionError, // PermissionError
                    ProcessLookupError, // ProcessLookupError
                    TimeoutError, // TimeoutError
                    PFloatInfo, // sys.float_info
                    PythonModuleDef, // moduledef
                    PHashInfo, // sys.hash_info
                    PVersionInfo, // sys.version_info
                    PFlags, // sys.flags
                    PThreadInfo, // sys.thread_info
                    PMap, // map
                    PZip, // zip
                    PClassmethod, // classmethod
                    PBytesIOBuf, // _io._BytesIOBuffer
                    PIncrementalNewlineDecoder, // _io.IncrementalNewlineDecoder
                    PStatResult, // os.stat_result
                    PStatvfsResult, // os.statvfs_result
                    PTerminalSize, // os.terminal_size
                    PScandirIterator, // posix.ScandirIterator
                    PDirEntry, // posix.DirEntry
                    PUnameResult, // posix.uname_result
                    PStructTime, // time.struct_time
                    PDictItemIterator, // dict_itemiterator
                    PDictKeyIterator, // dict_keyiterator
                    PDictValueIterator, // dict_valueiterator
                    PAccumulate, // itertools.accumulate
                    PCombinations, // itertools.combinations
                    PCombinationsWithReplacement, // itertools.combinations_with_replacement
                    PCycle, // itertools.cycle
                    PDropwhile, // itertools.dropwhile
                    PTakewhile, // itertools.takewhile
                    PIslice, // itertools.islice
                    PStarmap, // itertools.starmap
                    PChain, // itertools.chain
                    PCompress, // itertools.compress
                    PFilterfalse, // itertools.filterfalse
                    PCount, // itertools.count
                    PZipLongest, // itertools.zip_longest
                    PPermutations, // itertools.permutations
                    PProduct, // itertools.product
                    PRepeat, // itertools.repeat
                    PGroupBy, // itertools.groupby
                    PTeeDataObject, // itertools._tee_dataobject
                    PDefaultDict, // collections.defaultdict
                    PDequeIter, // _collections._deque_iterator
                    PDequeRevIter, // _collections._deque_reverse_iterator
                    PTupleGetter // _collections._tuplegetter
                    -> 0;
            case PythonClass -> 368; // type
            case PSet, // set
                    PFrozenSet // frozenset
                    -> 192;
            case PMemoryView, // memoryview
                    PCode // code
                    -> 136;
            case PBuiltinFunctionOrMethod, // builtin_function_or_method
                    PGenerator, // generator
                    PCoroutine, // coroutine
                    PythonModule, // module
                    PThreadLocal, // _thread._local
                    PRLock, // _thread.RLock
                    PBufferedRWPair, // _io.BufferedRWPair
                    PAsyncGenerator // async_generator
                    -> 40;
            case PMethod, // method
                    PFileIO, // _io.FileIO
                    PTee // itertools._tee
                    -> 32;
            case PFunction -> 80; // function
            case PIOBase, // _io._IOBase
                    PRawIOBase, // _io._RawIOBase
                    PBufferedIOBase, // _io._BufferedIOBase
                    PTextIOBase, // _io._TextIOBase
                    PLock // _thread.LockType
                    -> 24;
            case PBytesIO, // _io.BytesIO
                    PPartial // functools.partial
                    -> 48;
            case PStringIO -> 112; // _io.StringIO
            case PBufferedReader, // _io.BufferedReader
                    PBufferedWriter, // _io.BufferedWriter
                    PBufferedRandom, // _io.BufferedRandom
                    PLruCacheWrapper
                    -> 144;
            case PickleBuffer -> 96; // _pickle.PickleBuffer
            case PTextIOWrapper -> 176; // _io.TextIOWrapper

            default -> -1; // unknown or not implemented
            // @formatter:on
        };
    }

    private static class WeakrefCallbackAction extends AsyncHandler.AsyncPythonAction {
        private final WeakRefStorage[] references;
        private int index;

        public WeakrefCallbackAction(WeakRefStorage[] weakRefStorages) {
            this.references = weakRefStorages;
            this.index = 0;
        }

        @Override
        public Object callable() {
            return references[index].getCallback();
        }

        @Override
        public Object[] arguments() {
            return new Object[]{references[index].getRef()};
        }

        @Override
        public boolean proceed() {
            index++;
            return index < references.length;
        }

        @Override
        protected void handleException(PException e) {
            /*
             * see 'weakrefobject.c:handle_callback'
             */
            WriteUnraisableNode.getUncached().execute(e.getEscapedException(), null, callable());
        }
    }

    private static final TruffleString T_PROXY_TYPE = tsLiteral("ProxyType");
    private static final TruffleString T_CALLABLE_PROXY_TYPE = tsLiteral("CallableProxyType");

    @Override
    public void postInitialize(Python3Core core) {
        super.postInitialize(core);
        PythonModule weakrefModule = core.lookupBuiltinModule(T__WEAKREF);
        weakrefModule.setAttribute(weakRefQueueKey, weakRefQueue);
        PythonBuiltinClass refType = core.lookupType(PythonBuiltinClassType.PReferenceType);
        weakrefModule.setAttribute(T_REF, refType);
        refType.setAttribute(weakRefQueueKey, weakRefQueue);
        // FIXME we should intrinsify those types
        TypeNodes.SetTypeFlagsNode.executeUncached(weakrefModule.getAttribute(T_PROXY_TYPE), TypeFlags.DEFAULT | TypeFlags.HAVE_GC);
        TypeNodes.SetTypeFlagsNode.executeUncached(weakrefModule.getAttribute(T_CALLABLE_PROXY_TYPE), TypeFlags.DEFAULT | TypeFlags.HAVE_GC);
        final PythonContext ctx = core.getContext();
        core.getContext().registerAsyncAction(() -> {
            if (!ctx.isGcEnabled()) {
                return null;
            }
            Reference<? extends Object> reference = null;
            if (PythonOptions.AUTOMATIC_ASYNC_ACTIONS) {
                try {
                    reference = weakRefQueue.remove();
                } catch (InterruptedException e) {
                    Thread.currentThread().interrupt();
                }
            } else {
                reference = weakRefQueue.poll();
            }
            ArrayList<PReferenceType.WeakRefStorage> refs = new ArrayList<>();
            do {
                if (reference instanceof PReferenceType.WeakRefStorage ref) {
                    long ptr = ref.getPointer();
                    if (ptr > 0) {
                        if (!ctx.isFinalizing()) {
                            /* avoid race condition of deallocating an object at exit */
                            refs.add(ref);
                            removeNativeWeakRef(ctx, ptr);
                        }
                    } else {
                        refs.add(ref);
                    }
                }
                reference = weakRefQueue.poll();
            } while (reference != null);
            if (!refs.isEmpty()) {
                return new WeakrefCallbackAction(refs.toArray(new PReferenceType.WeakRefStorage[0]));
            }
            return null;
        });
    }

    // ReferenceType constructor
    @Builtin(name = "ReferenceType", minNumOfPositionalArgs = 2, maxNumOfPositionalArgs = 3, takesVarKeywordArgs = true, constructsClass = PythonBuiltinClassType.PReferenceType)
    @GenerateNodeFactory
    public abstract static class ReferenceTypeNode extends PythonBuiltinNode {
        @Child private ReadAttributeFromObjectNode readQueue = ReadAttributeFromObjectNode.create();
        @Child private CStructAccess.ReadI64Node getTpWeaklistoffsetNode;

        public abstract PReferenceType execute(Object cls, Object object, Object callback);

        @Specialization(guards = "!isNativeObject(object)")
        @SuppressWarnings("truffle-static-method")
        PReferenceType refType(Object cls, Object object, @SuppressWarnings("unused") PNone none,
                        @Bind("this") Node inliningTarget,
                        @Exclusive @Cached GetClassNode getClassNode,
                        @Cached ReadAttributeFromObjectNode getAttrNode,
                        @Cached WriteAttributeToDynamicObjectNode setAttrNode,
                        @Shared @Cached PythonObjectFactory factory,
                        @Exclusive @Cached PRaiseNode.Lazy raiseNode) {
            Object obj = object;
            if (object instanceof PythonBuiltinClassType tobj) {
                obj = getContext().getCore().lookupType(tobj);
            }

            Object clazz = getClassNode.execute(inliningTarget, obj);
            boolean allowed = true;
            if (clazz instanceof PythonBuiltinClassType type) {
                if (type.getWeaklistoffset() < 0) {
                    CompilerDirectives.transferToInterpreter();
                    throw shouldNotReachHere("Unknown weaklistoffset of " + type);
                }
                allowed = type.getWeaklistoffset() != 0;
            }
            if (!allowed) {
                throw raiseNode.get(inliningTarget).raise(TypeError, ErrorMessages.CANNOT_CREATE_WEAK_REFERENCE_TO, obj);
            }
            Object wr = getAttrNode.execute(obj, __WEAKLIST__);
            if (wr != PNone.NO_VALUE) {
                return (PReferenceType) wr; // is must be a PReferenceType instance.
            }

            PReferenceType ref = factory.createReferenceType(cls, obj, null, getWeakReferenceQueue());
            setAttrNode.execute(obj, __WEAKLIST__, ref);
            return ref;
        }

        @Specialization(guards = {"!isNativeObject(object)", "!isPNone(callback)"})
        PReferenceType refTypeWithCallback(Object cls, Object object, Object callback,
                        @Shared @Cached PythonObjectFactory factory) {
            return factory.createReferenceType(cls, object, callback, getWeakReferenceQueue());
        }

        @Specialization
        @SuppressWarnings("truffle-static-method")
        PReferenceType refType(Object cls, PythonAbstractNativeObject pythonObject, Object callback,
                        @Bind("this") Node inliningTarget,
                        @Exclusive @Cached GetClassNode getClassNode,
                        @Cached IsBuiltinClassExactProfile profile,
                        @Cached GetMroNode getMroNode,
                        @Shared @Cached PythonObjectFactory factory,
                        @Exclusive @Cached PRaiseNode.Lazy raiseNode) {
            Object actualCallback = callback instanceof PNone ? null : callback;
            Object clazz = getClassNode.execute(inliningTarget, pythonObject);

            // if the object is a type, a weak ref is allowed
            boolean allowed = false;
            if (profile.profileClass(inliningTarget, clazz, PythonBuiltinClassType.PythonClass)) {
                allowed = true;
            } else {
                // if the object's type is a native type, we need to consider 'tp_weaklistoffset'
                if (PGuards.isNativeClass(clazz) || clazz instanceof PythonClass && ((PythonClass) clazz).needsNativeAllocation()) {
                    for (Object base : getMroNode.execute(inliningTarget, clazz)) {
                        if (PGuards.isNativeClass(base)) {
                            if (getTpWeaklistoffsetNode == null) {
                                CompilerDirectives.transferToInterpreterAndInvalidate();
                                getTpWeaklistoffsetNode = insert(CStructAccess.ReadI64Node.create());
                            }
                            long tpWeaklistoffset = getTpWeaklistoffsetNode.readFromObj((PythonNativeClass) base, PyTypeObject__tp_weaklistoffset);
                            if (tpWeaklistoffset != 0) {
                                allowed = true;
                                break;
                            }
                        } else if (base instanceof PythonClass /* not PythonBuiltinClass */) {
                            // any subclass of a normal (non-builtin) class supports weakrefs
                            allowed = true;
                            break;
                        }
                    }
                }
            }
            if (allowed) {
                CApiTransitions.addNativeWeakRef(getContext(), pythonObject);
                return factory.createReferenceType(cls, pythonObject, actualCallback, getWeakReferenceQueue());
            } else {
                return refType(cls, pythonObject, actualCallback, raiseNode.get(inliningTarget));
            }
        }

        @Fallback
        static PReferenceType refType(@SuppressWarnings("unused") Object cls, Object object, @SuppressWarnings("unused") Object callback,
                        @Cached PRaiseNode raiseNode) {
            throw raiseNode.raise(TypeError, ErrorMessages.CANNOT_CREATE_WEAK_REFERENCE_TO, object);
        }

        @SuppressWarnings("unchecked")
        private ReferenceQueue<Object> getWeakReferenceQueue() {
            Object queueObject = readQueue.execute(getContext().lookupType(PythonBuiltinClassType.PReferenceType), weakRefQueueKey);
            if (queueObject instanceof ReferenceQueue) {
                ReferenceQueue<Object> queue = (ReferenceQueue<Object>) queueObject;
                return queue;
            } else {
                if (getContext().isCoreInitialized()) {
                    CompilerDirectives.transferToInterpreterAndInvalidate();
                    throw new IllegalStateException("the weak reference queue was modified!");
                } else {
                    // returning a null reference queue is fine, it just means
                    // that the finalizer won't run
                    return null;
                }
            }
        }

        @NeverDefault
        public static ReferenceTypeNode create() {
            return WeakRefModuleBuiltinsFactory.ReferenceTypeNodeFactory.create(null);
        }
    }

    // getweakrefcount(obj)
    @Builtin(name = "getweakrefcount", minNumOfPositionalArgs = 1)
    @GenerateNodeFactory
    public abstract static class GetWeakRefCountNode extends PythonBuiltinNode {
        @Specialization
        public Object getCount(PReferenceType pReferenceType) {
            return pReferenceType.getWeakRefCount();
        }

        @Fallback
        public Object getCount(@SuppressWarnings("unused") Object none) {
            return 0;
        }
    }

    // getweakrefs()
    @Builtin(name = "getweakrefs", minNumOfPositionalArgs = 1)
    @GenerateNodeFactory
    public abstract static class GetWeakRefsNode extends PythonBuiltinNode {
        @Specialization
        public Object getRefs(@SuppressWarnings("unused") Object object) {
            return PNone.NONE;
        }
    }

    // _remove_dead_weakref()
    @Builtin(name = "_remove_dead_weakref", minNumOfPositionalArgs = 2)
    @GenerateNodeFactory
    public abstract static class RemoveDeadWeakRefsNode extends PythonBuiltinNode {
        @Specialization
        public Object removeDeadRefs(@SuppressWarnings("unused") PDict dict, @SuppressWarnings("unused") Object key) {
            // TODO: do the removal from the dict ... (_weakref.c:60)
            return PNone.NONE;
        }
    }
}<|MERGE_RESOLUTION|>--- conflicted
+++ resolved
@@ -46,11 +46,7 @@
 import static com.oracle.graal.python.nodes.BuiltinNames.T__WEAKREF;
 import static com.oracle.graal.python.nodes.StringLiterals.T_REF;
 import static com.oracle.graal.python.runtime.exception.PythonErrorType.TypeError;
-<<<<<<< HEAD
 import static com.oracle.graal.python.util.PythonUtils.tsLiteral;
-=======
-import static com.oracle.truffle.api.CompilerDirectives.shouldNotReachHere;
->>>>>>> 6a03c021
 
 import java.lang.ref.Reference;
 import java.lang.ref.ReferenceQueue;
@@ -432,8 +428,8 @@
             boolean allowed = true;
             if (clazz instanceof PythonBuiltinClassType type) {
                 if (type.getWeaklistoffset() < 0) {
-                    CompilerDirectives.transferToInterpreter();
-                    throw shouldNotReachHere("Unknown weaklistoffset of " + type);
+                    CompilerDirectives.transferToInterpreterAndInvalidate();
+                    throw CompilerDirectives.shouldNotReachHere("Unknown weaklistoffset of " + type);
                 }
                 allowed = type.getWeaklistoffset() != 0;
             }
