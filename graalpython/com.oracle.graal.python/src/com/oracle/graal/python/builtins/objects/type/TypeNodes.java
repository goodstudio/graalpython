--- conflicted
+++ resolved
@@ -58,14 +58,14 @@
 import static com.oracle.graal.python.builtins.objects.type.TypeFlags.IS_ABSTRACT;
 import static com.oracle.graal.python.builtins.objects.type.TypeFlags.LIST_SUBCLASS;
 import static com.oracle.graal.python.builtins.objects.type.TypeFlags.LONG_SUBCLASS;
+import static com.oracle.graal.python.builtins.objects.type.TypeFlags.MAPPING;
+import static com.oracle.graal.python.builtins.objects.type.TypeFlags.MATCH_SELF;
 import static com.oracle.graal.python.builtins.objects.type.TypeFlags.METHOD_DESCRIPTOR;
-import static com.oracle.graal.python.builtins.objects.type.TypeFlags.MAPPING;
+import static com.oracle.graal.python.builtins.objects.type.TypeFlags.READY;
 import static com.oracle.graal.python.builtins.objects.type.TypeFlags.SEQUENCE;
-import static com.oracle.graal.python.builtins.objects.type.TypeFlags.READY;
 import static com.oracle.graal.python.builtins.objects.type.TypeFlags.TUPLE_SUBCLASS;
 import static com.oracle.graal.python.builtins.objects.type.TypeFlags.TYPE_SUBCLASS;
 import static com.oracle.graal.python.builtins.objects.type.TypeFlags.UNICODE_SUBCLASS;
-import static com.oracle.graal.python.builtins.objects.type.TypeFlags.MATCH_SELF;
 import static com.oracle.graal.python.nodes.SpecialAttributeNames.T___CLASSCELL__;
 import static com.oracle.graal.python.nodes.SpecialAttributeNames.T___DICT__;
 import static com.oracle.graal.python.nodes.SpecialAttributeNames.T___DOC__;
@@ -2397,15 +2397,9 @@
                 }
 
                 try {
-<<<<<<< HEAD
-                    slotName = PythonSSTNodeFactory.mangleName(className, slotName);
-                } catch (OverflowException e) {
-                    throw PRaiseNode.raiseUncached(this, PythonBuiltinClassType.OverflowError, ErrorMessages.PRIVATE_IDENTIFIER_TOO_LARGE_TO_BE_MANGLED);
-=======
                     slotName = PythonUtils.mangleName(className, slotName);
                 } catch (OutOfMemoryError e) {
-                    throw raise.raise(PythonBuiltinClassType.OverflowError, ErrorMessages.PRIVATE_IDENTIFIER_TOO_LARGE_TO_BE_MANGLED);
->>>>>>> 1ca63874
+                    throw PRaiseNode.raiseUncached(this, PythonBuiltinClassType.OverflowError, ErrorMessages.PRIVATE_IDENTIFIER_TOO_LARGE_TO_BE_MANGLED);
                 }
                 if (slotName == null) {
                     return null;
