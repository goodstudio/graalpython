/*
 * Copyright (c) 2017, 2022, Oracle and/or its affiliates.
 * Copyright (c) 2013, Regents of the University of California
 *
 * All rights reserved.
 *
 * Redistribution and use in source and binary forms, with or without modification, are
 * permitted provided that the following conditions are met:
 *
 * 1. Redistributions of source code must retain the above copyright notice, this list of
 * conditions and the following disclaimer.
 * 2. Redistributions in binary form must reproduce the above copyright notice, this list of
 * conditions and the following disclaimer in the documentation and/or other materials provided
 * with the distribution.
 *
 * THIS SOFTWARE IS PROVIDED BY THE COPYRIGHT HOLDERS AND CONTRIBUTORS "AS IS" AND ANY EXPRESS
 * OR IMPLIED WARRANTIES, INCLUDING, BUT NOT LIMITED TO, THE IMPLIED WARRANTIES OF
 * MERCHANTABILITY AND FITNESS FOR A PARTICULAR PURPOSE ARE DISCLAIMED. IN NO EVENT SHALL THE
 * COPYRIGHT HOLDER OR CONTRIBUTORS BE LIABLE FOR ANY DIRECT, INDIRECT, INCIDENTAL, SPECIAL,
 * EXEMPLARY, OR CONSEQUENTIAL DAMAGES (INCLUDING, BUT NOT LIMITED TO, PROCUREMENT OF SUBSTITUTE
 * GOODS OR SERVICES; LOSS OF USE, DATA, OR PROFITS; OR BUSINESS INTERRUPTION) HOWEVER CAUSED
 * AND ON ANY THEORY OF LIABILITY, WHETHER IN CONTRACT, STRICT LIABILITY, OR TORT (INCLUDING
 * NEGLIGENCE OR OTHERWISE) ARISING IN ANY WAY OUT OF THE USE OF THIS SOFTWARE, EVEN IF ADVISED
 * OF THE POSSIBILITY OF SUCH DAMAGE.
 */
package com.oracle.graal.python.builtins.modules;

import static com.oracle.graal.python.builtins.objects.cext.capi.NativeCAPISymbol.FUN_ADD_NATIVE_SLOTS;
import static com.oracle.graal.python.builtins.objects.cext.capi.NativeCAPISymbol.FUN_PY_OBJECT_NEW;
import static com.oracle.graal.python.builtins.objects.str.StringUtils.canEncodeUTF8;
import static com.oracle.graal.python.builtins.objects.str.StringUtils.containsNullCharacter;
import static com.oracle.graal.python.builtins.objects.type.TypeBuiltins.TYPE_ITEMSIZE;
import static com.oracle.graal.python.nodes.BuiltinNames.BOOL;
import static com.oracle.graal.python.nodes.BuiltinNames.BYTEARRAY;
import static com.oracle.graal.python.nodes.BuiltinNames.BYTES;
import static com.oracle.graal.python.nodes.BuiltinNames.CLASSMETHOD;
import static com.oracle.graal.python.nodes.BuiltinNames.COMPLEX;
import static com.oracle.graal.python.nodes.BuiltinNames.DICT;
import static com.oracle.graal.python.nodes.BuiltinNames.DICT_ITEMITERATOR;
import static com.oracle.graal.python.nodes.BuiltinNames.DICT_ITEMS;
import static com.oracle.graal.python.nodes.BuiltinNames.DICT_KEYITERATOR;
import static com.oracle.graal.python.nodes.BuiltinNames.DICT_KEYS;
import static com.oracle.graal.python.nodes.BuiltinNames.DICT_VALUEITERATOR;
import static com.oracle.graal.python.nodes.BuiltinNames.DICT_VALUES;
import static com.oracle.graal.python.nodes.BuiltinNames.ENUMERATE;
import static com.oracle.graal.python.nodes.BuiltinNames.FLOAT;
import static com.oracle.graal.python.nodes.BuiltinNames.FROZENSET;
import static com.oracle.graal.python.nodes.BuiltinNames.GETSET_DESCRIPTOR;
import static com.oracle.graal.python.nodes.BuiltinNames.INSTANCEMETHOD;
import static com.oracle.graal.python.nodes.BuiltinNames.INT;
import static com.oracle.graal.python.nodes.BuiltinNames.LIST;
import static com.oracle.graal.python.nodes.BuiltinNames.MAP;
import static com.oracle.graal.python.nodes.BuiltinNames.MEMBER_DESCRIPTOR;
import static com.oracle.graal.python.nodes.BuiltinNames.MEMORYVIEW;
import static com.oracle.graal.python.nodes.BuiltinNames.MODULE;
import static com.oracle.graal.python.nodes.BuiltinNames.OBJECT;
import static com.oracle.graal.python.nodes.BuiltinNames.PROPERTY;
import static com.oracle.graal.python.nodes.BuiltinNames.RANGE;
import static com.oracle.graal.python.nodes.BuiltinNames.REVERSED;
import static com.oracle.graal.python.nodes.BuiltinNames.SET;
import static com.oracle.graal.python.nodes.BuiltinNames.STATICMETHOD;
import static com.oracle.graal.python.nodes.BuiltinNames.STR;
import static com.oracle.graal.python.nodes.BuiltinNames.SUPER;
import static com.oracle.graal.python.nodes.BuiltinNames.TUPLE;
import static com.oracle.graal.python.nodes.BuiltinNames.TYPE;
import static com.oracle.graal.python.nodes.BuiltinNames.WRAPPER_DESCRIPTOR;
import static com.oracle.graal.python.nodes.BuiltinNames.ZIP;
import static com.oracle.graal.python.nodes.ErrorMessages.ARG_MUST_NOT_BE_ZERO;
import static com.oracle.graal.python.nodes.ErrorMessages.ERROR_CALLING_SET_NAME;
import static com.oracle.graal.python.nodes.ErrorMessages.TAKES_EXACTLY_D_ARGUMENTS_D_GIVEN;
import static com.oracle.graal.python.nodes.PGuards.isInteger;
import static com.oracle.graal.python.nodes.PGuards.isNoValue;
import static com.oracle.graal.python.nodes.SpecialAttributeNames.__ABSTRACTMETHODS__;
import static com.oracle.graal.python.nodes.SpecialAttributeNames.__BASICSIZE__;
import static com.oracle.graal.python.nodes.SpecialAttributeNames.__CLASSCELL__;
import static com.oracle.graal.python.nodes.SpecialAttributeNames.__DICTOFFSET__;
import static com.oracle.graal.python.nodes.SpecialAttributeNames.__DICT__;
import static com.oracle.graal.python.nodes.SpecialAttributeNames.__MODULE__;
import static com.oracle.graal.python.nodes.SpecialAttributeNames.__NAME__;
import static com.oracle.graal.python.nodes.SpecialAttributeNames.__QUALNAME__;
import static com.oracle.graal.python.nodes.SpecialAttributeNames.__SLOTS__;
import static com.oracle.graal.python.nodes.SpecialAttributeNames.__WEAKREF__;
import static com.oracle.graal.python.nodes.SpecialMethodNames.DECODE;
import static com.oracle.graal.python.nodes.SpecialMethodNames.__BYTES__;
import static com.oracle.graal.python.nodes.SpecialMethodNames.__COMPLEX__;
import static com.oracle.graal.python.nodes.SpecialMethodNames.__EQ__;
import static com.oracle.graal.python.nodes.SpecialMethodNames.__HASH__;
import static com.oracle.graal.python.nodes.SpecialMethodNames.__INT__;
import static com.oracle.graal.python.nodes.SpecialMethodNames.__TRUNC__;
import static com.oracle.graal.python.runtime.exception.PythonErrorType.NotImplementedError;
import static com.oracle.graal.python.runtime.exception.PythonErrorType.OverflowError;
import static com.oracle.graal.python.runtime.exception.PythonErrorType.RuntimeError;
import static com.oracle.graal.python.runtime.exception.PythonErrorType.TypeError;
import static com.oracle.graal.python.runtime.exception.PythonErrorType.ValueError;

import java.math.BigInteger;
import java.util.Arrays;
import java.util.List;

import com.oracle.graal.python.PythonLanguage;
import com.oracle.graal.python.annotations.ArgumentClinic;
import com.oracle.graal.python.builtins.Builtin;
import com.oracle.graal.python.builtins.CoreFunctions;
import com.oracle.graal.python.builtins.Python3Core;
import com.oracle.graal.python.builtins.PythonBuiltinClassType;
import com.oracle.graal.python.builtins.PythonBuiltins;
import com.oracle.graal.python.builtins.modules.WarningsModuleBuiltins.WarnNode;
import com.oracle.graal.python.builtins.modules.WeakRefModuleBuiltins.GetWeakRefsNode;
import com.oracle.graal.python.builtins.objects.PNone;
import com.oracle.graal.python.builtins.objects.PNotImplemented;
import com.oracle.graal.python.builtins.objects.buffer.PythonBufferAccessLibrary;
import com.oracle.graal.python.builtins.objects.buffer.PythonBufferAcquireLibrary;
import com.oracle.graal.python.builtins.objects.bytes.BytesNodes;
import com.oracle.graal.python.builtins.objects.bytes.PByteArray;
import com.oracle.graal.python.builtins.objects.bytes.PBytes;
import com.oracle.graal.python.builtins.objects.bytes.PBytesLike;
import com.oracle.graal.python.builtins.objects.cell.PCell;
import com.oracle.graal.python.builtins.objects.cext.PythonAbstractNativeObject;
import com.oracle.graal.python.builtins.objects.cext.PythonNativeClass;
import com.oracle.graal.python.builtins.objects.cext.PythonNativeVoidPtr;
import com.oracle.graal.python.builtins.objects.cext.capi.CExtNodes;
import com.oracle.graal.python.builtins.objects.cext.capi.CExtNodes.PCallCapiFunction;
import com.oracle.graal.python.builtins.objects.cext.capi.CExtNodesFactory;
import com.oracle.graal.python.builtins.objects.code.CodeNodes;
import com.oracle.graal.python.builtins.objects.code.PCode;
import com.oracle.graal.python.builtins.objects.common.HashingCollectionNodes;
import com.oracle.graal.python.builtins.objects.common.HashingStorage;
import com.oracle.graal.python.builtins.objects.common.HashingStorage.DictEntry;
import com.oracle.graal.python.builtins.objects.common.HashingStorageLibrary;
import com.oracle.graal.python.builtins.objects.common.SequenceNodes.GetObjectArrayNode;
import com.oracle.graal.python.builtins.objects.common.SequenceNodesFactory.GetObjectArrayNodeGen;
import com.oracle.graal.python.builtins.objects.common.SequenceStorageNodes;
import com.oracle.graal.python.builtins.objects.common.SequenceStorageNodes.NoGeneralizationNode;
import com.oracle.graal.python.builtins.objects.complex.PComplex;
import com.oracle.graal.python.builtins.objects.dict.PDict;
import com.oracle.graal.python.builtins.objects.ellipsis.PEllipsis;
import com.oracle.graal.python.builtins.objects.enumerate.PEnumerate;
import com.oracle.graal.python.builtins.objects.floats.FloatBuiltins;
import com.oracle.graal.python.builtins.objects.floats.FloatBuiltinsFactory;
import com.oracle.graal.python.builtins.objects.floats.FloatUtils;
import com.oracle.graal.python.builtins.objects.floats.PFloat;
import com.oracle.graal.python.builtins.objects.frame.PFrame;
import com.oracle.graal.python.builtins.objects.function.PBuiltinFunction;
import com.oracle.graal.python.builtins.objects.function.PFunction;
import com.oracle.graal.python.builtins.objects.function.PKeyword;
import com.oracle.graal.python.builtins.objects.getsetdescriptor.GetSetDescriptor;
import com.oracle.graal.python.builtins.objects.getsetdescriptor.HiddenKeyDescriptor;
import com.oracle.graal.python.builtins.objects.ints.PInt;
import com.oracle.graal.python.builtins.objects.iterator.PZip;
import com.oracle.graal.python.builtins.objects.list.PList;
import com.oracle.graal.python.builtins.objects.map.PMap;
import com.oracle.graal.python.builtins.objects.memoryview.PBuffer;
import com.oracle.graal.python.builtins.objects.memoryview.PMemoryView;
import com.oracle.graal.python.builtins.objects.module.PythonModule;
import com.oracle.graal.python.builtins.objects.namespace.PSimpleNamespace;
import com.oracle.graal.python.builtins.objects.object.ObjectBuiltins;
import com.oracle.graal.python.builtins.objects.object.ObjectBuiltinsFactory;
import com.oracle.graal.python.builtins.objects.object.ObjectBuiltinsFactory.DictNodeGen;
import com.oracle.graal.python.builtins.objects.object.PythonObject;
import com.oracle.graal.python.builtins.objects.property.PProperty;
import com.oracle.graal.python.builtins.objects.range.PBigRange;
import com.oracle.graal.python.builtins.objects.range.PIntRange;
import com.oracle.graal.python.builtins.objects.range.RangeNodes;
import com.oracle.graal.python.builtins.objects.range.RangeNodes.LenOfIntRangeNodeExact;
import com.oracle.graal.python.builtins.objects.set.PFrozenSet;
import com.oracle.graal.python.builtins.objects.set.PSet;
import com.oracle.graal.python.builtins.objects.slice.SliceNodes;
import com.oracle.graal.python.builtins.objects.str.PString;
import com.oracle.graal.python.builtins.objects.str.StringBuiltins.IsIdentifierNode;
import com.oracle.graal.python.builtins.objects.superobject.SuperObject;
import com.oracle.graal.python.builtins.objects.traceback.PTraceback;
import com.oracle.graal.python.builtins.objects.tuple.PTuple;
import com.oracle.graal.python.builtins.objects.type.PythonAbstractClass;
import com.oracle.graal.python.builtins.objects.type.PythonBuiltinClass;
import com.oracle.graal.python.builtins.objects.type.PythonClass;
import com.oracle.graal.python.builtins.objects.type.PythonManagedClass;
import com.oracle.graal.python.builtins.objects.type.SpecialMethodSlot;
import com.oracle.graal.python.builtins.objects.type.TypeBuiltins;
import com.oracle.graal.python.builtins.objects.type.TypeFlags;
import com.oracle.graal.python.builtins.objects.type.TypeNodes;
import com.oracle.graal.python.builtins.objects.type.TypeNodes.GetBestBaseClassNode;
import com.oracle.graal.python.builtins.objects.type.TypeNodes.GetItemsizeNode;
import com.oracle.graal.python.builtins.objects.type.TypeNodes.GetMroNode;
import com.oracle.graal.python.builtins.objects.type.TypeNodes.GetMroStorageNode;
import com.oracle.graal.python.builtins.objects.type.TypeNodes.IsAcceptableBaseNode;
import com.oracle.graal.python.builtins.objects.type.TypeNodes.IsTypeNode;
import com.oracle.graal.python.lib.CanBeDoubleNode;
import com.oracle.graal.python.lib.PyCallableCheckNode;
import com.oracle.graal.python.lib.PyFloatAsDoubleNode;
import com.oracle.graal.python.lib.PyFloatFromString;
import com.oracle.graal.python.lib.PyMappingCheckNode;
import com.oracle.graal.python.lib.PyMemoryViewFromObject;
import com.oracle.graal.python.lib.PyNumberAsSizeNode;
import com.oracle.graal.python.lib.PyNumberFloatNode;
import com.oracle.graal.python.lib.PyNumberIndexNode;
import com.oracle.graal.python.lib.PyObjectCallMethodObjArgs;
import com.oracle.graal.python.lib.PyObjectGetIter;
import com.oracle.graal.python.lib.PyObjectIsTrueNode;
import com.oracle.graal.python.lib.PyObjectSizeNode;
import com.oracle.graal.python.lib.PyObjectStrAsObjectNode;
import com.oracle.graal.python.lib.PySliceNew;
import com.oracle.graal.python.nodes.BuiltinNames;
import com.oracle.graal.python.nodes.ErrorMessages;
import com.oracle.graal.python.nodes.PConstructAndRaiseNode;
import com.oracle.graal.python.nodes.PGuards;
import com.oracle.graal.python.nodes.PNodeWithContext;
import com.oracle.graal.python.nodes.PRaiseNode;
import com.oracle.graal.python.nodes.SpecialAttributeNames;
import com.oracle.graal.python.nodes.SpecialMethodNames;
import com.oracle.graal.python.nodes.attributes.GetAttributeNode;
import com.oracle.graal.python.nodes.attributes.GetAttributeNode.GetAnyAttributeNode;
import com.oracle.graal.python.nodes.attributes.LookupAttributeInMRONode;
import com.oracle.graal.python.nodes.attributes.LookupCallableSlotInMRONode;
import com.oracle.graal.python.nodes.attributes.LookupInheritedAttributeNode;
import com.oracle.graal.python.nodes.attributes.LookupInheritedSlotNode;
import com.oracle.graal.python.nodes.attributes.ReadAttributeFromObjectNode;
import com.oracle.graal.python.nodes.attributes.SetAttributeNode;
import com.oracle.graal.python.nodes.attributes.WriteAttributeToObjectNode;
import com.oracle.graal.python.nodes.builtins.ListNodes;
import com.oracle.graal.python.nodes.builtins.TupleNodes;
import com.oracle.graal.python.nodes.call.CallNode;
import com.oracle.graal.python.nodes.call.special.CallUnaryMethodNode;
import com.oracle.graal.python.nodes.call.special.LookupAndCallTernaryNode;
import com.oracle.graal.python.nodes.call.special.LookupAndCallUnaryNode;
import com.oracle.graal.python.nodes.call.special.LookupSpecialMethodSlotNode;
import com.oracle.graal.python.nodes.classes.IsSubtypeNode;
import com.oracle.graal.python.nodes.expression.CastToListExpressionNode.CastToListNode;
import com.oracle.graal.python.nodes.frame.ReadCallerFrameNode;
import com.oracle.graal.python.nodes.function.BuiltinFunctionRootNode;
import com.oracle.graal.python.nodes.function.BuiltinFunctionRootNode.StandaloneBuiltinFactory;
import com.oracle.graal.python.nodes.function.PythonBuiltinBaseNode;
import com.oracle.graal.python.nodes.function.PythonBuiltinNode;
import com.oracle.graal.python.nodes.function.builtins.PythonBinaryBuiltinNode;
import com.oracle.graal.python.nodes.function.builtins.PythonClinicBuiltinNode;
import com.oracle.graal.python.nodes.function.builtins.PythonQuaternaryBuiltinNode;
import com.oracle.graal.python.nodes.function.builtins.PythonQuaternaryClinicBuiltinNode;
import com.oracle.graal.python.nodes.function.builtins.PythonTernaryBuiltinNode;
import com.oracle.graal.python.nodes.function.builtins.PythonVarargsBuiltinNode;
import com.oracle.graal.python.nodes.function.builtins.clinic.ArgumentClinicProvider;
import com.oracle.graal.python.nodes.object.GetClassNode;
import com.oracle.graal.python.nodes.object.GetOrCreateDictNode;
import com.oracle.graal.python.nodes.object.IsBuiltinClassProfile;
import com.oracle.graal.python.nodes.util.CannotCastException;
import com.oracle.graal.python.nodes.util.CastToJavaIntExactNode;
import com.oracle.graal.python.nodes.util.CastToJavaStringNode;
import com.oracle.graal.python.nodes.util.CastToJavaStringNodeGen;
import com.oracle.graal.python.nodes.util.SplitArgsNode;
import com.oracle.graal.python.parser.PythonSSTNodeFactory;
import com.oracle.graal.python.runtime.ExecutionContext.IndirectCallContext;
import com.oracle.graal.python.runtime.exception.PException;
import com.oracle.graal.python.runtime.object.PythonObjectFactory;
import com.oracle.graal.python.runtime.sequence.storage.ObjectSequenceStorage;
import com.oracle.graal.python.runtime.sequence.storage.SequenceStorage;
import com.oracle.graal.python.util.OverflowException;
import com.oracle.graal.python.util.PythonUtils;
import com.oracle.truffle.api.Assumption;
import com.oracle.truffle.api.CompilerAsserts;
import com.oracle.truffle.api.CompilerDirectives;
import com.oracle.truffle.api.CompilerDirectives.CompilationFinal;
import com.oracle.truffle.api.CompilerDirectives.TruffleBoundary;
import com.oracle.truffle.api.RootCallTarget;
import com.oracle.truffle.api.Truffle;
import com.oracle.truffle.api.dsl.Cached;
import com.oracle.truffle.api.dsl.Cached.Shared;
import com.oracle.truffle.api.dsl.Fallback;
import com.oracle.truffle.api.dsl.GenerateNodeFactory;
import com.oracle.truffle.api.dsl.ImportStatic;
import com.oracle.truffle.api.dsl.ReportPolymorphism;
import com.oracle.truffle.api.dsl.ReportPolymorphism.Megamorphic;
import com.oracle.truffle.api.dsl.Specialization;
import com.oracle.truffle.api.frame.VirtualFrame;
import com.oracle.truffle.api.library.CachedLibrary;
import com.oracle.truffle.api.nodes.UnexpectedResultException;
import com.oracle.truffle.api.object.HiddenKey;
import com.oracle.truffle.api.profiles.BranchProfile;
import com.oracle.truffle.api.profiles.ConditionProfile;
import com.oracle.truffle.api.profiles.ValueProfile;

@CoreFunctions(defineModule = BuiltinNames.BUILTINS, isEager = true)
public final class BuiltinConstructors extends PythonBuiltins {

    @Override
    protected List<com.oracle.truffle.api.dsl.NodeFactory<? extends PythonBuiltinBaseNode>> getNodeFactories() {
        return BuiltinConstructorsFactory.getFactories();
    }

    @Override
    public void initialize(Python3Core core) {
        super.initialize(core);
        builtinConstants.put("NotImplemented", PNotImplemented.NOT_IMPLEMENTED);
    }

    // bytes([source[, encoding[, errors]]])
    @Builtin(name = BYTES, minNumOfPositionalArgs = 1, parameterNames = {"$self", "source", "encoding", "errors"}, constructsClass = PythonBuiltinClassType.PBytes)
    @ArgumentClinic(name = "encoding", conversionClass = BytesNodes.ExpectStringNode.class, args = "\"bytes()\"")
    @ArgumentClinic(name = "errors", conversionClass = BytesNodes.ExpectStringNode.class, args = "\"bytes()\"")
    @GenerateNodeFactory
    @ImportStatic(SpecialMethodSlot.class)
    public abstract static class BytesNode extends PythonQuaternaryClinicBuiltinNode {

        @Override
        protected ArgumentClinicProvider getArgumentClinic() {
            return BuiltinConstructorsClinicProviders.BytesNodeClinicProviderGen.INSTANCE;
        }

        @SuppressWarnings("unused")
        @Specialization(guards = "isNoValue(source)")
        PBytes doEmpty(VirtualFrame frame, Object cls, PNone source, PNone encoding, PNone errors) {
            return factory().createBytes(cls, PythonUtils.EMPTY_BYTE_ARRAY);
        }

        @Specialization(guards = "!isNoValue(source)")
        PBytes doCallBytes(VirtualFrame frame, Object cls, Object source, PNone encoding, PNone errors,
                        @Cached GetClassNode getClassNode,
                        @Cached ConditionProfile hasBytes,
                        @Cached("create(Bytes)") LookupSpecialMethodSlotNode lookupBytes,
                        @Cached CallUnaryMethodNode callBytes,
                        @Cached BytesNodes.ToBytesNode toBytesNode,
                        @Cached ConditionProfile isBytes,
                        @Cached BytesNodes.BytesInitNode bytesInitNode) {
            Object bytesMethod = lookupBytes.execute(frame, getClassNode.execute(source), source);
            if (hasBytes.profile(bytesMethod != PNone.NO_VALUE)) {
                Object bytes = callBytes.executeObject(frame, bytesMethod, source);
                if (isBytes.profile(bytes instanceof PBytes)) {
                    if (cls == PythonBuiltinClassType.PBytes) {
                        return (PBytes) bytes;
                    } else {
                        return factory().createBytes(cls, toBytesNode.execute(frame, bytes));
                    }
                } else {
                    throw raise(TypeError, ErrorMessages.RETURNED_NONBYTES, __BYTES__, bytes);
                }
            }
            return factory().createBytes(cls, bytesInitNode.execute(frame, source, encoding, errors));
        }

        @Specialization(guards = {"isNoValue(source) || (!isNoValue(encoding) || !isNoValue(errors))"})
        PBytes dontCallBytes(VirtualFrame frame, Object cls, Object source, Object encoding, Object errors,
                        @Cached BytesNodes.BytesInitNode bytesInitNode) {
            return factory().createBytes(cls, bytesInitNode.execute(frame, source, encoding, errors));
        }
    }

    @Builtin(name = BYTEARRAY, minNumOfPositionalArgs = 1, takesVarArgs = true, takesVarKeywordArgs = true, constructsClass = PythonBuiltinClassType.PByteArray)
    @GenerateNodeFactory
    public abstract static class ByteArrayNode extends PythonBuiltinNode {
        @Specialization
        public PByteArray setEmpty(Object cls, @SuppressWarnings("unused") Object arg) {
            // data filled in subsequent __init__ call - see BytesBuiltins.InitNode
            return factory().createByteArray(cls, PythonUtils.EMPTY_BYTE_ARRAY);
        }
    }

    // complex([real[, imag]])
    @Builtin(name = COMPLEX, minNumOfPositionalArgs = 1, constructsClass = PythonBuiltinClassType.PComplex, parameterNames = {"$cls", "real",
                    "imag"}, doc = "complex(real[, imag]) -> complex number\n\n" +
                                    "Create a complex number from a real part and an optional imaginary part.\n" +
                                    "This is equivalent to (real + imag*1j) where imag defaults to 0.")
    @GenerateNodeFactory
    public abstract static class ComplexNode extends PythonTernaryBuiltinNode {

        @Child private IsBuiltinClassProfile isPrimitiveProfile = IsBuiltinClassProfile.create();
        @Child private IsBuiltinClassProfile isComplexTypeProfile;
        @Child private IsBuiltinClassProfile isResultComplexTypeProfile;
        @Child private CanBeDoubleNode canBeDoubleNode;
        @Child private PyFloatAsDoubleNode asDoubleNode;
        @Child private LookupAndCallUnaryNode callReprNode;
        @Child private LookupAndCallUnaryNode callComplexNode;
        @Child private WarnNode warnNode;

        private PComplex createComplex(Object cls, double real, double imaginary) {
            if (isPrimitiveProfile.profileClass(cls, PythonBuiltinClassType.PComplex)) {
                return factory().createComplex(real, imaginary);
            }
            return factory().createComplex(cls, real, imaginary);
        }

        private PComplex createComplex(Object cls, PComplex value) {
            if (isPrimitiveProfile.profileClass(cls, PythonBuiltinClassType.PComplex)) {
                if (isPrimitiveProfile.profileObject(value, PythonBuiltinClassType.PComplex)) {
                    return value;
                }
                return factory().createComplex(value.getReal(), value.getImag());
            }
            return factory().createComplex(cls, value.getReal(), value.getImag());
        }

        @Specialization(guards = {"isNoValue(real)", "isNoValue(imag)"})
        @SuppressWarnings("unused")
        PComplex complexFromNone(Object cls, PNone real, PNone imag) {
            return createComplex(cls, 0, 0);
        }

        @Specialization
        PComplex complexFromIntInt(Object cls, int real, int imaginary) {
            return createComplex(cls, real, imaginary);
        }

        @Specialization
        PComplex complexFromLongLong(Object cls, long real, long imaginary) {
            return createComplex(cls, real, imaginary);
        }

        @Specialization
        PComplex complexFromLongLong(Object cls, PInt real, PInt imaginary) {
            return createComplex(cls, real.doubleValueWithOverflow(getRaiseNode()), imaginary.doubleValueWithOverflow(getRaiseNode()));
        }

        @Specialization
        PComplex complexFromDoubleDouble(Object cls, double real, double imaginary) {
            return createComplex(cls, real, imaginary);
        }

        @Specialization(guards = "isNoValue(imag)")
        PComplex complexFromDouble(Object cls, double real, @SuppressWarnings("unused") PNone imag) {
            return createComplex(cls, real, 0);
        }

        @Specialization(guards = "isNoValue(imag)")
        PComplex complexFromDouble(VirtualFrame frame, Object cls, PFloat real, @SuppressWarnings("unused") PNone imag) {
            return complexFromObject(frame, cls, real, imag);
        }

        @Specialization(guards = "isNoValue(imag)")
        PComplex complexFromInt(Object cls, int real, @SuppressWarnings("unused") PNone imag) {
            return createComplex(cls, real, 0);
        }

        @Specialization(guards = "isNoValue(imag)")
        PComplex complexFromLong(Object cls, long real, @SuppressWarnings("unused") PNone imag) {
            return createComplex(cls, real, 0);
        }

        @Specialization(guards = "isNoValue(imag)")
        PComplex complexFromLong(VirtualFrame frame, Object cls, PInt real, @SuppressWarnings("unused") PNone imag) {
            return complexFromObject(frame, cls, real, imag);
        }

        @Specialization(guards = {"isNoValue(imag)", "!isNoValue(number)", "!isString(number)"})
        PComplex complexFromObject(VirtualFrame frame, Object cls, Object number, @SuppressWarnings("unused") PNone imag) {
            PComplex value = getComplexNumberFromObject(frame, number);
            if (value == null) {
                if (canBeDouble(number)) {
                    return createComplex(cls, asDouble(frame, number), 0.0);
                } else {
                    throw raiseFirstArgError(number);
                }
            }
            return createComplex(cls, value);
        }

        @Specialization
        PComplex complexFromLongComplex(Object cls, long one, PComplex two) {
            return createComplex(cls, one - two.getImag(), two.getReal());
        }

        @Specialization
        PComplex complexFromPIntComplex(Object cls, PInt one, PComplex two) {
            return createComplex(cls, one.doubleValueWithOverflow(getRaiseNode()) - two.getImag(), two.getReal());
        }

        @Specialization
        PComplex complexFromDoubleComplex(Object cls, double one, PComplex two) {
            return createComplex(cls, one - two.getImag(), two.getReal());
        }

        @Specialization(guards = "!isString(one)")
        PComplex complexFromComplexLong(VirtualFrame frame, Object cls, Object one, long two) {
            PComplex value = getComplexNumberFromObject(frame, one);
            if (value == null) {
                if (canBeDouble(one)) {
                    return createComplex(cls, asDouble(frame, one), two);
                } else {
                    throw raiseFirstArgError(one);
                }
            }
            return createComplex(cls, value.getReal(), value.getImag() + two);
        }

        @Specialization(guards = "!isString(one)")
        PComplex complexFromComplexDouble(VirtualFrame frame, Object cls, Object one, double two) {
            PComplex value = getComplexNumberFromObject(frame, one);
            if (value == null) {
                if (canBeDouble(one)) {
                    return createComplex(cls, asDouble(frame, one), two);
                } else {
                    throw raiseFirstArgError(one);
                }
            }
            return createComplex(cls, value.getReal(), value.getImag() + two);
        }

        @Specialization(guards = "!isString(one)")
        PComplex complexFromComplexPInt(VirtualFrame frame, Object cls, Object one, PInt two) {
            PComplex value = getComplexNumberFromObject(frame, one);
            if (value == null) {
                if (canBeDouble(one)) {
                    return createComplex(cls, asDouble(frame, one), two.doubleValueWithOverflow(getRaiseNode()));
                } else {
                    throw raiseFirstArgError(one);
                }
            }
            return createComplex(cls, value.getReal(), value.getImag() + two.doubleValueWithOverflow(getRaiseNode()));
        }

        @Specialization(guards = "!isString(one)")
        PComplex complexFromComplexComplex(VirtualFrame frame, Object cls, Object one, PComplex two) {
            PComplex value = getComplexNumberFromObject(frame, one);
            if (value == null) {
                if (canBeDouble(one)) {
                    return createComplex(cls, asDouble(frame, one) - two.getImag(), two.getReal());
                } else {
                    throw raiseFirstArgError(one);
                }
            }
            return createComplex(cls, value.getReal() - two.getImag(), value.getImag() + two.getReal());
        }

        @Specialization(guards = {"!isString(one)", "!isNoValue(two)", "!isPComplex(two)"})
        PComplex complexFromComplexObject(VirtualFrame frame, Object cls, Object one, Object two) {
            PComplex oneValue = getComplexNumberFromObject(frame, one);
            if (canBeDouble(two)) {
                double twoValue = asDouble(frame, two);
                if (oneValue == null) {
                    if (canBeDouble(one)) {
                        return createComplex(cls, asDouble(frame, one), twoValue);
                    } else {
                        throw raiseFirstArgError(one);
                    }
                }
                return createComplex(cls, oneValue.getReal(), oneValue.getImag() + twoValue);
            } else {
                throw raiseSecondArgError(two);
            }
        }

        @Specialization
        PComplex complexFromString(VirtualFrame frame, Object cls, String real, Object imaginary) {
            if (imaginary != PNone.NO_VALUE) {
                throw raise(TypeError, ErrorMessages.COMPLEX_CANT_TAKE_ARG);
            }
            return convertStringToComplex(frame, real, cls, real);
        }

        @Specialization
        PComplex complexFromString(VirtualFrame frame, Object cls, PString real, Object imaginary) {
            if (imaginary != PNone.NO_VALUE) {
                throw raise(TypeError, ErrorMessages.COMPLEX_CANT_TAKE_ARG);
            }
            return convertStringToComplex(frame, real.getValue(), cls, real);
        }

        private IsBuiltinClassProfile getIsComplexTypeProfile() {
            if (isComplexTypeProfile == null) {
                CompilerDirectives.transferToInterpreterAndInvalidate();
                isComplexTypeProfile = insert(IsBuiltinClassProfile.create());
            }
            return isComplexTypeProfile;
        }

        private IsBuiltinClassProfile getIsResultComplexTypeProfile() {
            if (isResultComplexTypeProfile == null) {
                CompilerDirectives.transferToInterpreterAndInvalidate();
                isResultComplexTypeProfile = insert(IsBuiltinClassProfile.create());
            }
            return isResultComplexTypeProfile;
        }

        private boolean canBeDouble(Object object) {
            if (canBeDoubleNode == null) {
                CompilerDirectives.transferToInterpreterAndInvalidate();
                canBeDoubleNode = insert(CanBeDoubleNode.create());
            }
            return canBeDoubleNode.execute(object);
        }

        private double asDouble(VirtualFrame frame, Object object) {
            if (asDoubleNode == null) {
                CompilerDirectives.transferToInterpreterAndInvalidate();
                asDoubleNode = insert(PyFloatAsDoubleNode.create());
            }
            return asDoubleNode.execute(frame, object);
        }

        private Object callComplex(VirtualFrame frame, Object object) {
            if (callComplexNode == null) {
                CompilerDirectives.transferToInterpreterAndInvalidate();
                callComplexNode = insert(LookupAndCallUnaryNode.create(__COMPLEX__));
            }
            return callComplexNode.executeObject(frame, object);
        }

        private WarnNode getWarnNode() {
            if (warnNode == null) {
                CompilerDirectives.transferToInterpreterAndInvalidate();
                warnNode = insert(WarnNode.create());
            }
            return warnNode;
        }

        private PException raiseFirstArgError(Object x) {
            throw raise(PythonBuiltinClassType.TypeError, ErrorMessages.ARG_MUST_BE_STRING_OR_NUMBER, "complex() first", x);
        }

        private PException raiseSecondArgError(Object x) {
            throw raise(PythonBuiltinClassType.TypeError, ErrorMessages.ARG_MUST_BE_NUMBER, "complex() second", x);
        }

        private PComplex getComplexNumberFromObject(VirtualFrame frame, Object object) {
            if (getIsComplexTypeProfile().profileObject(object, PythonBuiltinClassType.PComplex)) {
                return (PComplex) object;
            } else {
                Object result = callComplex(frame, object);
                if (result instanceof PComplex) {
                    if (!getIsResultComplexTypeProfile().profileObject(result, PythonBuiltinClassType.PComplex)) {
                        getWarnNode().warnFormat(frame, null, PythonBuiltinClassType.DeprecationWarning, 1,
                                        ErrorMessages.WARN_P_RETURNED_NON_P,
                                        object, "__complex__", "complex", result, "complex");
                    }
                    return (PComplex) result;
                } else if (result != PNone.NO_VALUE) {
                    throw raise(TypeError, ErrorMessages.COMPLEX_RETURNED_NON_COMPLEX, result);
                }
                if (object instanceof PComplex) {
                    // the class extending PComplex but doesn't have __complex__ method
                    return (PComplex) object;
                }
                return null;
            }
        }

        @Fallback
        @SuppressWarnings("unused")
        Object complexGeneric(Object cls, Object realObj, Object imaginaryObj) {
            throw raise(TypeError, ErrorMessages.IS_NOT_TYPE_OBJ, "complex.__new__(X): X", cls);
        }

        // Adapted from CPython's complex_subtype_from_string
        private PComplex convertStringToComplex(VirtualFrame frame, String src, Object cls, Object origObj) {
            String str = FloatUtils.removeUnicodeAndUnderscores(src);
            if (str == null) {
                if (callReprNode == null) {
                    CompilerDirectives.transferToInterpreterAndInvalidate();
                    callReprNode = insert(LookupAndCallUnaryNode.create(SpecialMethodSlot.Repr));
                }
                Object strStr = callReprNode.executeObject(frame, origObj);
                if (PGuards.isString(strStr)) {
                    throw raise(ValueError, ErrorMessages.COULD_NOT_CONVERT_STRING_TO_COMPLEX, strStr);
                } else {
                    // During the formatting of "ValueError: invalid literal ..." exception,
                    // CPython attempts to raise "TypeError: __repr__ returned non-string",
                    // which gets later overwitten with the original "ValueError",
                    // but without any message (since the message formatting failed)
                    throw raise(ValueError);
                }
            }
            PComplex c = convertStringToComplexOrNull(str, cls);
            if (c == null) {
                throw raise(ValueError, ErrorMessages.COMPLEX_ARG_IS_MALFORMED_STR);
            }
            return c;
        }

        // Adapted from CPython's complex_from_string_inner
        @TruffleBoundary
        private PComplex convertStringToComplexOrNull(String str, Object cls) {
            int len = str.length();

            // position on first nonblank
            int i = FloatUtils.skipAsciiWhitespace(str, 0, len);

            boolean gotBracket;
            if (i < len && str.charAt(i) == '(') {
                // Skip over possible bracket from repr().
                gotBracket = true;
                i = FloatUtils.skipAsciiWhitespace(str, i + 1, len);
            } else {
                gotBracket = false;
            }

            double x, y;
            boolean expectJ;

            // first look for forms starting with <float>
            FloatUtils.StringToDoubleResult res1 = FloatUtils.stringToDouble(str, i, len);
            if (res1 != null) {
                // all 4 forms starting with <float> land here
                i = res1.position;
                char ch = i < len ? str.charAt(i) : '\0';
                if (ch == '+' || ch == '-') {
                    // <float><signed-float>j | <float><sign>j
                    x = res1.value;
                    FloatUtils.StringToDoubleResult res2 = FloatUtils.stringToDouble(str, i, len);
                    if (res2 != null) {
                        // <float><signed-float>j
                        y = res2.value;
                        i = res2.position;
                    } else {
                        // <float><sign>j
                        y = ch == '+' ? 1.0 : -1.0;
                        i++;
                    }
                    expectJ = true;
                } else if (ch == 'j' || ch == 'J') {
                    // <float>j
                    i++;
                    y = res1.value;
                    x = 0;
                    expectJ = false;
                } else {
                    // <float>
                    x = res1.value;
                    y = 0;
                    expectJ = false;
                }
            } else {
                // not starting with <float>; must be <sign>j or j
                char ch = i < len ? str.charAt(i) : '\0';
                if (ch == '+' || ch == '-') {
                    // <sign>j
                    y = ch == '+' ? 1.0 : -1.0;
                    i++;
                } else {
                    // j
                    y = 1.0;
                }
                x = 0;
                expectJ = true;
            }

            if (expectJ) {
                char ch = i < len ? str.charAt(i) : '\0';
                if (!(ch == 'j' || ch == 'J')) {
                    return null;
                }
                i++;
            }

            // trailing whitespace and closing bracket
            i = FloatUtils.skipAsciiWhitespace(str, i, len);
            if (gotBracket) {
                // if there was an opening parenthesis, then the corresponding
                // closing parenthesis should be right here
                if (i >= len || str.charAt(i) != ')') {
                    return null;
                }
                i = FloatUtils.skipAsciiWhitespace(str, i + 1, len);
            }

            // we should now be at the end of the string
            if (i != len) {
                return null;
            }
            return createComplex(cls, x, y);
        }
    }

    // dict(**kwarg)
    // dict(mapping, **kwarg)
    // dict(iterable, **kwarg)
    @Builtin(name = DICT, minNumOfPositionalArgs = 1, takesVarArgs = true, takesVarKeywordArgs = true, constructsClass = PythonBuiltinClassType.PDict)
    @GenerateNodeFactory
    public abstract static class DictionaryNode extends PythonBuiltinNode {
        @Specialization
        @SuppressWarnings("unused")
        public PDict dictEmpty(Object cls, Object[] args, PKeyword[] keywordArgs) {
            return factory().createDict(cls);
        }
    }

    // enumerate(iterable, start=0)
    @Builtin(name = ENUMERATE, minNumOfPositionalArgs = 2, parameterNames = {"cls", "iterable", "start"}, constructsClass = PythonBuiltinClassType.PEnumerate)
    @GenerateNodeFactory
    public abstract static class EnumerateNode extends PythonBuiltinNode {

        @Specialization
        PEnumerate doNone(VirtualFrame frame, Object cls, Object iterable, @SuppressWarnings("unused") PNone keywordArg,
                        @Shared("getIter") @Cached PyObjectGetIter getIter) {
            return factory().createEnumerate(cls, getIter.execute(frame, iterable), 0);
        }

        @Specialization
        PEnumerate doInt(VirtualFrame frame, Object cls, Object iterable, int start,
                        @Shared("getIter") @Cached PyObjectGetIter getIter) {
            return factory().createEnumerate(cls, getIter.execute(frame, iterable), start);
        }

        @Specialization
        PEnumerate doLong(VirtualFrame frame, Object cls, Object iterable, long start,
                        @Shared("getIter") @Cached PyObjectGetIter getIter) {
            return factory().createEnumerate(cls, getIter.execute(frame, iterable), start);
        }

        @Specialization
        PEnumerate doPInt(VirtualFrame frame, Object cls, Object iterable, PInt start,
                        @Shared("getIter") @Cached PyObjectGetIter getIter) {
            return factory().createEnumerate(cls, getIter.execute(frame, iterable), start);
        }

        static boolean isIntegerIndex(Object idx) {
            return isInteger(idx) || idx instanceof PInt;
        }

        @Specialization(guards = "!isIntegerIndex(start)")
        void enumerate(@SuppressWarnings("unused") Object cls, @SuppressWarnings("unused") Object iterable, Object start) {
            throw raise(TypeError, ErrorMessages.OBJ_CANNOT_BE_INTERPRETED_AS_INTEGER, start);
        }
    }

    // reversed(seq)
    @Builtin(name = REVERSED, minNumOfPositionalArgs = 2, constructsClass = PythonBuiltinClassType.PReverseIterator)
    @GenerateNodeFactory
    @ImportStatic(SpecialMethodSlot.class)
    public abstract static class ReversedNode extends PythonBuiltinNode {

        @Specialization
        public PythonObject reversed(@SuppressWarnings("unused") Object cls, PIntRange range,
                        @Cached RangeNodes.LenOfRangeNode lenOfRangeNode) {
            int lstart = range.getIntStart();
            int lstop = range.getIntStop();
            int lstep = range.getIntStep();
            int ulen = lenOfRangeNode.executeInt(lstart, lstop, lstep);
            int new_stop = lstart - lstep;
            int new_start = new_stop + ulen * lstep;

            return factory().createIntRangeIterator(new_start, -lstep, ulen);
        }

        @Specialization
        @TruffleBoundary
        public PythonObject reversed(@SuppressWarnings("unused") Object cls, PBigRange range,
                        @Cached RangeNodes.LenOfRangeNode lenOfRangeNode) {
            BigInteger lstart = range.getBigIntegerStart();
            BigInteger lstop = range.getBigIntegerStop();
            BigInteger lstep = range.getBigIntegerStep();
            BigInteger ulen = lenOfRangeNode.execute(lstart, lstop, lstep);

            BigInteger new_stop = lstart.subtract(lstep);
            BigInteger new_start = new_stop.add(ulen.multiply(lstep));

            return factory().createBigRangeIterator(new_start, lstep.negate(), ulen);
        }

        @Specialization
        public PythonObject reversed(Object cls, PString value) {
            return factory().createStringReverseIterator(cls, value.getValue());
        }

        @Specialization
        public PythonObject reversed(Object cls, String value) {
            return factory().createStringReverseIterator(cls, value);
        }

        @Specialization(guards = {"!isString(sequence)", "!isPRange(sequence)"})
        public Object reversed(VirtualFrame frame, Object cls, Object sequence,
                        @Cached GetClassNode getClassNode,
                        @Cached("create(Reversed)") LookupSpecialMethodSlotNode lookupReversed,
                        @Cached CallUnaryMethodNode callReversed,
                        @Cached("create(Len)") LookupAndCallUnaryNode lookupLen,
                        @Cached("create(GetItem)") LookupSpecialMethodSlotNode getItemNode,
                        @Cached ConditionProfile noReversedProfile,
                        @Cached ConditionProfile noGetItemProfile) {
            Object sequenceKlass = getClassNode.execute(sequence);
            Object reversed = lookupReversed.execute(frame, sequenceKlass, sequence);
            if (noReversedProfile.profile(reversed == PNone.NO_VALUE)) {
                Object getItem = getItemNode.execute(frame, sequenceKlass, sequence);
                if (noGetItemProfile.profile(getItem == PNone.NO_VALUE)) {
                    throw raise(TypeError, ErrorMessages.OBJ_ISNT_REVERSIBLE, sequence);
                } else {
                    Object h = lookupLen.executeObject(frame, sequence);
                    int lengthHint;
                    try {
                        lengthHint = PGuards.expectInt(h);
                    } catch (UnexpectedResultException | OverflowException e) {
                        throw raise(TypeError, ErrorMessages.OBJ_CANNOT_BE_INTERPRETED_AS_INTEGER, h);
                    }
                    return factory().createSequenceReverseIterator(cls, sequence, lengthHint);
                }
            } else {
                return callReversed.executeObject(frame, reversed, sequence);
            }
        }
    }

    // float([x])
    @Builtin(name = FLOAT, minNumOfPositionalArgs = 1, maxNumOfPositionalArgs = 2, constructsClass = PythonBuiltinClassType.PFloat)
    @GenerateNodeFactory
    @ReportPolymorphism
    abstract static class FloatNode extends PythonBinaryBuiltinNode {
        @Child private IsBuiltinClassProfile isPrimitiveProfile = IsBuiltinClassProfile.create();

        // Used for the recursive call
        protected abstract double executeDouble(VirtualFrame frame, PythonBuiltinClassType cls, Object arg) throws UnexpectedResultException;

        protected final boolean isPrimitiveFloat(Object cls) {
            return isPrimitiveProfile.profileClass(cls, PythonBuiltinClassType.PFloat);
        }

        @Specialization(guards = "isPrimitiveFloat(cls)")
        double floatFromDouble(@SuppressWarnings("unused") Object cls, double arg) {
            return arg;
        }

        @Specialization(guards = "isPrimitiveFloat(cls)")
        double floatFromInt(@SuppressWarnings("unused") Object cls, int arg) {
            return arg;
        }

        @Specialization(guards = "isPrimitiveFloat(cls)")
        double floatFromLong(@SuppressWarnings("unused") Object cls, long arg) {
            return arg;
        }

        @Specialization(guards = "isPrimitiveFloat(cls)")
        double floatFromBoolean(@SuppressWarnings("unused") Object cls, boolean arg) {
            return arg ? 1d : 0d;
        }

        @Specialization(guards = "isPrimitiveFloat(cls)")
        double floatFromString(VirtualFrame frame, @SuppressWarnings("unused") Object cls, String obj,
                        @Shared("fromString") @Cached PyFloatFromString fromString) {
            return fromString.execute(frame, obj);
        }

        @Specialization(guards = {"isPrimitiveFloat(cls)", "isNoValue(obj)"})
        double floatFromNoValue(@SuppressWarnings("unused") Object cls, @SuppressWarnings("unused") PNone obj) {
            return 0.0;
        }

        @Specialization(guards = {"isPrimitiveFloat(cls)", "!isNoValue(obj)"}, replaces = "floatFromString")
        double floatFromObject(VirtualFrame frame, @SuppressWarnings("unused") Object cls, Object obj,
                        @Cached IsBuiltinClassProfile stringProfile,
                        @Shared("fromString") @Cached PyFloatFromString fromString,
                        @Cached PyNumberFloatNode pyNumberFloat) {
            if (stringProfile.profileObject(obj, PythonBuiltinClassType.PString)) {
                return fromString.execute(frame, obj);
            }
            return pyNumberFloat.execute(frame, obj);
        }

        @Specialization(guards = {"!isNativeClass(cls)", "!isPrimitiveFloat(cls)"})
        Object floatFromObjectManagedSubclass(VirtualFrame frame, Object cls, Object obj,
                        @Cached FloatNode recursiveCallNode) {
            try {
                return factory().createFloat(cls, recursiveCallNode.executeDouble(frame, PythonBuiltinClassType.PFloat, obj));
            } catch (UnexpectedResultException e) {
                throw CompilerDirectives.shouldNotReachHere("float() returned non-primitive value");
            }
        }

        // logic similar to float_subtype_new(PyTypeObject *type, PyObject *x) from CPython
        // floatobject.c we have to first create a temporary float, then fill it into
        // a natively allocated subtype structure
        @Specialization(guards = "isSubtypeOfFloat(frame, isSubtype, cls)", limit = "1")
        static Object floatFromObjectNativeSubclass(VirtualFrame frame, PythonNativeClass cls, Object obj,
                        @Cached @SuppressWarnings("unused") IsSubtypeNode isSubtype,
                        @Cached CExtNodes.FloatSubtypeNew subtypeNew,
                        @Cached FloatNode recursiveCallNode) {
            try {
                return subtypeNew.call(cls, recursiveCallNode.executeDouble(frame, PythonBuiltinClassType.PFloat, obj));
            } catch (UnexpectedResultException e) {
                throw CompilerDirectives.shouldNotReachHere("float() returned non-primitive value");
            }
        }

        protected static boolean isSubtypeOfFloat(VirtualFrame frame, IsSubtypeNode isSubtypeNode, PythonNativeClass cls) {
            return isSubtypeNode.execute(frame, cls, PythonBuiltinClassType.PFloat);
        }
    }

    // frozenset([iterable])
    @Builtin(name = FROZENSET, minNumOfPositionalArgs = 1, maxNumOfPositionalArgs = 2, constructsClass = PythonBuiltinClassType.PFrozenSet)
    @GenerateNodeFactory
    public abstract static class FrozenSetNode extends PythonBinaryBuiltinNode {

        @Specialization(guards = "isNoValue(arg)")
        public PFrozenSet frozensetEmpty(Object cls, @SuppressWarnings("unused") PNone arg) {
            return factory().createFrozenSet(cls);
        }

        @Specialization(guards = "isBuiltinClass.profileIsAnyBuiltinClass(cls)")
        public static PFrozenSet frozensetIdentity(@SuppressWarnings("unused") Object cls, PFrozenSet arg,
                        @SuppressWarnings("unused") @Cached IsBuiltinClassProfile isBuiltinClass) {
            return arg;
        }

        @Specialization(guards = "!isBuiltinClass.profileIsAnyBuiltinClass(cls)")
        public PFrozenSet subFrozensetIdentity(Object cls, PFrozenSet arg,
                        @SuppressWarnings("unused") @Cached IsBuiltinClassProfile isBuiltinClass) {
            return factory().createFrozenSet(cls, arg.getDictStorage());
        }

        @Specialization(guards = {"!isNoValue(iterable)", "!isPFrozenSet(iterable)"})
        public PFrozenSet frozensetIterable(VirtualFrame frame, Object cls, Object iterable,
                        @Cached HashingCollectionNodes.GetClonedHashingStorageNode getHashingStorageNode) {
            HashingStorage storage = getHashingStorageNode.doNoValue(frame, iterable);
            return factory().createFrozenSet(cls, storage);
        }
    }

    // int(x=0)
    // int(x, base=10)
    @Builtin(name = INT, minNumOfPositionalArgs = 1, parameterNames = {"cls", "x", "base"}, numOfPositionalOnlyArgs = 2, constructsClass = PythonBuiltinClassType.PInt)
    @GenerateNodeFactory
    public abstract static class IntNode extends PythonTernaryBuiltinNode {

        private final ConditionProfile invalidBase = ConditionProfile.createBinaryProfile();
        private final BranchProfile invalidValueProfile = BranchProfile.create();
        private final BranchProfile bigIntegerProfile = BranchProfile.create();
        private final BranchProfile primitiveIntProfile = BranchProfile.create();
        private final BranchProfile fullIntProfile = BranchProfile.create();
        private final BranchProfile notSimpleDecimalLiteralProfile = BranchProfile.create();

        @Child private BytesNodes.ToBytesNode toByteArrayNode;
        @Child private LookupAndCallUnaryNode callIndexNode;
        @Child private LookupAndCallUnaryNode callTruncNode;
        @Child private LookupAndCallUnaryNode callReprNode;
        @Child private LookupAndCallUnaryNode callIntNode;
        @Child private WarnNode warnNode;

        public final Object executeWith(VirtualFrame frame, Object number) {
            return execute(frame, PythonBuiltinClassType.PInt, number, 10);
        }

        public final Object executeWith(VirtualFrame frame, Object number, Object base) {
            return execute(frame, PythonBuiltinClassType.PInt, number, base);
        }

        @TruffleBoundary
        private static Object stringToIntInternal(String num, int base) {
            try {
                BigInteger bi = asciiToBigInteger(num, base);
                if (bi == null) {
                    return null;
                }
                if (bi.compareTo(BigInteger.valueOf(Integer.MAX_VALUE)) > 0 || bi.compareTo(BigInteger.valueOf(Integer.MIN_VALUE)) < 0) {
                    return bi;
                } else {
                    return bi.intValue();
                }
            } catch (NumberFormatException e) {
                return null;
            }
        }

        private Object stringToInt(VirtualFrame frame, Object cls, String number, int base, Object origObj) {
            if (base == 0 || base == 10) {
                Object value = parseSimpleDecimalLiteral(number, 0, number.length());
                if (value != null) {
                    return createInt(cls, value);
                }
            }
            notSimpleDecimalLiteralProfile.enter();
            Object value = stringToIntInternal(number, base);
            if (value == null) {
                invalidValueProfile.enter();
                if (callReprNode == null) {
                    CompilerDirectives.transferToInterpreterAndInvalidate();
                    callReprNode = insert(LookupAndCallUnaryNode.create(SpecialMethodSlot.Repr));
                }
                Object str = callReprNode.executeObject(frame, origObj);
                if (PGuards.isString(str)) {
                    throw raise(ValueError, ErrorMessages.INVALID_LITERAL_FOR_INT_WITH_BASE, base, str);
                } else {
                    // During the formatting of "ValueError: invalid literal ..." exception,
                    // CPython attempts to raise "TypeError: __repr__ returned non-string",
                    // which gets later overwitten with the original "ValueError",
                    // but without any message (since the message formatting failed)
                    throw raise(ValueError);
                }
            }
            return createInt(cls, value);
        }

        private Object createInt(Object cls, Object value) {
            if (value instanceof BigInteger) {
                bigIntegerProfile.enter();
                return factory().createInt(cls, (BigInteger) value);
            } else if (isPrimitiveInt(cls)) {
                primitiveIntProfile.enter();
                return value;
            } else {
                fullIntProfile.enter();
                if (value instanceof Integer) {
                    return factory().createInt(cls, (Integer) value);
                } else if (value instanceof Long) {
                    return factory().createInt(cls, (Long) value);
                } else if (value instanceof Boolean) {
                    return factory().createInt(cls, (Boolean) value ? 1 : 0);
                } else if (value instanceof PInt) {
                    return factory().createInt(cls, ((PInt) value).getValue());
                }
            }
            CompilerDirectives.transferToInterpreterAndInvalidate();
            throw new IllegalStateException("Unexpected type");
        }

        private void checkBase(int base) {
            if (invalidBase.profile((base < 2 || base > 36) && base != 0)) {
                throw raise(ValueError, ErrorMessages.BASE_OUT_OF_RANGE_FOR_INT);
            }
        }

        // Adapted from Jython
        private static BigInteger asciiToBigInteger(String str, int possibleBase) throws NumberFormatException {
            CompilerAsserts.neverPartOfCompilation();
            int base = possibleBase;
            int b = 0;
            int e = str.length();

            while (b < e && Character.isWhitespace(str.charAt(b))) {
                b++;
            }

            while (e > b && Character.isWhitespace(str.charAt(e - 1))) {
                e--;
            }

            boolean acceptUnderscore = false;
            boolean raiseIfNotZero = false;
            char sign = 0;
            if (b < e) {
                sign = str.charAt(b);
                if (sign == '-' || sign == '+') {
                    b++;
                }

                if (base == 16) {
                    if (str.charAt(b) == '0') {
                        if (b < e - 1 && Character.toUpperCase(str.charAt(b + 1)) == 'X') {
                            b += 2;
                            acceptUnderscore = true;
                        }
                    }
                } else if (base == 0) {
                    if (str.charAt(b) == '0') {
                        if (b < e - 1 && Character.toUpperCase(str.charAt(b + 1)) == 'X') {
                            base = 16;
                            b += 2;
                            acceptUnderscore = true;
                        } else if (b < e - 1 && Character.toUpperCase(str.charAt(b + 1)) == 'O') {
                            base = 8;
                            b += 2;
                            acceptUnderscore = true;
                        } else if (b < e - 1 && Character.toUpperCase(str.charAt(b + 1)) == 'B') {
                            base = 2;
                            b += 2;
                            acceptUnderscore = true;
                        } else {
                            raiseIfNotZero = true;
                        }
                    }
                } else if (base == 8) {
                    if (b < e - 1 && Character.toUpperCase(str.charAt(b + 1)) == 'O') {
                        b += 2;
                        acceptUnderscore = true;
                    }
                } else if (base == 2) {
                    if (b < e - 1 && Character.toUpperCase(str.charAt(b + 1)) == 'B') {
                        b += 2;
                        acceptUnderscore = true;
                    }
                }
            }

            if (base == 0) {
                base = 10;
            }

            // reject invalid characters without going to BigInteger
            for (int i = b; i < e; i++) {
                char c = str.charAt(i);
                if (c == '_') {
                    if (!acceptUnderscore || i == e - 1) {
                        throw new NumberFormatException("Illegal underscore in int literal");
                    } else {
                        acceptUnderscore = false;
                    }
                } else {
                    acceptUnderscore = true;
                    if (Character.digit(c, base) == -1) {
                        // invalid char
                        return null;
                    }
                }
            }

            String s = str;
            if (b > 0 || e < str.length()) {
                s = str.substring(b, e);
            }
            s = s.replace("_", "");

            BigInteger bi;
            if (sign == '-') {
                bi = new BigInteger("-" + s, base);
            } else {
                bi = new BigInteger(s, base);
            }

            if (raiseIfNotZero && !bi.equals(BigInteger.ZERO)) {
                throw new NumberFormatException("Obsolete octal int literal");
            }
            return bi;
        }

        /**
         * Fast path parser of integer literals. Accepts only a subset of allowed literals - no
         * underscores, no leading zeros, no plus sign, no spaces, only ascii digits and the result
         * must be small enough to fit into long.
         *
         * @param arg the string to parse
         * @return parsed integer, long or null if the literal is not simple enough
         */
        public static Object parseSimpleDecimalLiteral(String arg, int offset, int remaining) {
            if (remaining <= 0) {
                return null;
            }
            int start = arg.charAt(offset) == '-' ? 1 : 0;
            if (remaining <= start || remaining > 18 + start) {
                return null;
            }
            if (arg.charAt(start + offset) == '0') {
                if (remaining > start + 1) {
                    return null;
                }
                return 0;
            }
            long value = 0;
            for (int i = start; i < remaining; i++) {
                char c = arg.charAt(i + offset);
                if (c < '0' || c > '9') {
                    return null;
                }
                value = value * 10 + (c - '0');
            }
            if (start != 0) {
                value = -value;
            }
            if (value >= Integer.MIN_VALUE && value <= Integer.MAX_VALUE) {
                return (int) value;
            }
            return value;
        }

        @Child private IsBuiltinClassProfile isPrimitiveProfile = IsBuiltinClassProfile.create();

        protected boolean isPrimitiveInt(Object cls) {
            return isPrimitiveProfile.profileClass(cls, PythonBuiltinClassType.PInt);
        }

        @Specialization
        Object parseInt(Object cls, boolean arg, @SuppressWarnings("unused") PNone base) {
            if (isPrimitiveInt(cls)) {
                return arg ? 1 : 0;
            } else {
                return factory().createInt(cls, arg ? 1 : 0);
            }
        }

        @Specialization(guards = "isNoValue(base)")
        Object createInt(Object cls, int arg, @SuppressWarnings("unused") PNone base) {
            if (isPrimitiveInt(cls)) {
                return arg;
            }
            return factory().createInt(cls, arg);
        }

        @Specialization(guards = "isNoValue(base)")
        Object createInt(Object cls, long arg, @SuppressWarnings("unused") PNone base,
                        @Cached ConditionProfile isIntProfile) {
            if (isPrimitiveInt(cls)) {
                int intValue = (int) arg;
                if (isIntProfile.profile(intValue == arg)) {
                    return intValue;
                } else {
                    return arg;
                }
            }
            return factory().createInt(cls, arg);
        }

        @Specialization(guards = "isNoValue(base)")
        Object createInt(Object cls, double arg, @SuppressWarnings("unused") PNone base,
                        @Cached("createFloatInt()") FloatBuiltins.IntNode floatToIntNode) {
            Object result = floatToIntNode.executeWithDouble(arg);
            return createInt(cls, result);
        }

        // String

        @Specialization(guards = "isNoValue(base)")
        @Megamorphic
        Object createInt(VirtualFrame frame, Object cls, String arg, @SuppressWarnings("unused") PNone base) {
            return stringToInt(frame, cls, arg, 10, arg);
        }

        @Specialization
        @Megamorphic
        Object parsePIntError(VirtualFrame frame, Object cls, String number, int base) {
            checkBase(base);
            return stringToInt(frame, cls, number, base, number);
        }

        @Specialization(guards = "!isNoValue(base)")
        @Megamorphic
        Object createIntError(VirtualFrame frame, Object cls, String number, Object base,
                        @Cached PyNumberAsSizeNode asSizeNode) {
            int intBase = asSizeNode.executeLossy(frame, base);
            checkBase(intBase);
            return stringToInt(frame, cls, number, intBase, number);
        }

        // PIBytesLike
        @Specialization
        @Megamorphic
        Object parseBytesError(VirtualFrame frame, Object cls, PBytesLike arg, int base) {
            checkBase(base);
            return stringToInt(frame, cls, toString(arg), base, arg);
        }

        @Specialization(guards = "isNoValue(base)")
        @Megamorphic
        Object parseBytesError(VirtualFrame frame, Object cls, PBytesLike arg, @SuppressWarnings("unused") PNone base) {
            return parseBytesError(frame, cls, arg, 10);
        }

        // PString
        @Specialization(guards = "isNoValue(base)")
        @Megamorphic
        Object parsePInt(VirtualFrame frame, Object cls, PString arg, @SuppressWarnings("unused") PNone base) {
            Object result = callInt(frame, arg);
            if (result != PNone.NO_VALUE) {
                return result;
            }
            return stringToInt(frame, cls, arg.getValue(), 10, arg);
        }

        @Specialization
        @Megamorphic
        Object parsePInt(VirtualFrame frame, Object cls, PString arg, int base) {
            checkBase(base);
            Object result = callInt(frame, arg);
            if (result != PNone.NO_VALUE) {
                return result;
            }
            return stringToInt(frame, cls, arg.getValue(), base, arg);
        }

        // other

        @Specialization(guards = "isNoValue(base)")
        Object createInt(Object cls, PythonNativeVoidPtr arg, @SuppressWarnings("unused") PNone base) {
            if (isPrimitiveInt(cls)) {
                return arg;
            } else {
                CompilerDirectives.transferToInterpreterAndInvalidate();
                throw new IllegalStateException("cannot wrap void ptr in int subclass");
            }
        }

        @Specialization(guards = "isNoValue(none)")
        Object createInt(Object cls, @SuppressWarnings("unused") PNone none, @SuppressWarnings("unused") PNone base) {
            if (isPrimitiveInt(cls)) {
                return 0;
            }
            return factory().createInt(cls, 0);
        }

        @SuppressWarnings("unused")
        @Specialization(guards = {"!isString(arg)", "!isBytes(arg)", "!isNoValue(base)"})
        Object fail(Object cls, Object arg, Object base) {
            throw raise(TypeError, ErrorMessages.INT_CANT_CONVERT_STRING_WITH_EXPL_BASE);
        }

        @Specialization(guards = {"isNoValue(base)", "!isNoValue(obj)", "!isHandledType(obj)"})
        @Megamorphic
        Object createIntGeneric(VirtualFrame frame, Object cls, Object obj, @SuppressWarnings("unused") PNone base,
                        @CachedLibrary(limit = "3") PythonBufferAcquireLibrary bufferAcquireLib,
                        @CachedLibrary(limit = "3") PythonBufferAccessLibrary bufferLib) {
            /*
             * This method (together with callInt and callIndex) reflects the logic of PyNumber_Long
             * in CPython. We don't use PythonObjectLibrary here since the original CPython function
             * does not use any of the conversion functions (such as _PyLong_AsInt or
             * PyNumber_Index) either, but it reimplements the logic in a slightly different way
             * (e.g. trying __int__ before __index__ whereas _PyLong_AsInt does it the other way)
             * and also with specific exception messages which are expected by Python unittests.
             * This unfortunately means that this method relies on the internal logic of NO_VALUE
             * return values representing missing magic methods which should be ideally hidden by
             * PythonObjectLibrary.
             */
            Object result = callInt(frame, obj);
            if (result == PNone.NO_VALUE) {
                result = callIndex(frame, obj);
                if (result == PNone.NO_VALUE) {
                    Object truncResult = callTrunc(frame, obj);
                    if (truncResult == PNone.NO_VALUE) {
                        Object buffer;
                        try {
                            buffer = bufferAcquireLib.acquireReadonly(obj, frame, this);
                        } catch (PException e) {
                            throw raise(TypeError, ErrorMessages.ARG_MUST_BE_STRING_OR_BYTELIKE_OR_NUMBER, "int()", obj);
                        }
                        try {
                            String number = PythonUtils.newString(bufferLib.getInternalOrCopiedByteArray(buffer), 0, bufferLib.getBufferLength(buffer));
                            return stringToInt(frame, cls, number, 10, obj);
                        } finally {
                            bufferLib.release(buffer, frame, this);
                        }
                    }
                    if (isIntegerType(truncResult)) {
                        result = truncResult;
                    } else {
                        result = callIndex(frame, truncResult);
                        if (result == PNone.NO_VALUE) {
                            result = callInt(frame, truncResult);
                            if (result == PNone.NO_VALUE) {
                                throw raise(TypeError, ErrorMessages.RETURNED_NON_INTEGRAL, "__trunc__", truncResult);
                            }
                        }
                    }
                }
            }

            // If a subclass of int is returned by __int__ or __index__, a conversion to int is
            // performed and a DeprecationWarning should be triggered (see PyNumber_Long).
            if (!isPrimitiveProfile.profileObject(result, PythonBuiltinClassType.PInt)) {
                getWarnNode().warnFormat(frame, null, PythonBuiltinClassType.DeprecationWarning, 1,
                                ErrorMessages.WARN_P_RETURNED_NON_P,
                                obj, "__int__/__index__", "int", result, "int");
                if (PGuards.isPInt(result)) {
                    result = ((PInt) result).getValue();
                } else if (PGuards.isBoolean(result)) {
                    result = (boolean) result ? 1 : 0;
                }
            }
            return createInt(cls, result);
        }

        protected static boolean isIntegerType(Object obj) {
            return PGuards.isBoolean(obj) || PGuards.isInteger(obj) || PGuards.isPInt(obj);
        }

        protected static boolean isHandledType(Object obj) {
            return PGuards.isInteger(obj) || obj instanceof Double || obj instanceof Boolean || PGuards.isString(obj) || PGuards.isBytes(obj) || obj instanceof PythonNativeVoidPtr;
        }

        protected static FloatBuiltins.IntNode createFloatInt() {
            return FloatBuiltinsFactory.IntNodeFactory.create();
        }

        private Object callIndex(VirtualFrame frame, Object obj) {
            if (callIndexNode == null) {
                CompilerDirectives.transferToInterpreterAndInvalidate();
                callIndexNode = insert(LookupAndCallUnaryNode.create(SpecialMethodSlot.Index));
            }
            Object result = callIndexNode.executeObject(frame, obj);
            // the case when the result is NO_VALUE (i.e. the object does not provide __index__)
            // is handled in createIntGeneric
            if (result != PNone.NO_VALUE && !isIntegerType(result)) {
                throw raise(TypeError, ErrorMessages.RETURNED_NON_INT, "__index__", result);
            }
            return result;
        }

        private Object callTrunc(VirtualFrame frame, Object obj) {
            if (callTruncNode == null) {
                CompilerDirectives.transferToInterpreterAndInvalidate();
                callTruncNode = insert(LookupAndCallUnaryNode.create(__TRUNC__));
            }
            return callTruncNode.executeObject(frame, obj);
        }

        private Object callInt(VirtualFrame frame, Object object) {
            if (callIntNode == null) {
                CompilerDirectives.transferToInterpreterAndInvalidate();
                callIntNode = insert(LookupAndCallUnaryNode.create(SpecialMethodSlot.Int));
            }
            Object result = callIntNode.executeObject(frame, object);
            if (result != PNone.NO_VALUE && !isIntegerType(result)) {
                throw raise(TypeError, ErrorMessages.RETURNED_NON_INT, __INT__, result);
            }
            return result;
        }

        private WarnNode getWarnNode() {
            if (warnNode == null) {
                CompilerDirectives.transferToInterpreterAndInvalidate();
                warnNode = insert(WarnNode.create());
            }
            return warnNode;
        }

        private String toString(PBytesLike pByteArray) {
            if (toByteArrayNode == null) {
                CompilerDirectives.transferToInterpreterAndInvalidate();
                toByteArrayNode = insert(BytesNodes.ToBytesNode.create());
            }
            return PythonUtils.newString(toByteArrayNode.execute(pByteArray));
        }
    }

    // bool([x])
    @Builtin(name = BOOL, minNumOfPositionalArgs = 1, maxNumOfPositionalArgs = 2, constructsClass = PythonBuiltinClassType.Boolean, base = PythonBuiltinClassType.PInt)
    @GenerateNodeFactory
    @ReportPolymorphism
    public abstract static class BoolNode extends PythonBinaryBuiltinNode {
        @Specialization
        public static boolean bool(VirtualFrame frame, @SuppressWarnings("unused") Object cls, Object obj,
                        @Cached PyObjectIsTrueNode isTrue) {
            return isTrue.execute(frame, obj);
        }
    }

    // list([iterable])
    @Builtin(name = LIST, minNumOfPositionalArgs = 1, takesVarArgs = true, takesVarKeywordArgs = true, constructsClass = PythonBuiltinClassType.PList)
    @GenerateNodeFactory
    public abstract static class ListNode extends PythonVarargsBuiltinNode {
        @Specialization
        protected PList constructList(Object cls, @SuppressWarnings("unused") Object[] arguments, @SuppressWarnings("unused") PKeyword[] keywords) {
            return factory().createList(cls);
        }
    }

    // object()
    @Builtin(name = OBJECT, minNumOfPositionalArgs = 1, takesVarArgs = true, takesVarKeywordArgs = true, constructsClass = PythonBuiltinClassType.PythonObject)
    @GenerateNodeFactory
    public abstract static class ObjectNode extends PythonVarargsBuiltinNode {
        @Child private PCallCapiFunction callCapiFunction;
        @Children private CExtNodes.ToSulongNode[] toSulongNodes;
        @Child private CExtNodes.AsPythonObjectNode asPythonObjectNode;
        @Child private SplitArgsNode splitArgsNode;
        @Child private LookupCallableSlotInMRONode lookupInit;
        @Child private LookupCallableSlotInMRONode lookupNew;
        @Child private ReportAbstractClassNode reportAbstractClassNode;
        @CompilationFinal private ValueProfile profileInit;
        @CompilationFinal private ValueProfile profileNew;
        @CompilationFinal private ValueProfile profileInitFactory;
        @CompilationFinal private ValueProfile profileNewFactory;

        abstract static class ReportAbstractClassNode extends PNodeWithContext {
            public abstract PException execute(VirtualFrame frame, Object type);

            @Specialization
            static PException report(VirtualFrame frame, Object type,
                            @Cached PyObjectCallMethodObjArgs callSort,
                            @Cached PyObjectCallMethodObjArgs callJoin,
                            @Cached PyObjectSizeNode sizeNode,
                            @Cached ReadAttributeFromObjectNode readAttributeFromObjectNode,
                            @Cached CastToJavaStringNode cast,
                            @Cached ListNodes.ConstructListNode constructListNode,
                            @Cached PRaiseNode raiseNode) {
                PList list = constructListNode.execute(frame, readAttributeFromObjectNode.execute(type, __ABSTRACTMETHODS__));
                int methodCount = sizeNode.execute(frame, list);
                callSort.execute(frame, list, "sort");
                String joined = cast.execute(callJoin.execute(frame, ", ", "join", list));
                throw raiseNode.raise(TypeError, "Can't instantiate abstract class %N with abstract method%s %s", type, methodCount > 1 ? "s" : "", joined);
            }

            public static ReportAbstractClassNode create() {
                return BuiltinConstructorsFactory.ObjectNodeFactory.ReportAbstractClassNodeGen.create();
            }
        }

        @Override
        public final Object varArgExecute(VirtualFrame frame, @SuppressWarnings("unused") Object self, Object[] arguments, PKeyword[] keywords) throws VarargsBuiltinDirectInvocationNotSupported {
            if (splitArgsNode == null) {
                CompilerDirectives.transferToInterpreterAndInvalidate();
                splitArgsNode = insert(SplitArgsNode.create());
            }
            return execute(frame, arguments[0], splitArgsNode.execute(arguments), keywords);
        }

        @Specialization(guards = {"!self.needsNativeAllocation()"})
        Object doManagedObject(VirtualFrame frame, PythonManagedClass self, Object[] varargs, PKeyword[] kwargs) {
            checkExcessArgs(self, varargs, kwargs);
            if (self.isAbstractClass()) {
                throw getReportAbstractClassNode().execute(frame, self);
            }
            return factory().createPythonObject(self);
        }

        @Specialization
        Object doBuiltinTypeType(PythonBuiltinClassType self, Object[] varargs, PKeyword[] kwargs) {
            checkExcessArgs(self, varargs, kwargs);
            return factory().createPythonObject(self);
        }

        @Specialization(guards = "self.needsNativeAllocation()")
        Object doNativeObjectIndirect(VirtualFrame frame, PythonManagedClass self, Object[] varargs, PKeyword[] kwargs,
                        @Cached GetMroNode getMroNode) {
            checkExcessArgs(self, varargs, kwargs);
            if (self.isAbstractClass()) {
                throw getReportAbstractClassNode().execute(frame, self);
            }
            Object nativeBaseClass = findFirstNativeBaseClass(getMroNode.execute(self));
            return callNativeGenericNewNode(nativeBaseClass, varargs, kwargs);
        }

        @Specialization(guards = "isNativeClass(self)")
        Object doNativeObjectDirect(VirtualFrame frame, Object self, Object[] varargs, PKeyword[] kwargs,
                        @Cached TypeNodes.GetTypeFlagsNode getTypeFlagsNode) {
            checkExcessArgs(self, varargs, kwargs);
            if ((getTypeFlagsNode.execute(self) & TypeFlags.IS_ABSTRACT) != 0) {
                throw getReportAbstractClassNode().execute(frame, self);
            }
            return callNativeGenericNewNode(self, varargs, kwargs);
        }

        @SuppressWarnings("unused")
        @Fallback
        Object fallback(Object o, Object[] varargs, PKeyword[] kwargs) {
            throw raise(TypeError, ErrorMessages.IS_NOT_TYPE_OBJ, "object.__new__(X): X", o);
        }

        private static Object findFirstNativeBaseClass(PythonAbstractClass[] methodResolutionOrder) {
            for (Object cls : methodResolutionOrder) {
                if (PGuards.isNativeClass(cls)) {
                    return cls;
                }
            }
            CompilerDirectives.transferToInterpreterAndInvalidate();
            throw new IllegalStateException("class needs native allocation but has not native base class");
        }

        private Object callNativeGenericNewNode(Object self, Object[] varargs, PKeyword[] kwargs) {
            if (callCapiFunction == null) {
                CompilerDirectives.transferToInterpreterAndInvalidate();
                callCapiFunction = insert(PCallCapiFunction.create());
            }
            if (toSulongNodes == null) {
                CompilerDirectives.transferToInterpreterAndInvalidate();
                CExtNodes.ToSulongNode[] newToSulongNodes = new CExtNodes.ToSulongNode[4];
                for (int i = 0; i < newToSulongNodes.length; i++) {
                    newToSulongNodes[i] = CExtNodesFactory.ToSulongNodeGen.create();
                }
                toSulongNodes = insert(newToSulongNodes);
            }
            if (asPythonObjectNode == null) {
                CompilerDirectives.transferToInterpreterAndInvalidate();
                asPythonObjectNode = insert(CExtNodesFactory.AsPythonObjectNodeGen.create());
            }
            PKeyword[] kwarr = kwargs.length > 0 ? kwargs : null;
            PTuple targs = factory().createTuple(varargs);
            PDict dkwargs = factory().createDict(kwarr);
            return asPythonObjectNode.execute(
                            callCapiFunction.call(FUN_PY_OBJECT_NEW, toSulongNodes[0].execute(self), toSulongNodes[1].execute(self), toSulongNodes[2].execute(targs),
                                            toSulongNodes[3].execute(dkwargs)));
        }

        private void checkExcessArgs(Object type, Object[] varargs, PKeyword[] kwargs) {
            if (varargs.length != 0 || kwargs.length != 0) {
                if (lookupNew == null) {
                    CompilerDirectives.transferToInterpreterAndInvalidate();
                    lookupNew = insert(LookupCallableSlotInMRONode.create(SpecialMethodSlot.New));
                }
                if (lookupInit == null) {
                    CompilerDirectives.transferToInterpreterAndInvalidate();
                    lookupInit = insert(LookupCallableSlotInMRONode.create(SpecialMethodSlot.Init));
                }
                if (profileNew == null) {
                    CompilerDirectives.transferToInterpreterAndInvalidate();
                    profileNew = createValueIdentityProfile();
                }
                if (profileInit == null) {
                    CompilerDirectives.transferToInterpreterAndInvalidate();
                    profileInit = createValueIdentityProfile();
                }
                if (profileNewFactory == null) {
                    CompilerDirectives.transferToInterpreterAndInvalidate();
                    profileNewFactory = ValueProfile.createClassProfile();
                }
                if (profileInitFactory == null) {
                    CompilerDirectives.transferToInterpreterAndInvalidate();
                    profileInitFactory = ValueProfile.createClassProfile();
                }
                if (ObjectBuiltins.InitNode.overridesBuiltinMethod(type, profileNew, lookupNew, profileNewFactory, BuiltinConstructorsFactory.ObjectNodeFactory.class)) {
                    throw raise(TypeError, ErrorMessages.NEW_TAKES_ONE_ARG);
                }
                if (!ObjectBuiltins.InitNode.overridesBuiltinMethod(type, profileInit, lookupInit, profileInitFactory, ObjectBuiltinsFactory.InitNodeFactory.class)) {
                    throw raise(TypeError, ErrorMessages.NEW_TAKES_NO_ARGS, type);
                }
            }
        }

        private ReportAbstractClassNode getReportAbstractClassNode() {
            if (reportAbstractClassNode == null) {
                CompilerDirectives.transferToInterpreterAndInvalidate();
                reportAbstractClassNode = insert(ReportAbstractClassNode.create());
            }
            return reportAbstractClassNode;
        }
    }

    // range(stop)
    // range(start, stop[, step])
    @Builtin(name = RANGE, minNumOfPositionalArgs = 2, maxNumOfPositionalArgs = 4, constructsClass = PythonBuiltinClassType.PRange)
    @GenerateNodeFactory
    @ReportPolymorphism
    public abstract static class RangeNode extends PythonQuaternaryBuiltinNode {
        // stop
        @Specialization(guards = "isStop(start, stop, step)")
        Object doIntStop(Object cls, int stop, @SuppressWarnings("unused") PNone start, @SuppressWarnings("unused") PNone step,
                        @Shared("stepZeroProfile") @Cached ConditionProfile stepZeroProfile,
                        @Shared("exceptionProfile") @Cached BranchProfile exceptionProfile,
                        @Shared("lenOfRangeNodeExact") @Cached LenOfIntRangeNodeExact lenOfRangeNodeExact,
                        @Shared("createBigRangeNode") @Cached RangeNodes.CreateBigRangeNode createBigRangeNode) {
            return doInt(cls, 0, stop, 1, stepZeroProfile, exceptionProfile, lenOfRangeNodeExact, createBigRangeNode);
        }

        @Specialization(guards = "isStop(start, stop, step)")
        Object doPintStop(Object cls, PInt stop, @SuppressWarnings("unused") PNone start, @SuppressWarnings("unused") PNone step,
                        @Shared("stepZeroProfile") @Cached ConditionProfile stepZeroProfile,
                        @Shared("lenOfRangeNode") @Cached RangeNodes.LenOfRangeNode lenOfRangeNode) {
            return doPint(cls, factory().createInt(0), stop, factory().createInt(1), stepZeroProfile, lenOfRangeNode);
        }

        @Specialization(guards = "isStop(start, stop, step)")
        Object doGenericStop(VirtualFrame frame, Object cls, Object stop, @SuppressWarnings("unused") PNone start, @SuppressWarnings("unused") PNone step,
                        @Shared("stepZeroProfile") @Cached ConditionProfile stepZeroProfile,
                        @Shared("exceptionProfile") @Cached BranchProfile exceptionProfile,
                        @Shared("lenOfRangeNodeExact") @Cached LenOfIntRangeNodeExact lenOfRangeNodeExact,
                        @Shared("createBigRangeNode") @Cached RangeNodes.CreateBigRangeNode createBigRangeNode,
                        @Shared("cast") @Cached CastToJavaIntExactNode cast,
                        @Shared("overflowProfile") @Cached IsBuiltinClassProfile overflowProfile,
                        @Shared("indexNode") @Cached PyNumberIndexNode indexNode) {
            return doGeneric(frame, cls, 0, stop, 1, stepZeroProfile, exceptionProfile, lenOfRangeNodeExact, createBigRangeNode, cast, overflowProfile, indexNode);
        }

        // start stop
        @Specialization(guards = "isStartStop(start, stop, step)")
        Object doIntStartStop(Object cls, int start, int stop, @SuppressWarnings("unused") PNone step,
                        @Shared("stepZeroProfile") @Cached ConditionProfile stepZeroProfile,
                        @Shared("exceptionProfile") @Cached BranchProfile exceptionProfile,
                        @Shared("lenOfRangeNodeExact") @Cached LenOfIntRangeNodeExact lenOfRangeNodeExact,
                        @Shared("createBigRangeNode") @Cached RangeNodes.CreateBigRangeNode createBigRangeNode) {
            return doInt(cls, start, stop, 1, stepZeroProfile, exceptionProfile, lenOfRangeNodeExact, createBigRangeNode);
        }

        @Specialization(guards = "isStartStop(start, stop, step)")
        Object doPintStartStop(Object cls, PInt start, PInt stop, @SuppressWarnings("unused") PNone step,
                        @Shared("stepZeroProfile") @Cached ConditionProfile stepZeroProfile,
                        @Shared("lenOfRangeNode") @Cached RangeNodes.LenOfRangeNode lenOfRangeNode) {
            return doPint(cls, start, stop, factory().createInt(1), stepZeroProfile, lenOfRangeNode);
        }

        @Specialization(guards = "isStartStop(start, stop, step)")
        Object doGenericStartStop(VirtualFrame frame, Object cls, Object start, Object stop, @SuppressWarnings("unused") PNone step,
                        @Shared("stepZeroProfile") @Cached ConditionProfile stepZeroProfile,
                        @Shared("exceptionProfile") @Cached BranchProfile exceptionProfile,
                        @Shared("lenOfRangeNodeExact") @Cached LenOfIntRangeNodeExact lenOfRangeNodeExact,
                        @Shared("createBigRangeNode") @Cached RangeNodes.CreateBigRangeNode createBigRangeNode,
                        @Shared("cast") @Cached CastToJavaIntExactNode cast,
                        @Shared("overflowProfile") @Cached IsBuiltinClassProfile overflowProfile,
                        @Shared("indexNode") @Cached PyNumberIndexNode indexNode) {
            return doGeneric(frame, cls, start, stop, 1, stepZeroProfile, exceptionProfile, lenOfRangeNodeExact, createBigRangeNode, cast, overflowProfile, indexNode);
        }

        // start stop step
        @Specialization
        Object doInt(@SuppressWarnings("unused") Object cls, int start, int stop, int step,
                        @Shared("stepZeroProfile") @Cached ConditionProfile stepZeroProfile,
                        @Shared("exceptionProfile") @Cached BranchProfile exceptionProfile,
                        @Shared("lenOfRangeNodeExact") @Cached LenOfIntRangeNodeExact lenOfRangeNode,
                        @Shared("createBigRangeNode") @Cached RangeNodes.CreateBigRangeNode createBigRangeNode) {
            if (stepZeroProfile.profile(step == 0)) {
                throw raise(ValueError, ARG_MUST_NOT_BE_ZERO, "range()", 3);
            }
            try {
                int len = lenOfRangeNode.executeInt(start, stop, step);
                return factory().createIntRange(start, stop, step, len);
            } catch (OverflowException e) {
                exceptionProfile.enter();
                return createBigRangeNode.execute(start, stop, step, factory());
            }
        }

        @Specialization
        Object doPint(@SuppressWarnings("unused") Object cls, PInt start, PInt stop, PInt step,
                        @Shared("stepZeroProfile") @Cached ConditionProfile stepZeroProfile,
                        @Shared("lenOfRangeNode") @Cached RangeNodes.LenOfRangeNode lenOfRangeNode) {
            if (stepZeroProfile.profile(step.isZero())) {
                throw raise(ValueError, ARG_MUST_NOT_BE_ZERO, "range()", 3);
            }
            BigInteger len = lenOfRangeNode.execute(start.getValue(), stop.getValue(), step.getValue());
            return factory().createBigRange(start, stop, step, factory().createInt(len));
        }

        @Specialization(guards = "isStartStopStep(start, stop, step)")
        Object doGeneric(VirtualFrame frame, @SuppressWarnings("unused") Object cls, Object start, Object stop, Object step,
                        @Shared("stepZeroProfile") @Cached ConditionProfile stepZeroProfile,
                        @Shared("exceptionProfile") @Cached BranchProfile exceptionProfile,
                        @Shared("lenOfRangeNodeExact") @Cached LenOfIntRangeNodeExact lenOfRangeNodeExact,
                        @Shared("createBigRangeNode") @Cached RangeNodes.CreateBigRangeNode createBigRangeNode,
                        @Shared("cast") @Cached CastToJavaIntExactNode cast,
                        @Shared("overflowProfile") @Cached IsBuiltinClassProfile overflowProfile,
                        @Shared("indexNode") @Cached PyNumberIndexNode indexNode) {
            Object lstart = indexNode.execute(frame, start);
            Object lstop = indexNode.execute(frame, stop);
            Object lstep = indexNode.execute(frame, step);

            try {
                int istart = cast.execute(lstart);
                int istop = cast.execute(lstop);
                int istep = cast.execute(lstep);
                return doInt(cls, istart, istop, istep, stepZeroProfile, exceptionProfile, lenOfRangeNodeExact, createBigRangeNode);
            } catch (PException e) {
                e.expect(OverflowError, overflowProfile);
                return createBigRangeNode.execute(lstart, lstop, lstep, factory());
            }
        }

        protected static boolean isStop(Object start, Object stop, Object step) {
            return isNoValue(start) && !isNoValue(stop) && isNoValue(step);
        }

        protected static boolean isStartStop(Object start, Object stop, Object step) {
            return !isNoValue(start) && !isNoValue(stop) && isNoValue(step);
        }

        protected static boolean isStartStopStep(Object start, Object stop, Object step) {
            return !isNoValue(start) && !isNoValue(stop) && !isNoValue(step);
        }
    }

    // set([iterable])
    @Builtin(name = SET, minNumOfPositionalArgs = 1, takesVarArgs = true, takesVarKeywordArgs = true, constructsClass = PythonBuiltinClassType.PSet)
    @GenerateNodeFactory
    public abstract static class SetNode extends PythonBuiltinNode {

        @Specialization
        public PSet setEmpty(Object cls, @SuppressWarnings("unused") Object arg) {
            return factory().createSet(cls);
        }

    }

    // str(object='')
    // str(object=b'', encoding='utf-8', errors='strict')
    @Builtin(name = STR, minNumOfPositionalArgs = 1, parameterNames = {"cls", "object", "encoding", "errors"}, constructsClass = PythonBuiltinClassType.PString)
    @GenerateNodeFactory
    public abstract static class StrNode extends PythonBuiltinNode {
        @Child private LookupAndCallTernaryNode callDecodeNode;

        @Child private IsBuiltinClassProfile isPrimitiveProfile = IsBuiltinClassProfile.create();

        @CompilationFinal private ConditionProfile isStringProfile;
        @CompilationFinal private ConditionProfile isPStringProfile;
        @Child private CastToJavaStringNode castToJavaStringNode;

        public final Object executeWith(VirtualFrame frame, Object arg) {
            return executeWith(frame, PythonBuiltinClassType.PString, arg, PNone.NO_VALUE, PNone.NO_VALUE);
        }

        public abstract Object executeWith(VirtualFrame frame, Object strClass, Object arg, Object encoding, Object errors);

        @Specialization(guards = {"!isNativeClass(strClass)", "isNoValue(arg)"})
        @SuppressWarnings("unused")
        Object strNoArgs(Object strClass, PNone arg, Object encoding, Object errors) {
            return asPString(strClass, "");
        }

        @Specialization(guards = {"!isNativeClass(strClass)", "!isNoValue(obj)", "isNoValue(encoding)", "isNoValue(errors)"})
        Object strOneArg(VirtualFrame frame, Object strClass, Object obj, @SuppressWarnings("unused") PNone encoding, @SuppressWarnings("unused") PNone errors,
                        @Cached PyObjectStrAsObjectNode strNode) {
            Object result = strNode.execute(frame, obj);

            // try to return a primitive if possible
            if (getIsStringProfile().profile(result instanceof String)) {
                return asPString(strClass, (String) result);
            }

            if (isPrimitiveProfile.profileClass(strClass, PythonBuiltinClassType.PString)) {
                // PyObjectStrAsObjectNode guarantees that the returned object is an instanceof of
                // 'str'
                return result;
            } else {
                try {
                    return asPString(strClass, getCastToJavaStringNode().execute(result));
                } catch (CannotCastException e) {
                    CompilerDirectives.transferToInterpreterAndInvalidate();
                    throw new IllegalStateException("asPstring result not castable to String");
                }
            }
        }

        @Specialization(guards = {"!isNativeClass(strClass)", "!isNoValue(encoding) || !isNoValue(errors)"}, limit = "3")
        Object doBuffer(VirtualFrame frame, Object strClass, Object obj, Object encoding, Object errors,
                        @CachedLibrary("obj") PythonBufferAcquireLibrary acquireLib,
                        @CachedLibrary(limit = "1") PythonBufferAccessLibrary bufferLib) {
            Object buffer;
            try {
                buffer = acquireLib.acquireReadonly(obj, frame, this);
            } catch (PException e) {
                throw raise(TypeError, ErrorMessages.NEED_BYTELIKE_OBJ, obj);
            }
            try {
                // TODO(fa): we should directly call '_codecs.decode'
                // TODO don't copy, CPython creates a memoryview
                PBytes bytesObj = factory().createBytes(bufferLib.getCopiedByteArray(buffer));
                Object en = encoding == PNone.NO_VALUE ? "utf-8" : encoding;
                return decodeBytes(frame, strClass, bytesObj, en, errors);
            } finally {
                bufferLib.release(buffer, frame, this);
            }
        }

        private Object decodeBytes(VirtualFrame frame, Object strClass, PBytes obj, Object encoding, Object errors) {
            Object result = getCallDecodeNode().execute(frame, obj, encoding, errors);
            if (getIsStringProfile().profile(result instanceof String)) {
                return asPString(strClass, (String) result);
            } else if (getIsPStringProfile().profile(result instanceof PString)) {
                return result;
            }
            throw raise(TypeError, ErrorMessages.P_S_RETURNED_NON_STRING, obj, "decode", result);
        }

        /**
         * logic similar to
         * {@code unicode_subtype_new(PyTypeObject *type, PyObject *args, PyObject *kwds)} from
         * CPython {@code unicodeobject.c} we have to first create a temporary string, then fill it
         * into a natively allocated subtype structure
         */
        @Specialization(guards = {"isNativeClass(cls)", "isSubtypeOfString(frame, isSubtype, cls)", "isNoValue(encoding)", "isNoValue(errors)"})
        static Object doNativeSubclass(VirtualFrame frame, Object cls, Object obj, @SuppressWarnings("unused") Object encoding,
                        @SuppressWarnings("unused") Object errors,
                        @Cached @SuppressWarnings("unused") IsSubtypeNode isSubtype,
                        @Cached PyObjectStrAsObjectNode strNode,
                        @Cached CExtNodes.StringSubtypeNew subtypeNew) {
            return subtypeNew.call(cls, strNode.execute(frame, obj));
        }

        protected static boolean isSubtypeOfString(VirtualFrame frame, IsSubtypeNode isSubtypeNode, Object cls) {
            return isSubtypeNode.execute(frame, cls, PythonBuiltinClassType.PString);
        }

        private Object asPString(Object cls, String str) {
            if (isPrimitiveProfile.profileClass(cls, PythonBuiltinClassType.PString)) {
                return str;
            } else {
                return factory().createString(cls, str);
            }
        }

        private LookupAndCallTernaryNode getCallDecodeNode() {
            if (callDecodeNode == null) {
                CompilerDirectives.transferToInterpreterAndInvalidate();
                callDecodeNode = insert(LookupAndCallTernaryNode.create(DECODE));
            }
            return callDecodeNode;
        }

        private ConditionProfile getIsStringProfile() {
            if (isStringProfile == null) {
                CompilerDirectives.transferToInterpreterAndInvalidate();
                isStringProfile = ConditionProfile.createBinaryProfile();
            }
            return isStringProfile;
        }

        private ConditionProfile getIsPStringProfile() {
            if (isPStringProfile == null) {
                CompilerDirectives.transferToInterpreterAndInvalidate();
                isPStringProfile = ConditionProfile.createBinaryProfile();
            }
            return isPStringProfile;
        }

        private CastToJavaStringNode getCastToJavaStringNode() {
            if (castToJavaStringNode == null) {
                CompilerDirectives.transferToInterpreterAndInvalidate();
                castToJavaStringNode = insert(CastToJavaStringNode.create());
            }
            return castToJavaStringNode;
        }

        public static StrNode create() {
            return BuiltinConstructorsFactory.StrNodeFactory.create(null);
        }
    }

    // tuple([iterable])
    @Builtin(name = TUPLE, minNumOfPositionalArgs = 1, maxNumOfPositionalArgs = 2, constructsClass = PythonBuiltinClassType.PTuple)
    @GenerateNodeFactory
    public abstract static class TupleNode extends PythonBinaryBuiltinNode {

        @Specialization(guards = "!isNativeClass(cls)")
        protected static PTuple constructTuple(VirtualFrame frame, Object cls, Object iterable,
                        @Cached TupleNodes.ConstructTupleNode constructTupleNode) {
            return constructTupleNode.execute(frame, cls, iterable);
        }

        // delegate to tuple_subtype_new(PyTypeObject *type, PyObject *x)
        @Specialization(guards = {"isNativeClass(cls)", "isSubtypeOfTuple(frame, isSubtype, cls)"}, limit = "1")
        static Object doNative(@SuppressWarnings("unused") VirtualFrame frame, Object cls, Object iterable,
                        @Cached @SuppressWarnings("unused") IsSubtypeNode isSubtype,
                        @Cached CExtNodes.TupleSubtypeNew subtypeNew) {
            return subtypeNew.call(cls, iterable);
        }

        protected static boolean isSubtypeOfTuple(VirtualFrame frame, IsSubtypeNode isSubtypeNode, Object cls) {
            return isSubtypeNode.execute(frame, cls, PythonBuiltinClassType.PTuple);
        }

        @Fallback
        public PTuple tupleObject(Object cls, @SuppressWarnings("unused") Object arg) {
            throw raise(TypeError, ErrorMessages.IS_NOT_TYPE_OBJ, "'cls'", cls);
        }
    }

    // zip(*iterables)
    @Builtin(name = ZIP, minNumOfPositionalArgs = 1, takesVarArgs = true, constructsClass = PythonBuiltinClassType.PZip)
    @GenerateNodeFactory
    public abstract static class ZipNode extends PythonBuiltinNode {
        @Specialization
        PZip zip(VirtualFrame frame, Object cls, Object[] args,
                        @Cached PyObjectGetIter getIter) {
            Object[] iterables = new Object[args.length];
            for (int i = 0; i < args.length; i++) {
                Object item = args[i];
                iterables[i] = getIter.execute(frame, item);
            }
            return factory().createZip(cls, iterables);
        }
    }

    // function(code, globals[, name[, argdefs[, closure]]])
    @Builtin(name = "function", minNumOfPositionalArgs = 3, maxNumOfPositionalArgs = 6, constructsClass = PythonBuiltinClassType.PFunction, isPublic = false)
    @GenerateNodeFactory
    public abstract static class FunctionNode extends PythonBuiltinNode {
        @Specialization
        public PFunction function(@SuppressWarnings("unused") Object cls, PCode code, PDict globals, String name, @SuppressWarnings("unused") PNone defaultArgs,
                        @SuppressWarnings("unused") PNone closure) {
            return factory().createFunction(name, code, globals, null);
        }

        @Specialization
        public PFunction function(@SuppressWarnings("unused") Object cls, PCode code, PDict globals, @SuppressWarnings("unused") PNone name, @SuppressWarnings("unused") PNone defaultArgs,
                        PTuple closure,
                        @Shared("getObjectArrayNode") @Cached GetObjectArrayNode getObjectArrayNode) {
            return factory().createFunction("<lambda>", code, globals, PCell.toCellArray(getObjectArrayNode.execute(closure)));
        }

        @Specialization
        public PFunction function(@SuppressWarnings("unused") Object cls, PCode code, PDict globals, @SuppressWarnings("unused") PNone name, @SuppressWarnings("unused") PNone defaultArgs,
                        @SuppressWarnings("unused") PNone closure,
                        @SuppressWarnings("unused") @Shared("getObjectArrayNode") @Cached GetObjectArrayNode getObjectArrayNode) {
            return factory().createFunction("<lambda>", code, globals, null);
        }

        @Specialization
        public PFunction function(@SuppressWarnings("unused") Object cls, PCode code, PDict globals, String name, @SuppressWarnings("unused") PNone defaultArgs, PTuple closure,
                        @Shared("getObjectArrayNode") @Cached GetObjectArrayNode getObjectArrayNode) {
            return factory().createFunction(name, code, globals, PCell.toCellArray(getObjectArrayNode.execute(closure)));
        }

        @Specialization
        public PFunction function(@SuppressWarnings("unused") Object cls, PCode code, PDict globals, String name, PTuple defaultArgs, @SuppressWarnings("unused") PNone closure,
                        @Shared("getObjectArrayNode") @Cached GetObjectArrayNode getObjectArrayNode) {
            // TODO split defaults of positional args from kwDefaults
            return factory().createFunction(name, code, globals, getObjectArrayNode.execute(defaultArgs), null, null);
        }

        @Specialization
        public PFunction function(@SuppressWarnings("unused") Object cls, PCode code, PDict globals, String name, PTuple defaultArgs, PTuple closure,
                        @Shared("getObjectArrayNode") @Cached GetObjectArrayNode getObjectArrayNode) {
            // TODO split defaults of positional args from kwDefaults
            return factory().createFunction(name, code, globals, getObjectArrayNode.execute(defaultArgs), null, PCell.toCellArray(getObjectArrayNode.execute(closure)));
        }

        @Fallback
        @SuppressWarnings("unused")
        public PFunction function(@SuppressWarnings("unused") Object cls, Object code, Object globals, Object name, Object defaultArgs, Object closure) {
            throw raise(TypeError, ErrorMessages.FUNC_CONSTRUCTION_NOT_SUPPORTED, cls, code, globals, name, defaultArgs, closure);
        }
    }

    // builtin-function(method-def, self, module)
    @Builtin(name = "method_descriptor", minNumOfPositionalArgs = 3, maxNumOfPositionalArgs = 6, constructsClass = PythonBuiltinClassType.PBuiltinFunction, isPublic = false)
    @GenerateNodeFactory
    public abstract static class BuiltinFunctionNode extends PythonBuiltinNode {
        @Specialization
        @SuppressWarnings("unused")
        public PFunction function(Object cls, Object method_def, Object def, Object name, Object module) {
            throw raise(TypeError, ErrorMessages.CANNOT_CREATE_INSTANCES, "'method_descriptor'");
        }
    }

    // type(object)
    // type(object, bases, dict)
    @Builtin(name = TYPE, minNumOfPositionalArgs = 2, maxNumOfPositionalArgs = 4, takesVarKeywordArgs = true, constructsClass = PythonBuiltinClassType.PythonClass)
    @GenerateNodeFactory
    public abstract static class TypeNode extends PythonBuiltinNode {
        private static final long SIZEOF_PY_OBJECT_PTR = Long.BYTES;

        @Child private ReadAttributeFromObjectNode readAttrNode;
        @Child private SetAttributeNode.Dynamic writeAttrNode;
        @Child private GetAnyAttributeNode getAttrNode;
        @Child private CastToJavaIntExactNode castToInt;
        @Child private CastToListNode castToList;
        @Child private CastToJavaStringNode castToStringNode;
        @Child private SequenceStorageNodes.LenNode slotLenNode;
        @Child private SequenceStorageNodes.GetItemNode getItemNode;
        @Child private SequenceStorageNodes.AppendNode appendNode;
        @Child private CExtNodes.PCallCapiFunction callAddNativeSlotsNode;
        @Child private CExtNodes.ToSulongNode toSulongNode;
        @Child private ReadCallerFrameNode readCallerFrameNode;
        @Child private GetMroNode getMroNode;
        @Child private IsSubtypeNode isSubtypeNode;
        @Child private GetObjectArrayNode getObjectArrayNode;
        @Child private IsAcceptableBaseNode isAcceptableBaseNode;

        public abstract Object execute(VirtualFrame frame, Object cls, Object name, Object bases, Object dict, PKeyword[] kwds);

        @Specialization(guards = {"isNoValue(bases)", "isNoValue(dict)"})
        @SuppressWarnings("unused")
        Object type(Object cls, Object obj, PNone bases, PNone dict, PKeyword[] kwds,
                        @Cached IsBuiltinClassProfile profile,
                        @Cached GetClassNode getClass) {
            if (profile.profileClass(cls, PythonBuiltinClassType.PythonClass)) {
                return getClass.execute(obj);
            } else {
                throw raise(TypeError, TAKES_EXACTLY_D_ARGUMENTS_D_GIVEN, "type.__new__", 3, 1);
            }
        }

        @Megamorphic
        @Specialization(guards = "isString(wName)")
        Object typeNew(VirtualFrame frame, Object cls, Object wName, PTuple bases, PDict namespaceOrig, PKeyword[] kwds,
                        @Cached GetClassNode getClassNode,
                        @CachedLibrary(limit = "3") HashingStorageLibrary hashingStoragelib,
                        @Cached BranchProfile updatedStorage,
                        @Cached("create(New)") LookupCallableSlotInMRONode getNewFuncNode,
                        @Cached TypeBuiltins.BindNew bindNew,
                        @Cached("create(__INIT_SUBCLASS__)") GetAttributeNode getInitSubclassNode,
                        @Cached("create(SetName)") LookupInheritedSlotNode getSetNameNode,
                        @Cached("create(__MRO_ENTRIES__)") LookupInheritedAttributeNode lookupMroEntriesNode,
                        @Cached CastToJavaStringNode castStr,
                        @Cached CallNode callSetNameNode,
                        @Cached CallNode callInitSubclassNode,
                        @Cached CallNode callNewFuncNode,
                        @Cached("create(__DICT__)") LookupAttributeInMRONode getDictAttrNode,
                        @Cached("create(__WEAKREF__)") LookupAttributeInMRONode getWeakRefAttrNode,
                        @Cached GetItemsizeNode getItemSize,
                        @Cached WriteAttributeToObjectNode writeItemSize,
                        @Cached GetBestBaseClassNode getBestBaseNode,
                        @Cached IsIdentifierNode isIdentifier,
                        @Cached HashingStorage.InitNode initNode,
                        @Cached GetMroStorageNode getMroStorageNode,
                        @Cached PConstructAndRaiseNode constructAndRaiseNode) {
            // Determine the proper metatype to deal with this
            String name = castStr.execute(wName);
            Object metaclass = cls;
            Object winner = calculateMetaclass(frame, metaclass, bases, getClassNode, lookupMroEntriesNode);
            if (winner != metaclass) {
                Object newFunc = getNewFuncNode.execute(winner);
                if (newFunc instanceof PBuiltinFunction && (((PBuiltinFunction) newFunc).getFunctionRootNode().getCallTarget() == getRootNode().getCallTarget())) {
                    metaclass = winner;
                    // the new metaclass has the same __new__ function as we are in, continue
                } else {
                    // Pass it to the winner
                    return callNewFuncNode.execute(frame, bindNew.execute(frame, newFunc, winner), new Object[]{winner, name, bases, namespaceOrig}, kwds);
                }
            }

            try {
                assert SpecialMethodSlot.pushInitializedTypePlaceholder();
                PDict namespace = factory().createDict();
                PythonLanguage language = PythonLanguage.get(this);
                namespace.setDictStorage(initNode.execute(frame, namespaceOrig, PKeyword.EMPTY_KEYWORDS));
                PythonClass newType = typeMetaclass(frame, language, name, bases, namespace, metaclass, hashingStoragelib,
                                getDictAttrNode, getWeakRefAttrNode, getBestBaseNode, getItemSize, writeItemSize, isIdentifier, constructAndRaiseNode);

                for (DictEntry entry : hashingStoragelib.entries(namespace.getDictStorage())) {
                    Object setName = getSetNameNode.execute(entry.value);
                    if (setName != PNone.NO_VALUE) {
                        try {
                            callSetNameNode.execute(frame, setName, entry.value, newType, entry.key);
                        } catch (PException e) {
                            throw raise(RuntimeError, e.getEscapedException(), ERROR_CALLING_SET_NAME, entry.value, entry.key, newType);
                        }
                    }
                }

                // Call __init_subclass__ on the parent of a newly generated type
                SuperObject superObject = factory().createSuperObject(PythonBuiltinClassType.Super);
                superObject.init(newType, newType, newType);
                callInitSubclassNode.execute(frame, getInitSubclassNode.executeObject(frame, superObject), PythonUtils.EMPTY_OBJECT_ARRAY, kwds);

                // set '__module__' attribute
                Object moduleAttr = ensureReadAttrNode().execute(newType, __MODULE__);
                if (moduleAttr == PNone.NO_VALUE) {
                    PFrame callerFrame = getReadCallerFrameNode().executeWith(frame, 0);
                    PythonObject globals = callerFrame != null ? callerFrame.getGlobals() : null;
                    if (globals != null) {
                        String moduleName = getModuleNameFromGlobals(globals, hashingStoragelib);
                        if (moduleName != null) {
                            ensureWriteAttrNode().execute(frame, newType, __MODULE__, moduleName);
                        }
                    }
                }

                // delete __qualname__ from namespace
                if (hashingStoragelib.hasKey(namespace.getDictStorage(), __QUALNAME__)) {
                    HashingStorage newStore = hashingStoragelib.delItem(namespace.getDictStorage(), __QUALNAME__);
                    if (newStore != namespace.getDictStorage()) {
                        updatedStorage.enter();
                        namespace.setDictStorage(newStore);
                    }
                }

                // set __class__ cell contents
                Object classcell = hashingStoragelib.getItem(namespace.getDictStorage(), __CLASSCELL__);
                if (classcell != null) {
                    if (classcell instanceof PCell) {
                        ((PCell) classcell).setRef(newType);
                    } else {
                        raise(TypeError, ErrorMessages.MUST_BE_A_CELL, "__classcell__");
                    }
                    if (hashingStoragelib.hasKey(namespace.getDictStorage(), __CLASSCELL__)) {
                        HashingStorage newStore = hashingStoragelib.delItem(namespace.getDictStorage(), __CLASSCELL__);
                        if (newStore != namespace.getDictStorage()) {
                            updatedStorage.enter();
                            namespace.setDictStorage(newStore);
                        }
                    }
                }

                if (newType.getAttribute(SpecialAttributeNames.__DOC__) == PNone.NO_VALUE) {
                    newType.setAttribute(SpecialAttributeNames.__DOC__, PNone.NONE);
                }

                SpecialMethodSlot.initializeSpecialMethodSlots(newType, getMroStorageNode, language);
                newType.initializeMroShape(language);
                return newType;
            } catch (PException e) {
                throw e;
            } finally {
                assert SpecialMethodSlot.popInitializedType();
            }
        }

        @Fallback
        Object generic(@SuppressWarnings("unused") Object cls, @SuppressWarnings("unused") Object name, Object bases, Object namespace, @SuppressWarnings("unused") Object kwds) {
            if (!(bases instanceof PTuple)) {
                throw raise(TypeError, ErrorMessages.ARG_D_MUST_BE_S_NOT_P, "type.__new__()", 2, "tuple", bases);
            } else if (namespace == PNone.NO_VALUE) {
                throw raise(TypeError, ErrorMessages.TAKES_D_OR_D_ARGS, "type()", 1, 3);
            } else if (!(namespace instanceof PDict)) {
                throw raise(TypeError, ErrorMessages.ARG_D_MUST_BE_S_NOT_P, "type.__new__()", 3, "dict", bases);
            } else {
                throw CompilerDirectives.shouldNotReachHere("type fallback reached incorrectly");
            }
        }

        private String getModuleNameFromGlobals(PythonObject globals, HashingStorageLibrary hlib) {
            Object nameAttr;
            if (globals instanceof PythonModule) {
                nameAttr = ensureReadAttrNode().execute(globals, __NAME__);
            } else if (globals instanceof PDict) {
                nameAttr = hlib.getItem(((PDict) globals).getDictStorage(), __NAME__);
            } else {
                CompilerDirectives.transferToInterpreterAndInvalidate();
                throw new IllegalStateException("invalid globals object");
            }
            try {
                return ensureCastToStringNode().execute(nameAttr);
            } catch (CannotCastException e) {
                CompilerDirectives.transferToInterpreterAndInvalidate();
                throw new IllegalStateException();
            }
        }

        private PythonClass typeMetaclass(VirtualFrame frame, PythonLanguage language, String name, PTuple bases, PDict namespace, Object metaclass,
                        HashingStorageLibrary hashingStorageLib, LookupAttributeInMRONode getDictAttrNode,
                        LookupAttributeInMRONode getWeakRefAttrNode, GetBestBaseClassNode getBestBaseNode, GetItemsizeNode getItemSize, WriteAttributeToObjectNode writeItemSize,
                        IsIdentifierNode isIdentifier, PConstructAndRaiseNode constructAndRaiseNode) {
            Object[] array = ensureGetObjectArrayNode().execute(bases);

            PythonAbstractClass[] basesArray;
            if (array.length == 0) {
                // Adjust for empty tuple bases
                basesArray = new PythonAbstractClass[]{getCore().lookupType(PythonBuiltinClassType.PythonObject)};
            } else {
                basesArray = new PythonAbstractClass[array.length];
                for (int i = 0; i < array.length; i++) {
                    // TODO: deal with non-class bases
                    if (PythonAbstractClass.isInstance(array[i])) {
                        basesArray[i] = (PythonAbstractClass) array[i];
                    } else if (array[i] instanceof PythonBuiltinClassType) {
                        basesArray[i] = getCore().lookupType((PythonBuiltinClassType) array[i]);
                    } else {
                        throw raise(NotImplementedError, "creating a class with non-class bases");
                    }
                }
            }
            // check for possible layout conflicts
            Object base = getBestBaseNode.execute(basesArray);

            assert metaclass != null;

            if (!canEncodeUTF8(name)) {
                throw constructAndRaiseNode.raiseUnicodeEncodeError(frame, "utf-8", name, 0, name.length(), "can't encode class name");
            }
            if (containsNullCharacter(name)) {
                throw raise(ValueError, ErrorMessages.TYPE_NAME_NO_NULL_CHARS);
            }

            // 1.) create class, but avoid calling mro method - it might try to access __dict__ so
            // we have to copy dict slots first
            PythonClass pythonClass = factory().createPythonClass(metaclass, name, false, basesArray);
            assert SpecialMethodSlot.replaceInitializedTypeTop(pythonClass);

            // 2.) copy the dictionary slots
            Object[] slots = new Object[1];
            boolean[] qualnameSet = new boolean[]{false};
            copyDictSlots(frame, pythonClass, namespace, hashingStorageLib, slots, qualnameSet, constructAndRaiseNode);
            if (!qualnameSet[0]) {
                pythonClass.setQualName(name);
            }

            // 3.) invoke metaclass mro() method
            pythonClass.invokeMro();

            // CPython masks the __hash__ method with None when __eq__ is overriden, but __hash__ is
            // not
            Object hashMethod = hashingStorageLib.getItem(namespace.getDictStorage(), __HASH__);
            if (hashMethod == null) {
                Object eqMethod = hashingStorageLib.getItem(namespace.getDictStorage(), __EQ__);
                if (eqMethod != null) {
                    pythonClass.setAttribute(__HASH__, PNone.NONE);
                }
            }

            boolean addDict = false;
            boolean addWeakRef = false;
            // may_add_dict = base->tp_dictoffset == 0
            boolean mayAddDict = getDictAttrNode.execute(base) == PNone.NO_VALUE;
            // may_add_weak = base->tp_weaklistoffset == 0 && base->tp_itemsize == 0
            boolean hasItemSize = getItemSize.execute(base) != 0;
            boolean mayAddWeakRef = getWeakRefAttrNode.execute(base) == PNone.NO_VALUE && !hasItemSize;

            if (slots[0] == null) {
                // takes care of checking if we may_add_dict and adds it if needed
                addDictIfNative(frame, pythonClass, getItemSize, writeItemSize);
                addDictDescrAttribute(basesArray, pythonClass);
                addWeakrefDescrAttribute(pythonClass);
            } else {
                // have slots

                // Make it into a list
                SequenceStorage slotsStorage;
                Object slotsObject;
                if (slots[0] instanceof String) {
                    slotsObject = slots[0];
                    slotsStorage = new ObjectSequenceStorage(slots);
                } else if (slots[0] instanceof PTuple) {
                    slotsObject = slots[0];
                    slotsStorage = ((PTuple) slots[0]).getSequenceStorage();
                } else if (slots[0] instanceof PList) {
                    slotsObject = slots[0];
                    slotsStorage = ((PList) slots[0]).getSequenceStorage();
                } else {
                    slotsObject = getCastToListNode().execute(frame, slots[0]);
                    slotsStorage = ((PList) slotsObject).getSequenceStorage();
                }
                int slotlen = getListLenNode().execute(slotsStorage);

                if (slotlen > 0 && hasItemSize) {
                    throw raise(TypeError, ErrorMessages.NONEMPTY_SLOTS_NOT_ALLOWED_FOR_SUBTYPE_OF_S, base);
                }

                for (int i = 0; i < slotlen; i++) {
                    String slotName;
                    Object element = getSlotItemNode().execute(frame, slotsStorage, i);
                    // Check valid slot name
                    if (element instanceof String) {
                        slotName = (String) element;
                        if (!(boolean) isIdentifier.execute(frame, slotName)) {
                            throw raise(TypeError, ErrorMessages.SLOTS_MUST_BE_IDENTIFIERS);
                        }
                    } else {
                        throw raise(TypeError, ErrorMessages.MUST_BE_STRINGS_NOT_P, "__slots__ items", element);
                    }
                    if (__DICT__.equals(slotName)) {
                        if (!mayAddDict || addDict || addDictIfNative(frame, pythonClass, getItemSize, writeItemSize)) {
                            throw raise(TypeError, ErrorMessages.DICT_SLOT_DISALLOWED_WE_GOT_ONE);
                        }
                        addDict = true;
                        addDictDescrAttribute(basesArray, pythonClass);
                    } else if (__WEAKREF__.equals(slotName)) {
                        if (!mayAddWeakRef || addWeakRef) {
                            throw raise(TypeError, ErrorMessages.WEAKREF_SLOT_DISALLOWED_WE_GOT_ONE);
                        }
                        addWeakRef = true;
                        addWeakrefDescrAttribute(pythonClass);
                    } else {
                        // TODO: check for __weakref__
                        // TODO avoid if native slots are inherited
                        try {
                            String mangledName = PythonSSTNodeFactory.mangleName(name, slotName);

                            HiddenKey hiddenSlotKey = createTypeKey(mangledName);
                            HiddenKeyDescriptor slotDesc = factory().createHiddenKeyDescriptor(hiddenSlotKey, pythonClass);
                            pythonClass.setAttribute(mangledName, slotDesc);
                        } catch (OverflowException e) {
                            throw raise(PythonBuiltinClassType.OverflowError, ErrorMessages.PRIVATE_IDENTIFIER_TOO_LARGE_TO_BE_MANGLED);
                        }
                    }
                    // Make slots into a tuple
                }
                Object state = IndirectCallContext.enter(frame, language, getContext(), this);
                try {
                    pythonClass.setAttribute(__SLOTS__, slotsObject);
                    if (basesArray.length > 1) {
                        // TODO: tfel - check if secondary bases provide weakref or dict when we
                        // don't already have one
                    }

                    // checks for some name errors too
                    PTuple newSlots = copySlots(name, slotsStorage, slotlen, addDict, addWeakRef, namespace, hashingStorageLib);

                    // add native slot descriptors
                    if (pythonClass.needsNativeAllocation()) {
                        addNativeSlots(pythonClass, newSlots);
                    }
                } finally {
                    IndirectCallContext.exit(frame, language, getContext(), state);
                }
                Object dict = LookupAttributeInMRONode.lookupSlowPath(pythonClass, __DICT__);
                if (!addDict && dict == PNone.NO_VALUE) {
                    pythonClass.setHasSlotsButNoDictFlag();
                }
            }

            return pythonClass;
        }

        @TruffleBoundary
        private static HiddenKey createTypeKey(String name) {
            return PythonLanguage.get(null).typeHiddenKeys.computeIfAbsent(name, n -> new HiddenKey(n));
        }

        @TruffleBoundary
        private void addDictDescrAttribute(PythonAbstractClass[] basesArray, PythonClass pythonClass) {
            // Note: we need to avoid MRO lookup of __dict__ using slots because they are not
            // initialized yet
            if ((!hasPythonClassBases(basesArray) && LookupAttributeInMRONode.lookupSlowPath(pythonClass, __DICT__) == PNone.NO_VALUE) || basesHaveSlots(basesArray)) {
                Builtin dictBuiltin = ObjectBuiltins.DictNode.class.getAnnotation(Builtin.class);
                RootCallTarget callTarget = PythonLanguage.get(null).createCachedCallTarget(
                                l -> new BuiltinFunctionRootNode(l, dictBuiltin, new StandaloneBuiltinFactory<PythonBinaryBuiltinNode>(DictNodeGen.create()), true), ObjectBuiltins.DictNode.class,
                                StandaloneBuiltinFactory.class);
                setAttribute(__DICT__, dictBuiltin, callTarget, pythonClass);
            }
        }

        @TruffleBoundary
        private void addWeakrefDescrAttribute(PythonClass pythonClass) {
            Builtin builtin = GetWeakRefsNode.class.getAnnotation(Builtin.class);
            RootCallTarget callTarget = PythonLanguage.get(null).createCachedCallTarget(
                            l -> new BuiltinFunctionRootNode(l, builtin, WeakRefModuleBuiltinsFactory.GetWeakRefsNodeFactory.getInstance(), true), GetWeakRefsNode.class,
                            WeakRefModuleBuiltinsFactory.class);
            setAttribute(__WEAKREF__, builtin, callTarget, pythonClass);
        }

        private void setAttribute(String name, Builtin builtin, RootCallTarget callTarget, PythonClass pythonClass) {
            int flags = PBuiltinFunction.getFlags(builtin, callTarget);
            PBuiltinFunction function = factory().createBuiltinFunction(name, pythonClass, 1, flags, callTarget);
            GetSetDescriptor desc = factory().createGetSetDescriptor(function, function, name, pythonClass, true);
            pythonClass.setAttribute(name, desc);
        }

        private static boolean basesHaveSlots(PythonAbstractClass[] basesArray) {
            // this is merely based on empirical observation
            // see also test_type.py#test_dict()
            for (PythonAbstractClass c : basesArray) {
                // TODO: what about native?
                if (c instanceof PythonClass) {
                    if (((PythonClass) c).getAttribute(__SLOTS__) != PNone.NO_VALUE) {
                        return true;
                    }
                }
            }
            return false;
        }

        private static boolean hasPythonClassBases(PythonAbstractClass[] basesArray) {
            for (PythonAbstractClass c : basesArray) {
                if (c instanceof PythonClass) {
                    return true;
                }
            }
            return false;
        }

        private void copyDictSlots(VirtualFrame frame, PythonClass pythonClass, PDict namespace, HashingStorageLibrary hashingStorageLib, Object[] slots, boolean[] qualnameSet,
                        PConstructAndRaiseNode constructAndRaiseNode) {
            // copy the dictionary slots over, as CPython does through PyDict_Copy
            // Also check for a __slots__ sequence variable in dict
            PDict typeDict = null;
            for (DictEntry entry : hashingStorageLib.entries(namespace.getDictStorage())) {
                Object key = entry.getKey();
                Object value = entry.getValue();
                if (__SLOTS__.equals(key)) {
                    slots[0] = value;
                } else if (SpecialMethodNames.__NEW__.equals(key)) {
                    // see CPython: if it's a plain function, make it a static function
                    if (value instanceof PFunction) {
                        pythonClass.setAttribute(key, factory().createStaticmethodFromCallableObj(value));
                    } else {
                        pythonClass.setAttribute(key, value);
                    }
                } else if (SpecialMethodNames.__INIT_SUBCLASS__.equals(key) ||
                                SpecialMethodNames.__CLASS_GETITEM__.equals(key)) {
                    // see CPython: Special-case __init_subclass__ and
                    // __class_getitem__: if they are plain functions, make them
                    // classmethods
                    if (value instanceof PFunction) {
                        pythonClass.setAttribute(key, factory().createClassmethodFromCallableObj(value));
                    } else {
                        pythonClass.setAttribute(key, value);
                    }
                } else if (SpecialAttributeNames.__DOC__.equals(key)) {
                    // CPython sets tp_doc to a copy of dict['__doc__'], if that is a string. It
                    // forcibly encodes the string as UTF-8, and raises an error if that is not
                    // possible.
                    String doc = null;
                    if (value instanceof String) {
                        doc = (String) value;
                    } else if (value instanceof PString) {
                        doc = ((PString) value).getValue();
                    }
                    if (doc != null) {
                        if (!canEncodeUTF8(doc)) {
                            throw constructAndRaiseNode.raiseUnicodeEncodeError(frame, "utf-8", doc, 0, doc.length(), "can't encode docstring");
                        }
                    }
                    pythonClass.setAttribute(key, value);
                } else if (SpecialAttributeNames.__QUALNAME__.equals(key)) {
                    try {
                        pythonClass.setQualName(ensureCastToStringNode().execute(value));
                        qualnameSet[0] = true;
                    } catch (CannotCastException e) {
                        throw raise(PythonBuiltinClassType.TypeError, ErrorMessages.MUST_BE_S_NOT_P, "type __qualname__", "str", value);
                    }
                } else if (SpecialAttributeNames.__CLASSCELL__.equals(key)) {
                    // don't populate this attribute
                } else if (key instanceof String && typeDict == null) {
                    pythonClass.setAttribute(key, value);
                } else {
                    // Creates DynamicObjectStorage which ignores non-string keys
                    typeDict = GetOrCreateDictNode.getUncached().execute(pythonClass);
                    // Writing a non string key converts DynamicObjectStorage to EconomicMapStorage
                    HashingStorage updatedStore = hashingStorageLib.setItem(typeDict.getDictStorage(), key, value);
                    typeDict.setDictStorage(updatedStore);
                }
            }
        }

        @TruffleBoundary
        private PTuple copySlots(String className, SequenceStorage slotList, int slotlen, boolean add_dict, boolean add_weak, PDict namespace, HashingStorageLibrary nslib) {
            SequenceStorage newSlots = new ObjectSequenceStorage(slotlen - PInt.intValue(add_dict) - PInt.intValue(add_weak));
            int j = 0;
            for (int i = 0; i < slotlen; i++) {
                // the cast is ensured by the previous loop
                // n.b.: passing the null frame here is fine, since the storage and index are known
                // types
                String slotName = (String) getSlotItemNode().execute(null, slotList, i);
                if ((add_dict && __DICT__.equals(slotName)) || (add_weak && __WEAKREF__.equals(slotName))) {
                    continue;
                }

                try {
                    slotName = PythonSSTNodeFactory.mangleName(className, slotName);
                } catch (OverflowException e) {
                    throw raise(PythonBuiltinClassType.OverflowError, ErrorMessages.PRIVATE_IDENTIFIER_TOO_LARGE_TO_BE_MANGLED);
                }
                if (slotName == null) {
                    return null;
                }

                setSlotItemNode().execute(newSlots, slotName, NoGeneralizationNode.DEFAULT);
                // Passing 'null' frame is fine because the caller already transfers the exception
                // state to the context.
                if (!slotName.equals(__CLASSCELL__) && !slotName.equals(__QUALNAME__) && nslib.hasKey(namespace.getDictStorage(), slotName)) {
                    // __qualname__ and __classcell__ will be deleted later
                    throw raise(PythonBuiltinClassType.ValueError, ErrorMessages.S_S_CONFLICTS_WITH_CLASS_VARIABLE, slotName, "__slots__");
                }
                j++;
            }
            assert j == slotlen - PInt.intValue(add_dict) - PInt.intValue(add_weak);

            // sort newSlots
            Arrays.sort(newSlots.getInternalArray());

            return factory().createTuple(newSlots);

        }

        private SequenceStorageNodes.GetItemNode getSlotItemNode() {
            if (getItemNode == null) {
                CompilerDirectives.transferToInterpreterAndInvalidate();
                getItemNode = insert(SequenceStorageNodes.GetItemNode.create());
            }
            return getItemNode;
        }

        private SequenceStorageNodes.AppendNode setSlotItemNode() {
            if (appendNode == null) {
                CompilerDirectives.transferToInterpreterAndInvalidate();
                appendNode = insert(SequenceStorageNodes.AppendNode.create());
            }
            return appendNode;
        }

        private SequenceStorageNodes.LenNode getListLenNode() {
            if (slotLenNode == null) {
                CompilerDirectives.transferToInterpreterAndInvalidate();
                slotLenNode = insert(SequenceStorageNodes.LenNode.create());
            }
            return slotLenNode;
        }

        private ReadCallerFrameNode getReadCallerFrameNode() {
            if (readCallerFrameNode == null) {
                CompilerDirectives.transferToInterpreterAndInvalidate();
                readCallerFrameNode = insert(ReadCallerFrameNode.create());
            }
            return readCallerFrameNode;
        }

        private void addNativeSlots(PythonManagedClass pythonClass, PTuple slots) {
            if (callAddNativeSlotsNode == null) {
                CompilerDirectives.transferToInterpreterAndInvalidate();
                callAddNativeSlotsNode = insert(CExtNodes.PCallCapiFunction.create());
                toSulongNode = insert(CExtNodes.ToSulongNode.create());
            }
            callAddNativeSlotsNode.call(FUN_ADD_NATIVE_SLOTS, toSulongNode.execute(pythonClass), toSulongNode.execute(slots));
        }

        private CastToListNode getCastToListNode() {
            if (castToList == null) {
                CompilerDirectives.transferToInterpreterAndInvalidate();
                castToList = insert(CastToListNode.create());
            }
            return castToList;
        }

        /**
         * check that the native base does not already have tp_dictoffset
         */
        private boolean addDictIfNative(VirtualFrame frame, PythonManagedClass pythonClass, GetItemsizeNode getItemSize, WriteAttributeToObjectNode writeItemSize) {
            boolean addedNewDict = false;
            if (pythonClass.needsNativeAllocation()) {
                for (Object cls : getMro(pythonClass)) {
                    if (PGuards.isNativeClass(cls)) {
                        // Use GetAnyAttributeNode since these are get-set-descriptors
                        long dictoffset = ensureCastToIntNode().execute(ensureGetAttributeNode().executeObject(frame, cls, __DICTOFFSET__));
                        long basicsize = ensureCastToIntNode().execute(ensureGetAttributeNode().executeObject(frame, cls, __BASICSIZE__));
                        long itemsize = ensureCastToIntNode().execute(getItemSize.execute(cls));
                        if (dictoffset == 0) {
                            addedNewDict = true;
                            // add_dict
                            if (itemsize != 0) {
                                dictoffset = -SIZEOF_PY_OBJECT_PTR;
                            } else {
                                dictoffset = basicsize;
                                basicsize += SIZEOF_PY_OBJECT_PTR;
                            }
                        }
                        ensureWriteAttrNode().execute(frame, pythonClass, __DICTOFFSET__, dictoffset);
                        ensureWriteAttrNode().execute(frame, pythonClass, __BASICSIZE__, basicsize);
                        writeItemSize.execute(pythonClass, TYPE_ITEMSIZE, itemsize);
                        break;
                    }
                }
            }
            return addedNewDict;
        }

        private PythonAbstractClass[] getMro(PythonAbstractClass pythonClass) {
            if (getMroNode == null) {
                CompilerDirectives.transferToInterpreterAndInvalidate();
                getMroNode = insert(GetMroNode.create());
            }
            return getMroNode.execute(pythonClass);
        }

        private Object calculateMetaclass(VirtualFrame frame, Object cls, PTuple bases, GetClassNode getClassNode, LookupInheritedAttributeNode lookupMroEntries) {
            Object winner = cls;
            for (Object base : ensureGetObjectArrayNode().execute(bases)) {
                if (lookupMroEntries.execute(base) != PNone.NO_VALUE) {
                    throw raise(TypeError, ErrorMessages.TYPE_DOESNT_SUPPORT_MRO_ENTRY_RESOLUTION);
                }
                if (!ensureIsAcceptableBaseNode().execute(base)) {
                    throw raise(TypeError, ErrorMessages.TYPE_IS_NOT_ACCEPTABLE_BASE_TYPE, base);
                }
                Object typ = getClassNode.execute(base);
                if (isSubType(frame, winner, typ)) {
                    continue;
                } else if (isSubType(frame, typ, winner)) {
                    winner = typ;
                    continue;
                }
                throw raise(TypeError, ErrorMessages.METACLASS_CONFLICT);
            }
            return winner;
        }

        protected boolean isSubType(VirtualFrame frame, Object subclass, Object superclass) {
            if (isSubtypeNode == null) {
                CompilerDirectives.transferToInterpreterAndInvalidate();
                isSubtypeNode = insert(IsSubtypeNode.create());
            }
            return isSubtypeNode.execute(frame, subclass, superclass);
        }

        public static TypeNode create() {
            return BuiltinConstructorsFactory.TypeNodeFactory.create(null);
        }

        @Specialization(guards = {"!isNoValue(bases)", "!isNoValue(dict)"})
        Object typeGeneric(VirtualFrame frame, Object cls, Object name, Object bases, Object dict, PKeyword[] kwds,
                        @Cached TypeNode nextTypeNode,
                        @Cached IsTypeNode isTypeNode) {
            if (PGuards.isNoValue(bases) && !PGuards.isNoValue(dict) || !PGuards.isNoValue(bases) && PGuards.isNoValue(dict)) {
                throw raise(TypeError, ErrorMessages.TAKES_D_OR_D_ARGS, "type()", 1, 3);
            } else if (!(name instanceof String || name instanceof PString)) {
                throw raise(TypeError, ErrorMessages.MUST_BE_STRINGS_NOT_P, "type() argument 1", name);
            } else if (!(bases instanceof PTuple)) {
                throw raise(TypeError, ErrorMessages.MUST_BE_STRINGS_NOT_P, "type() argument 2", bases);
            } else if (!(dict instanceof PDict)) {
                throw raise(TypeError, ErrorMessages.MUST_BE_STRINGS_NOT_P, "type() argument 3", dict);
            } else if (!isTypeNode.execute(cls)) {
                // TODO: this is actually allowed, deal with it
                throw raise(NotImplementedError, "creating a class with non-class metaclass");
            }
            return nextTypeNode.execute(frame, cls, name, bases, dict, kwds);
        }

        private ReadAttributeFromObjectNode ensureReadAttrNode() {
            if (readAttrNode == null) {
                CompilerDirectives.transferToInterpreterAndInvalidate();
                readAttrNode = insert(ReadAttributeFromObjectNode.create());
            }
            return readAttrNode;
        }

        private GetAnyAttributeNode ensureGetAttributeNode() {
            if (getAttrNode == null) {
                CompilerDirectives.transferToInterpreterAndInvalidate();
                getAttrNode = insert(GetAnyAttributeNode.create());
            }
            return getAttrNode;
        }

        private SetAttributeNode.Dynamic ensureWriteAttrNode() {
            if (writeAttrNode == null) {
                CompilerDirectives.transferToInterpreterAndInvalidate();
                writeAttrNode = insert(SetAttributeNode.Dynamic.create());
            }
            return writeAttrNode;
        }

        private CastToJavaIntExactNode ensureCastToIntNode() {
            if (castToInt == null) {
                CompilerDirectives.transferToInterpreterAndInvalidate();
                castToInt = insert(CastToJavaIntExactNode.create());
            }
            return castToInt;
        }

        private CastToJavaStringNode ensureCastToStringNode() {
            if (castToStringNode == null) {
                CompilerDirectives.transferToInterpreterAndInvalidate();
                castToStringNode = insert(CastToJavaStringNodeGen.create());
            }
            return castToStringNode;
        }

        private GetObjectArrayNode ensureGetObjectArrayNode() {
            if (getObjectArrayNode == null) {
                CompilerDirectives.transferToInterpreterAndInvalidate();
                getObjectArrayNode = insert(GetObjectArrayNodeGen.create());
            }
            return getObjectArrayNode;
        }

        private IsAcceptableBaseNode ensureIsAcceptableBaseNode() {
            if (isAcceptableBaseNode == null) {
                CompilerDirectives.transferToInterpreterAndInvalidate();
                isAcceptableBaseNode = insert(IsAcceptableBaseNode.create());
            }
            return isAcceptableBaseNode;
        }
    }

    @Builtin(name = MODULE, minNumOfPositionalArgs = 1, takesVarArgs = true, takesVarKeywordArgs = true, constructsClass = PythonBuiltinClassType.PythonModule, isPublic = false, //
                    doc = "module(name, doc=None)\n" +
                                    "--\n" +
                                    "\n" +
                                    "Create a module object.\n" +
                                    "\n" +
                                    "The name must be a string; the optional doc argument can have any type.")
    @GenerateNodeFactory
    public abstract static class ModuleNode extends PythonBuiltinNode {
        @Specialization
        @SuppressWarnings("unused")
        Object doType(PythonBuiltinClass self, Object[] varargs, PKeyword[] kwargs) {
            return factory().createPythonModule(self.getType());
        }

        @Specialization(guards = "!isPythonBuiltinClass(self)")
        @SuppressWarnings("unused")
        Object doManaged(PythonManagedClass self, Object[] varargs, PKeyword[] kwargs) {
            return factory().createPythonModule(self);
        }

        @Specialization
        @SuppressWarnings("unused")
        Object doType(PythonBuiltinClassType self, Object[] varargs, PKeyword[] kwargs) {
            return factory().createPythonModule(self);
        }

        @Specialization(guards = "isTypeNode.execute(self)")
        @SuppressWarnings("unused")
        Object doNative(PythonAbstractNativeObject self, Object[] varargs, PKeyword[] kwargs,
                        @Cached IsTypeNode isTypeNode) {
            return factory().createPythonModule(self);
        }
    }

    @Builtin(name = "NotImplementedType", minNumOfPositionalArgs = 1, constructsClass = PythonBuiltinClassType.PNotImplemented, isPublic = false)
    @GenerateNodeFactory
    public abstract static class NotImplementedTypeNode extends PythonBuiltinNode {
        @SuppressWarnings("unused")
        @Specialization
        public static PNotImplemented module(Object cls) {
            return PNotImplemented.NOT_IMPLEMENTED;
        }
    }

    @Builtin(name = "ellipsis", minNumOfPositionalArgs = 1, constructsClass = PythonBuiltinClassType.PEllipsis, isPublic = false)
    @GenerateNodeFactory
    public abstract static class EllipsisTypeNode extends PythonBuiltinNode {
        @SuppressWarnings("unused")
        @Specialization
        public static PEllipsis call(Object cls) {
            return PEllipsis.INSTANCE;
        }
    }

    @Builtin(name = "NoneType", minNumOfPositionalArgs = 1, constructsClass = PythonBuiltinClassType.PNone, isPublic = false)
    @GenerateNodeFactory
    public abstract static class NoneTypeNode extends PythonBuiltinNode {
        @SuppressWarnings("unused")
        @Specialization
        public static PNone module(Object cls) {
            return PNone.NONE;
        }
    }

    @Builtin(name = DICT_KEYS, takesVarArgs = true, takesVarKeywordArgs = true, constructsClass = PythonBuiltinClassType.PDictKeysView, isPublic = false)
    @GenerateNodeFactory
    public abstract static class DictKeysTypeNode extends PythonBuiltinNode {
        @SuppressWarnings("unused")
        @Specialization
        public Object dictKeys(Object args, Object kwargs) {
            throw raise(TypeError, ErrorMessages.CANNOT_CREATE_INSTANCES, parentheses(DICT_KEYS));
        }
    }

    @Builtin(name = DICT_KEYITERATOR, takesVarArgs = true, takesVarKeywordArgs = true, constructsClass = PythonBuiltinClassType.PDictKeyIterator, isPublic = false)
    @GenerateNodeFactory
    public abstract static class DictKeysIteratorTypeNode extends PythonBuiltinNode {
        @SuppressWarnings("unused")
        @Specialization
        public Object dictKeys(Object args, Object kwargs) {
            throw raise(TypeError, ErrorMessages.CANNOT_CREATE_INSTANCES, parentheses(DICT_KEYITERATOR));
        }
    }

    @Builtin(name = DICT_VALUES, takesVarArgs = true, takesVarKeywordArgs = true, constructsClass = PythonBuiltinClassType.PDictValuesView, isPublic = false)
    @GenerateNodeFactory
    public abstract static class DictValuesTypeNode extends PythonBuiltinNode {
        @SuppressWarnings("unused")
        @Specialization
        public Object dictKeys(Object args, Object kwargs) {
            throw raise(TypeError, ErrorMessages.CANNOT_CREATE_INSTANCES, parentheses(DICT_VALUES));
        }
    }

    @Builtin(name = DICT_VALUEITERATOR, takesVarArgs = true, takesVarKeywordArgs = true, constructsClass = PythonBuiltinClassType.PDictValueIterator, isPublic = false)
    @GenerateNodeFactory
    public abstract static class DictValuesIteratorTypeNode extends PythonBuiltinNode {
        @SuppressWarnings("unused")
        @Specialization
        public Object dictKeys(Object args, Object kwargs) {
            throw raise(TypeError, ErrorMessages.CANNOT_CREATE_INSTANCES, parentheses(DICT_VALUEITERATOR));
        }
    }

    @Builtin(name = DICT_ITEMS, takesVarArgs = true, takesVarKeywordArgs = true, constructsClass = PythonBuiltinClassType.PDictItemsView, isPublic = false)
    @GenerateNodeFactory
    public abstract static class DictItemsTypeNode extends PythonBuiltinNode {
        @SuppressWarnings("unused")
        @Specialization
        public Object dictKeys(Object args, Object kwargs) {
            throw raise(TypeError, ErrorMessages.CANNOT_CREATE_INSTANCES, parentheses(DICT_ITEMS));
        }
    }

    @Builtin(name = DICT_ITEMITERATOR, takesVarArgs = true, takesVarKeywordArgs = true, constructsClass = PythonBuiltinClassType.PDictItemIterator, isPublic = false)
    @GenerateNodeFactory
    public abstract static class DictItemsIteratorTypeNode extends PythonBuiltinNode {
        @SuppressWarnings("unused")
        @Specialization
        public Object dictKeys(Object args, Object kwargs) {
            throw raise(TypeError, ErrorMessages.CANNOT_CREATE_INSTANCES, parentheses(DICT_ITEMITERATOR));
        }
    }

    @Builtin(name = "iterator", takesVarArgs = true, takesVarKeywordArgs = true, constructsClass = PythonBuiltinClassType.PIterator, isPublic = false)
    @GenerateNodeFactory
    public abstract static class IteratorTypeNode extends PythonBuiltinNode {
        @SuppressWarnings("unused")
        @Specialization
        Object iterator(Object args, Object kwargs) {
            throw raise(TypeError, ErrorMessages.CANNOT_CREATE_INSTANCES, className());
        }

        protected String className() {
            return "'iterator'";
        }
    }

    @Builtin(name = "arrayiterator", takesVarArgs = true, takesVarKeywordArgs = true, constructsClass = PythonBuiltinClassType.PArrayIterator, isPublic = false)
    @GenerateNodeFactory
    public abstract static class ArrayIteratorTypeNode extends IteratorTypeNode {
        @Override
        protected String className() {
            return "'arrayiterator'";
        }
    }

    @Builtin(name = "callable_iterator", takesVarArgs = true, takesVarKeywordArgs = true, constructsClass = PythonBuiltinClassType.PSentinelIterator, isPublic = false)
    @GenerateNodeFactory
    public abstract static class CallableIteratorTypeNode extends PythonBuiltinNode {
        @SuppressWarnings("unused")
        @Specialization
        public Object iterator(Object args, Object kwargs) {
            throw raise(TypeError, ErrorMessages.CANNOT_CREATE_INSTANCES, "'callable_iterator'");
        }
    }

    @Builtin(name = "foreign_iterator", takesVarArgs = true, takesVarKeywordArgs = true, constructsClass = PythonBuiltinClassType.PForeignArrayIterator, isPublic = false)
    @GenerateNodeFactory
    public abstract static class ForeignIteratorTypeNode extends PythonBuiltinNode {
        @SuppressWarnings("unused")
        @Specialization
        public Object iterator(Object args, Object kwargs) {
            throw raise(TypeError, ErrorMessages.CANNOT_CREATE_INSTANCES, "'foreign_iterator'");
        }
    }

    @Builtin(name = "generator", takesVarArgs = true, takesVarKeywordArgs = true, constructsClass = PythonBuiltinClassType.PGenerator, isPublic = false)
    @GenerateNodeFactory
    public abstract static class GeneratorTypeNode extends PythonBuiltinNode {
        @SuppressWarnings("unused")
        @Specialization
        public Object generator(Object args, Object kwargs) {
            throw raise(TypeError, ErrorMessages.CANNOT_CREATE_INSTANCES, "'generator'");
        }
    }

    @Builtin(name = "method", minNumOfPositionalArgs = 3, constructsClass = PythonBuiltinClassType.PMethod, isPublic = false)
    @GenerateNodeFactory
    public abstract static class MethodTypeNode extends PythonTernaryBuiltinNode {
        @Specialization
        Object method(Object cls, PFunction func, Object self) {
            return factory().createMethod(cls, self, func);
        }

        @Specialization
        Object methodBuiltin(@SuppressWarnings("unused") Object cls, PBuiltinFunction func, Object self) {
            return factory().createMethod(self, func);
        }

        @Specialization
        Object methodGeneric(@SuppressWarnings("unused") Object cls, Object func, Object self,
                        @Cached PyCallableCheckNode callableCheck) {
            if (callableCheck.execute(func)) {
                return factory().createMethod(self, func);
            } else {
                throw raise(TypeError, ErrorMessages.FIRST_ARG_MUST_BE_CALLABLE_S, "");
            }
        }
    }

    @Builtin(name = "builtin_function_or_method", minNumOfPositionalArgs = 3, constructsClass = PythonBuiltinClassType.PBuiltinMethod, isPublic = false)
    @GenerateNodeFactory
    public abstract static class BuiltinMethodTypeNode extends PythonBuiltinNode {
        @Specialization
        Object method(Object cls, Object self, PBuiltinFunction func) {
            return factory().createBuiltinMethod(cls, self, func);
        }
    }

    @Builtin(name = "frame", constructsClass = PythonBuiltinClassType.PFrame, isPublic = false)
    @GenerateNodeFactory
    public abstract static class FrameTypeNode extends PythonBuiltinNode {
        @Specialization
        Object call() {
            throw raise(RuntimeError, ErrorMessages.CANNOT_CALL_CTOR_OF, "frame type");
        }
    }

    @Builtin(name = "TracebackType", constructsClass = PythonBuiltinClassType.PTraceback, isPublic = false, minNumOfPositionalArgs = 5, parameterNames = {"$cls", "tb_next", "tb_frame", "tb_lasti",
                    "tb_lineno"})
    @ArgumentClinic(name = "tb_lasti", conversion = ArgumentClinic.ClinicConversion.Index)
    @ArgumentClinic(name = "tb_lineno", conversion = ArgumentClinic.ClinicConversion.Index)
    @GenerateNodeFactory
    public abstract static class TracebackTypeNode extends PythonClinicBuiltinNode {
        @Specialization
        static Object createTraceback(@SuppressWarnings("unused") Object cls, PTraceback next, PFrame pframe, int lasti, int lineno,
                        @Cached PythonObjectFactory factory) {
            return factory.createTraceback(pframe, lineno, lasti, next);
        }

        @Specialization
        static Object createTraceback(@SuppressWarnings("unused") Object cls, @SuppressWarnings("unused") PNone next, PFrame pframe, int lasti, int lineno,
                        @Cached PythonObjectFactory factory) {
            return factory.createTraceback(pframe, lineno, lasti, null);
        }

        @Specialization(guards = {"!isPTraceback(next)", "!isNone(next)"})
        @SuppressWarnings("unused")
        Object errorNext(Object cls, Object next, Object frame, Object lasti, Object lineno) {
            throw raise(TypeError, "expected traceback object or None, got '%p'", next);
        }

        @Specialization(guards = "!isPFrame(frame)")
        @SuppressWarnings("unused")
        Object errorFrame(Object cls, Object next, Object frame, Object lasti, Object lineno) {
            throw raise(TypeError, "TracebackType() argument 'tb_frame' must be frame, not %p", frame);
        }

        protected static boolean isPFrame(Object obj) {
            return obj instanceof PFrame;
        }

        @Override
        protected ArgumentClinicProvider getArgumentClinic() {
            return BuiltinConstructorsClinicProviders.TracebackTypeNodeClinicProviderGen.INSTANCE;
        }
    }

    @Builtin(name = "code", constructsClass = PythonBuiltinClassType.PCode, isPublic = false, minNumOfPositionalArgs = 15, numOfPositionalOnlyArgs = 17, parameterNames = {
                    "$cls", "argcount", "posonlyargcount", "kwonlyargcount", "nlocals", "stacksize", "flags", "codestring", "constants", "names", "varnames", "filename", "name", "firstlineno",
                    "lnotab", "freevars", "cellvars"})
    @ArgumentClinic(name = "argcount", conversion = ArgumentClinic.ClinicConversion.Int)
    @ArgumentClinic(name = "posonlyargcount", conversion = ArgumentClinic.ClinicConversion.Int)
    @ArgumentClinic(name = "kwonlyargcount", conversion = ArgumentClinic.ClinicConversion.Int)
    @ArgumentClinic(name = "nlocals", conversion = ArgumentClinic.ClinicConversion.Int)
    @ArgumentClinic(name = "stacksize", conversion = ArgumentClinic.ClinicConversion.Int)
    @ArgumentClinic(name = "flags", conversion = ArgumentClinic.ClinicConversion.Int)
    @ArgumentClinic(name = "filename", conversion = ArgumentClinic.ClinicConversion.String)
    @ArgumentClinic(name = "name", conversion = ArgumentClinic.ClinicConversion.String)
    @ArgumentClinic(name = "firstlineno", conversion = ArgumentClinic.ClinicConversion.Int)
    @GenerateNodeFactory
    public abstract static class CodeConstructorNode extends PythonClinicBuiltinNode {
        @Specialization
        PCode call(VirtualFrame frame, @SuppressWarnings("unused") Object cls, int argcount,
                        int posonlyargcount, int kwonlyargcount,
                        int nlocals, int stacksize, int flags,
                        PBytes codestring, PTuple constants, PTuple names,
                        PTuple varnames, String filename, String name,
                        int firstlineno, PBytes lnotab,
                        PTuple freevars, PTuple cellvars,
                        @CachedLibrary(limit = "1") PythonBufferAccessLibrary bufferLib,
                        @Cached CodeNodes.CreateCodeNode createCodeNode,
                        @Cached GetObjectArrayNode getObjectArrayNode) {
            byte[] codeBytes = bufferLib.getCopiedByteArray(codestring);
            byte[] lnotabBytes = bufferLib.getCopiedByteArray(lnotab);

            Object[] constantsArr = getObjectArrayNode.execute(constants);
            Object[] namesArr = getObjectArrayNode.execute(names);
            Object[] varnamesArr = getObjectArrayNode.execute(varnames);
            Object[] freevarsArr = getObjectArrayNode.execute(freevars);
            Object[] cellcarsArr = getObjectArrayNode.execute(cellvars);

            return createCodeNode.execute(frame, argcount, posonlyargcount, kwonlyargcount,
                            nlocals, stacksize, flags,
                            codeBytes, constantsArr, namesArr,
                            varnamesArr, freevarsArr, cellcarsArr,
                            filename, name, firstlineno,
                            lnotabBytes);
        }

        @Fallback
        @SuppressWarnings("unused")
        PCode call(Object cls, Object argcount, Object kwonlyargcount, Object posonlyargcount,
                        Object nlocals, Object stacksize, Object flags,
                        Object codestring, Object constants, Object names,
                        Object varnames, Object filename, Object name,
                        Object firstlineno, Object lnotab,
                        Object freevars, Object cellvars) {
            throw raise(TypeError, ErrorMessages.INVALID_ARGS, "code");
        }

        @Override
        protected ArgumentClinicProvider getArgumentClinic() {
            return BuiltinConstructorsClinicProviders.CodeConstructorNodeClinicProviderGen.INSTANCE;
        }
    }

    @Builtin(name = "cell", minNumOfPositionalArgs = 1, maxNumOfPositionalArgs = 2, constructsClass = PythonBuiltinClassType.PCell, isPublic = false)
    @GenerateNodeFactory
    public abstract static class CellTypeNode extends PythonBinaryBuiltinNode {
        @CompilationFinal private Assumption sharedAssumption;

        private Assumption getAssumption() {
            if (sharedAssumption == null) {
                CompilerDirectives.transferToInterpreterAndInvalidate();
                sharedAssumption = Truffle.getRuntime().createAssumption("cell is effectively final");
            }
            if (CompilerDirectives.inCompiledCode()) {
                return sharedAssumption;
            } else {
                return Truffle.getRuntime().createAssumption("cell is effectively final");
            }
        }

        @Specialization(guards = "isNoValue(contents)")
        Object newCellEmpty(@SuppressWarnings("unused") Object cls, @SuppressWarnings("unused") Object contents) {
            return factory().createCell(getAssumption());
        }

        @Specialization(guards = "!isNoValue(contents)")
        Object newCell(@SuppressWarnings("unused") Object cls, Object contents) {
            Assumption assumption = getAssumption();
            PCell cell = factory().createCell(assumption);
            cell.setRef(contents, assumption);
            return cell;
        }
    }

    @Builtin(name = "BaseException", constructsClass = PythonBuiltinClassType.PBaseException, minNumOfPositionalArgs = 1, takesVarArgs = true, takesVarKeywordArgs = true)
    @GenerateNodeFactory
    public abstract static class BaseExceptionNode extends PythonVarargsBuiltinNode {
        @Override
        public final Object varArgExecute(VirtualFrame frame, Object self, Object[] arguments, PKeyword[] keywords) throws VarargsBuiltinDirectInvocationNotSupported {
            if (arguments.length == 0) {
                CompilerDirectives.transferToInterpreterAndInvalidate();
                throw new VarargsBuiltinDirectInvocationNotSupported();
            }
            if (arguments.length == 1) {
                return initNoArgs(arguments[0], PythonUtils.EMPTY_OBJECT_ARRAY, keywords);
            }
            Object[] argsWithoutSelf = PythonUtils.arrayCopyOfRange(arguments, 1, arguments.length);
            return execute(frame, arguments[0], argsWithoutSelf, keywords);
        }

        @Specialization(guards = "args.length == 0")
        Object initNoArgs(Object cls, @SuppressWarnings("unused") Object[] args, @SuppressWarnings("unused") PKeyword[] kwargs) {
            return factory().createBaseException(cls);
        }

        @Specialization(guards = "args.length != 0")
        Object initArgs(Object cls, Object[] args, @SuppressWarnings("unused") PKeyword[] kwargs) {
            return factory().createBaseException(cls, factory().createTuple(args));
        }
    }

    @Builtin(name = "mappingproxy", constructsClass = PythonBuiltinClassType.PMappingproxy, isPublic = false, minNumOfPositionalArgs = 1, maxNumOfPositionalArgs = 2)
    @GenerateNodeFactory
    public abstract static class MappingproxyNode extends PythonBinaryBuiltinNode {
        @Specialization(guards = "!isNoValue(obj)")
        Object doMapping(Object klass, Object obj,
                        @Cached PyMappingCheckNode mappingCheckNode) {
            // descrobject.c mappingproxy_check_mapping()
            if (!(obj instanceof PList || obj instanceof PTuple) && mappingCheckNode.execute(obj)) {
                return factory().createMappingproxy(klass, obj);
            }
            throw raise(TypeError, ErrorMessages.ARG_MUST_BE_S_NOT_P, "mappingproxy()", "mapping", obj);
        }

        @Specialization(guards = "isNoValue(none)")
        @SuppressWarnings("unused")
        Object doMissing(Object klass, PNone none) {
            throw raise(TypeError, ErrorMessages.MISSING_D_REQUIRED_S_ARGUMENT_S_POS, "mappingproxy()", "mapping", 1);
        }
    }

    abstract static class DescriptorNode extends PythonBuiltinNode {
        @TruffleBoundary
        protected final void denyInstantiationAfterInitialization(String name) {
            if (getCore().isCoreInitialized()) {
                throw PRaiseNode.raiseUncached(this, TypeError, ErrorMessages.CANNOT_CREATE_INSTANCES, name);
            }
        }

        protected static Object ensure(Object value) {
            return value == PNone.NO_VALUE ? null : value;
        }
    }

    @Builtin(name = GETSET_DESCRIPTOR, constructsClass = PythonBuiltinClassType.GetSetDescriptor, isPublic = false, minNumOfPositionalArgs = 1, //
                    parameterNames = {"cls", "fget", "fset", "name", "owner"})
    @GenerateNodeFactory
    public abstract static class GetSetDescriptorNode extends DescriptorNode {
        @Specialization(guards = "isPythonClass(owner)")
        @TruffleBoundary
        Object call(@SuppressWarnings("unused") Object clazz, Object get, Object set, String name, Object owner) {
            denyInstantiationAfterInitialization(GETSET_DESCRIPTOR);
            return PythonObjectFactory.getUncached().createGetSetDescriptor(ensure(get), ensure(set), name, owner);
        }
    }

    @Builtin(name = MEMBER_DESCRIPTOR, constructsClass = PythonBuiltinClassType.MemberDescriptor, isPublic = false, minNumOfPositionalArgs = 1, //
                    parameterNames = {"cls", "fget", "fset", "name", "owner"})
    @GenerateNodeFactory
    public abstract static class MemberDescriptorNode extends DescriptorNode {
        @Specialization(guards = "isPythonClass(owner)")
        @TruffleBoundary
        Object doGeneric(@SuppressWarnings("unused") Object clazz, Object get, Object set, String name, Object owner) {
            denyInstantiationAfterInitialization(MEMBER_DESCRIPTOR);
            return PythonObjectFactory.getUncached().createGetSetDescriptor(ensure(get), ensure(set), name, owner);
        }
    }

    @Builtin(name = WRAPPER_DESCRIPTOR, constructsClass = PythonBuiltinClassType.WrapperDescriptor, isPublic = false, minNumOfPositionalArgs = 1, //
                    parameterNames = {"cls", "fget", "fset", "name", "owner"})
    @GenerateNodeFactory
    public abstract static class WrapperDescriptorNode extends DescriptorNode {
        @Specialization(guards = "isPythonClass(owner)")
        @TruffleBoundary
        Object doGeneric(@SuppressWarnings("unused") Object clazz, Object get, Object set, String name, Object owner) {
            denyInstantiationAfterInitialization(WRAPPER_DESCRIPTOR);
            return PythonObjectFactory.getUncached().createGetSetDescriptor(ensure(get), ensure(set), name, owner);
        }
    }

    // slice(stop)
    // slice(start, stop[, step])
    @Builtin(name = "slice", minNumOfPositionalArgs = 2, maxNumOfPositionalArgs = 4, constructsClass = PythonBuiltinClassType.PSlice)
    @GenerateNodeFactory
    abstract static class SliceNode extends PythonQuaternaryBuiltinNode {
        @Specialization(guards = {"isNoValue(second)"})
<<<<<<< HEAD
        @SuppressWarnings("unused")
        static Object singleArg(Object cls, Object first, Object second, Object third,
                        @Cached SliceNodes.CreateSliceNode sliceNode) {
            return sliceNode.execute(PNone.NONE, first, PNone.NONE);
        }

        @Fallback
        static Object moreArgs(Object cls, Object start, Object stop, Object step,
                        @Cached SliceNodes.CreateSliceNode sliceNode) {
=======
        @SuppressWarnings("unused")
        static Object singleArg(Object cls, Object first, Object second, Object third,
                        @Cached PySliceNew sliceNode) {
            return sliceNode.execute(PNone.NONE, first, PNone.NONE);
        }

        @Specialization(guards = {"!isNoValue(stop)", "isNoValue(step)"})
        @SuppressWarnings("unused")
        static Object twoArgs(Object cls, Object start, Object stop, Object step,
                        @Cached PySliceNew sliceNode) {
            return sliceNode.execute(start, stop, PNone.NONE);
        }

        @Fallback
        static Object threeArgs(@SuppressWarnings("unused") Object cls, Object start, Object stop, Object step,
                        @Cached PySliceNew sliceNode) {
>>>>>>> c3128822
            return sliceNode.execute(start, stop, step);
        }
    }

    // buffer([iterable])
    @Builtin(name = "buffer", minNumOfPositionalArgs = 2, maxNumOfPositionalArgs = 3, constructsClass = PythonBuiltinClassType.PBuffer)
    @GenerateNodeFactory
    public abstract static class BufferNode extends PythonBuiltinNode {
        @Child private LookupInheritedSlotNode getSetItemNode;

        @Specialization(guards = "isNoValue(readOnly)")
        protected PBuffer construct(Object cls, Object delegate, @SuppressWarnings("unused") PNone readOnly) {
            return factory().createBuffer(cls, delegate, !hasSetItem(delegate));
        }

        @Specialization
        protected PBuffer construct(Object cls, Object delegate, boolean readOnly) {
            return factory().createBuffer(cls, delegate, readOnly);
        }

        @Fallback
        public PBuffer doGeneric(@SuppressWarnings("unused") Object cls, Object delegate, @SuppressWarnings("unused") Object readOnly) {
            throw raise(TypeError, ErrorMessages.CANNOT_CREATE_BUFFER_FOR, delegate);
        }

        public boolean hasSetItem(Object object) {
            if (getSetItemNode == null) {
                CompilerDirectives.transferToInterpreterAndInvalidate();
                getSetItemNode = insert(LookupInheritedSlotNode.create(SpecialMethodSlot.SetItem));
            }
            return getSetItemNode.execute(object) != PNone.NO_VALUE;
        }
    }

    // memoryview(obj)
    @Builtin(name = MEMORYVIEW, minNumOfPositionalArgs = 2, parameterNames = {"$cls", "object"}, constructsClass = PythonBuiltinClassType.PMemoryView)
    @GenerateNodeFactory
    public abstract static class MemoryViewNode extends PythonBuiltinNode {

        public abstract PMemoryView execute(VirtualFrame frame, Object cls, Object object);

        public final PMemoryView execute(VirtualFrame frame, Object object) {
            return execute(frame, PythonBuiltinClassType.PMemoryView, object);
        }

        @Specialization
        PMemoryView fromObject(VirtualFrame frame, @SuppressWarnings("unused") Object cls, Object object,
                        @Cached PyMemoryViewFromObject memoryViewFromObject) {
            return memoryViewFromObject.execute(frame, object);
        }

        public static MemoryViewNode create() {
            return BuiltinConstructorsFactory.MemoryViewNodeFactory.create(null);
        }
    }

    // super()
    @Builtin(name = SUPER, minNumOfPositionalArgs = 1, maxNumOfPositionalArgs = 3, constructsClass = PythonBuiltinClassType.Super)
    @GenerateNodeFactory
    public abstract static class SuperInitNode extends PythonTernaryBuiltinNode {
        @Specialization
        Object doObjectIndirect(Object self, @SuppressWarnings("unused") Object type, @SuppressWarnings("unused") Object object) {
            return factory().createSuperObject(self);
        }
    }

    @Builtin(name = CLASSMETHOD, minNumOfPositionalArgs = 2, constructsClass = PythonBuiltinClassType.PClassmethod, doc = "classmethod(function) -> method\n" +
                    "\n" +
                    "Convert a function to be a class method.\n" +
                    "\n" +
                    "A class method receives the class as implicit first argument,\n" +
                    "just like an instance method receives the instance.\n" +
                    "To declare a class method, use this idiom:\n" +
                    "\n" +
                    "  class C:\n" +
                    "      @classmethod\n" +
                    "      def f(cls, arg1, arg2, ...):\n" +
                    "          ...\n" +
                    "\n" +
                    "It can be called either on the class (e.g. C.f()) or on an instance\n" +
                    "(e.g. C().f()).  The instance is ignored except for its class.\n" +
                    "If a class method is called for a derived class, the derived class\n" +
                    "object is passed as the implied first argument.\n" +
                    "\n" +
                    "Class methods are different than C++ or Java static methods.\n" +
                    "If you want those, see the staticmethod builtin.")
    @GenerateNodeFactory
    public abstract static class ClassmethodNode extends PythonBinaryBuiltinNode {
        @Specialization
        Object doObjectIndirect(Object self, @SuppressWarnings("unused") Object callable) {
            return factory().createClassmethod(self);
        }
    }

    @Builtin(name = INSTANCEMETHOD, minNumOfPositionalArgs = 2, constructsClass = PythonBuiltinClassType.PInstancemethod, isPublic = false, doc = "instancemethod(function)\n\nBind a function to a class.")
    @GenerateNodeFactory
    public abstract static class InstancemethodNode extends PythonBinaryBuiltinNode {
        @Specialization
        Object doObjectIndirect(Object self, @SuppressWarnings("unused") Object callable) {
            return factory().createInstancemethod(self);
        }
    }

    @Builtin(name = STATICMETHOD, minNumOfPositionalArgs = 2, constructsClass = PythonBuiltinClassType.PStaticmethod)
    @GenerateNodeFactory
    public abstract static class StaticmethodNode extends PythonBinaryBuiltinNode {
        @Specialization
        Object doObjectIndirect(Object self, @SuppressWarnings("unused") Object callable) {
            return factory().createStaticmethod(self);
        }
    }

    @Builtin(name = MAP, minNumOfPositionalArgs = 1, takesVarArgs = true, takesVarKeywordArgs = true, constructsClass = PythonBuiltinClassType.PMap)
    @GenerateNodeFactory
    public abstract static class MapNode extends PythonVarargsBuiltinNode {
        @Specialization
        PMap doit(Object self, @SuppressWarnings("unused") Object[] args, @SuppressWarnings("unused") PKeyword[] keywords) {
            return factory().createMap(self);
        }
    }

    @Builtin(name = PROPERTY, minNumOfPositionalArgs = 1, takesVarArgs = true, takesVarKeywordArgs = true, constructsClass = PythonBuiltinClassType.PProperty)
    @GenerateNodeFactory
    public abstract static class PropertyNode extends PythonVarargsBuiltinNode {
        @Specialization
        PProperty doit(Object self, @SuppressWarnings("unused") Object[] args, @SuppressWarnings("unused") PKeyword[] keywords) {
            return factory().createProperty(self);
        }
    }

    @Builtin(name = "SimpleNamespace", minNumOfPositionalArgs = 1, takesVarArgs = true, takesVarKeywordArgs = true, isPublic = false, constructsClass = PythonBuiltinClassType.PSimpleNamespace, doc = "A simple attribute-based namespace.\n" +
                    "\n" +
                    "SimpleNamespace(**kwargs)")
    @GenerateNodeFactory
    public abstract static class SimpleNamespaceNode extends PythonVarargsBuiltinNode {
        @Specialization
        PSimpleNamespace doit(Object self, @SuppressWarnings("unused") Object[] args, @SuppressWarnings("unused") PKeyword[] keywords) {
            return factory().createSimpleNamespace(self);
        }
    }

    @TruffleBoundary
    private static String parentheses(String str) {
        return new StringBuilder("'").append(str).append("'").toString();
    }
}<|MERGE_RESOLUTION|>--- conflicted
+++ resolved
@@ -164,7 +164,6 @@
 import com.oracle.graal.python.builtins.objects.range.RangeNodes.LenOfIntRangeNodeExact;
 import com.oracle.graal.python.builtins.objects.set.PFrozenSet;
 import com.oracle.graal.python.builtins.objects.set.PSet;
-import com.oracle.graal.python.builtins.objects.slice.SliceNodes;
 import com.oracle.graal.python.builtins.objects.str.PString;
 import com.oracle.graal.python.builtins.objects.str.StringBuiltins.IsIdentifierNode;
 import com.oracle.graal.python.builtins.objects.superobject.SuperObject;
@@ -3247,17 +3246,6 @@
     @GenerateNodeFactory
     abstract static class SliceNode extends PythonQuaternaryBuiltinNode {
         @Specialization(guards = {"isNoValue(second)"})
-<<<<<<< HEAD
-        @SuppressWarnings("unused")
-        static Object singleArg(Object cls, Object first, Object second, Object third,
-                        @Cached SliceNodes.CreateSliceNode sliceNode) {
-            return sliceNode.execute(PNone.NONE, first, PNone.NONE);
-        }
-
-        @Fallback
-        static Object moreArgs(Object cls, Object start, Object stop, Object step,
-                        @Cached SliceNodes.CreateSliceNode sliceNode) {
-=======
         @SuppressWarnings("unused")
         static Object singleArg(Object cls, Object first, Object second, Object third,
                         @Cached PySliceNew sliceNode) {
@@ -3274,7 +3262,6 @@
         @Fallback
         static Object threeArgs(@SuppressWarnings("unused") Object cls, Object start, Object stop, Object step,
                         @Cached PySliceNew sliceNode) {
->>>>>>> c3128822
             return sliceNode.execute(start, stop, step);
         }
     }
