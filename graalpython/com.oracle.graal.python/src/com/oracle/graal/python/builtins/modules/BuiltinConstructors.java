--- conflicted
+++ resolved
@@ -232,9 +232,9 @@
 import com.oracle.graal.python.nodes.util.CastToJavaStringNodeGen;
 import com.oracle.graal.python.nodes.util.SplitArgsNode;
 import com.oracle.graal.python.parser.PythonSSTNodeFactory;
+import com.oracle.graal.python.runtime.ExecutionContext.IndirectCallContext;
 import com.oracle.graal.python.runtime.PythonContext;
 import com.oracle.graal.python.runtime.PythonCore;
-import com.oracle.graal.python.runtime.ExecutionContext.IndirectCallContext;
 import com.oracle.graal.python.runtime.exception.PException;
 import com.oracle.graal.python.runtime.object.PythonObjectFactory;
 import com.oracle.graal.python.runtime.sequence.storage.ByteSequenceStorage;
@@ -2280,13 +2280,8 @@
                         @Cached WriteAttributeToObjectNode writeItemSize,
                         @Cached GetBestBaseClassNode getBestBaseNode,
                         @Cached IsIdentifierNode isIdentifier,
-<<<<<<< HEAD
-                        @Cached HashingCollectionNodes.SetDictStorageNode setStorage,
                         @Cached HashingStorage.InitNode initNode,
                         @Cached GetMroStorageNode getMroStorageNode) {
-=======
-                        @Cached HashingStorage.InitNode initNode) {
->>>>>>> 8c43da15
             // Determine the proper metatype to deal with this
             String name = castStr.execute(wName);
             Object metaclass = calculate_metaclass(frame, cls, bases, lib);
@@ -2571,20 +2566,15 @@
         }
 
         @TruffleBoundary
-<<<<<<< HEAD
+        private static HiddenKey createTypeKey(String name) {
+            return PythonLanguage.getCurrent().typeHiddenKeys.computeIfAbsent(name, n -> new HiddenKey(n));
+        }
+
+        @TruffleBoundary
         private void addDictDescrAttribute(PythonAbstractClass[] basesArray, PythonClass pythonClass) {
             // Note: we need to avoid MRO lookup of __dict__ using slots because they are not
             // initialized yet
             if ((!hasPythonClassBases(basesArray) && LookupAttributeInMRONode.lookupSlow(pythonClass, __DICT__) == PNone.NO_VALUE) || basesHaveSlots(basesArray)) {
-=======
-        private static HiddenKey createTypeKey(String name) {
-            return PythonLanguage.getCurrent().typeHiddenKeys.computeIfAbsent(name, n -> new HiddenKey(n));
-        }
-
-        @TruffleBoundary
-        private void addDictDescrAttribute(PythonAbstractClass[] basesArray, LookupAttributeInMRONode getDictAttrNode, PythonClass pythonClass) {
-            if ((!hasPythonClassBases(basesArray) && getDictAttrNode.execute(pythonClass) == PNone.NO_VALUE) || basesHaveSlots(basesArray)) {
->>>>>>> 8c43da15
                 Builtin dictBuiltin = ObjectBuiltins.DictNode.class.getAnnotation(Builtin.class);
                 BuiltinFunctionRootNode rootNode = new BuiltinFunctionRootNode(getCore().getLanguage(), dictBuiltin, new StandaloneBuiltinFactory<PythonBinaryBuiltinNode>(DictNodeGen.create()), true);
                 setAttribute(__DICT__, rootNode, pythonClass);
