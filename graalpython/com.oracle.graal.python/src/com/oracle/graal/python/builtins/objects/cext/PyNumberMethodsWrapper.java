--- conflicted
+++ resolved
@@ -40,7 +40,6 @@
  */
 package com.oracle.graal.python.builtins.objects.cext;
 
-<<<<<<< HEAD
 import static com.oracle.graal.python.builtins.objects.cext.NativeMemberNames.NB_ADD;
 import static com.oracle.graal.python.builtins.objects.cext.NativeMemberNames.NB_AND;
 import static com.oracle.graal.python.builtins.objects.cext.NativeMemberNames.NB_INDEX;
@@ -58,6 +57,7 @@
 
 import com.oracle.graal.python.builtins.objects.PNone;
 import com.oracle.graal.python.builtins.objects.type.PythonClass;
+import com.oracle.graal.python.builtins.objects.type.PythonManagedClass;
 import com.oracle.graal.python.nodes.SpecialMethodNames;
 import com.oracle.graal.python.nodes.attributes.LookupAttributeInMRONode;
 import com.oracle.truffle.api.dsl.Cached;
@@ -71,12 +71,6 @@
 import com.oracle.truffle.api.library.ExportLibrary;
 import com.oracle.truffle.api.library.ExportMessage;
 import com.oracle.truffle.api.nodes.Node;
-=======
-import com.oracle.graal.python.builtins.objects.cext.NativeWrappers.PythonNativeWrapper;
-import com.oracle.graal.python.builtins.objects.type.PythonManagedClass;
-import com.oracle.truffle.api.interop.ForeignAccess;
-import com.oracle.truffle.api.interop.TruffleObject;
->>>>>>> ce9df960
 
 /**
  * Wraps a PythonObject to provide a native view with a shape like {@code PyNumberMethods}.
@@ -89,8 +83,8 @@
         super(delegate);
     }
 
-    public PythonClass getPythonClass() {
-        return (PythonClass) getDelegate();
+    public PythonManagedClass getPythonClass() {
+        return (PythonManagedClass) getDelegate();
     }
 
     @ExportMessage
@@ -98,7 +92,6 @@
         return true;
     }
 
-<<<<<<< HEAD
     @ExportMessage
     protected boolean isMemberReadable(String member) {
         return isValidMember(member);
@@ -172,9 +165,5 @@
             default:
                 return false;
         }
-=======
-    public PythonManagedClass getPythonClass() {
-        return (PythonManagedClass) getDelegate();
->>>>>>> ce9df960
     }
 }