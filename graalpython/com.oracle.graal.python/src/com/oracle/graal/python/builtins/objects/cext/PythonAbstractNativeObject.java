--- conflicted
+++ resolved
@@ -54,7 +54,6 @@
 import com.oracle.graal.python.builtins.objects.cext.CExtNodes.PCallCapiFunction;
 import com.oracle.graal.python.builtins.objects.cext.CExtNodes.ToJavaNode;
 import com.oracle.graal.python.builtins.objects.cext.CExtNodes.ToSulongNode;
-import com.oracle.graal.python.builtins.objects.cext.CExtNodesFactory.ToJavaNodeGen;
 import com.oracle.graal.python.builtins.objects.common.PHashingCollection;
 import com.oracle.graal.python.builtins.objects.function.PArguments.ThreadState;
 import com.oracle.graal.python.builtins.objects.object.PythonObjectLibrary;
@@ -252,14 +251,8 @@
         }
 
         public static PythonAbstractClass getNativeClassUncached(PythonAbstractNativeObject object) {
-<<<<<<< HEAD
-            // do not convert wrap 'object.object' since that is really the native pointer object
+            // do not wrap 'object.object' since that is really the native pointer object
             return getNativeClass(object, PCallCapiFunction.getUncached(), AsPythonObjectNode.getUncached());
-=======
-            // do not convert wrap 'object.object' since that is really the native pointer
-            // object
-            return getNativeClass(object, PCallCapiFunction.getUncached(), ToJavaNodeGen.getUncached());
->>>>>>> a7dc545b
         }
     }
 
