--- conflicted
+++ resolved
@@ -280,382 +280,235 @@
     public static final CApiBuiltinExecutable PyTruffleGILState_Ensure = new CApiBuiltinExecutable("PyTruffleGILState_Ensure", CApiCallPath.Direct, ArgDescriptor.Int, new ArgDescriptor[]{}, 219);
     public static final CApiBuiltinExecutable PyTruffleGILState_Release = new CApiBuiltinExecutable("PyTruffleGILState_Release", CApiCallPath.Direct, ArgDescriptor.Void, new ArgDescriptor[]{}, 220);
     public static final CApiBuiltinExecutable PyTruffleHash_InitSecret = new CApiBuiltinExecutable("PyTruffleHash_InitSecret", CApiCallPath.Ignored, ArgDescriptor.Void, new ArgDescriptor[]{ArgDescriptor.INT8_T_PTR}, 221);
-<<<<<<< HEAD
-    public static final CApiBuiltinExecutable PyTruffleList_SET_ITEM = new CApiBuiltinExecutable("PyTruffleList_SET_ITEM", CApiCallPath.Direct, ArgDescriptor.Void, new ArgDescriptor[]{ArgDescriptor.PyObject, ArgDescriptor.Py_ssize_t, ArgDescriptor.PyObject}, 222);
-=======
     public static final CApiBuiltinExecutable PyTruffleIter_Send = new CApiBuiltinExecutable("PyTruffleIter_Send", CApiCallPath.Direct, ArgDescriptor.PyObjectTransfer, new ArgDescriptor[]{ArgDescriptor.PyObject, ArgDescriptor.PyObject}, 222);
->>>>>>> 4e8f33eb
-    public static final CApiBuiltinExecutable PyTruffleLong_AsPrimitive = new CApiBuiltinExecutable("PyTruffleLong_AsPrimitive", CApiCallPath.Ignored, ArgDescriptor.Long, new ArgDescriptor[]{ArgDescriptor.PyObject, ArgDescriptor.Int, ArgDescriptor.Long}, 223);
-    public static final CApiBuiltinExecutable PyTruffleLong_FromString = new CApiBuiltinExecutable("PyTruffleLong_FromString", CApiCallPath.Ignored, ArgDescriptor.PyObjectTransfer, new ArgDescriptor[]{ArgDescriptor.PyObjectAsTruffleString, ArgDescriptor.Int, ArgDescriptor.Int}, 224);
-    public static final CApiBuiltinExecutable PyTruffleLong_One = new CApiBuiltinExecutable("PyTruffleLong_One", CApiCallPath.Ignored, ArgDescriptor.PyObjectTransfer, new ArgDescriptor[]{}, 225);
-    public static final CApiBuiltinExecutable PyTruffleLong_Zero = new CApiBuiltinExecutable("PyTruffleLong_Zero", CApiCallPath.Ignored, ArgDescriptor.PyObjectTransfer, new ArgDescriptor[]{}, 226);
-    public static final CApiBuiltinExecutable PyTruffleModule_AddFunctionToModule = new CApiBuiltinExecutable("PyTruffleModule_AddFunctionToModule", CApiCallPath.Ignored, ArgDescriptor.Int, new ArgDescriptor[]{ArgDescriptor.Pointer, ArgDescriptor.PyObject, ArgDescriptor.ConstCharPtrAsTruffleString, ArgDescriptor.Pointer, ArgDescriptor.Int, ArgDescriptor.Int, ArgDescriptor.ConstCharPtrAsTruffleString}, 227);
-    public static final CApiBuiltinExecutable PyTruffleNumber_BinOp = new CApiBuiltinExecutable("PyTruffleNumber_BinOp", CApiCallPath.Ignored, ArgDescriptor.PyObjectTransfer, new ArgDescriptor[]{ArgDescriptor.PyObject, ArgDescriptor.PyObject, ArgDescriptor.Int}, 228);
-    public static final CApiBuiltinExecutable PyTruffleNumber_InPlaceBinOp = new CApiBuiltinExecutable("PyTruffleNumber_InPlaceBinOp", CApiCallPath.Ignored, ArgDescriptor.PyObjectTransfer, new ArgDescriptor[]{ArgDescriptor.PyObject, ArgDescriptor.PyObject, ArgDescriptor.Int}, 229);
-    public static final CApiBuiltinExecutable PyTruffleNumber_UnaryOp = new CApiBuiltinExecutable("PyTruffleNumber_UnaryOp", CApiCallPath.Ignored, ArgDescriptor.PyObjectTransfer, new ArgDescriptor[]{ArgDescriptor.PyObject, ArgDescriptor.Int}, 230);
-    public static final CApiBuiltinExecutable PyTruffleObject_CallFunctionObjArgs = new CApiBuiltinExecutable("PyTruffleObject_CallFunctionObjArgs", CApiCallPath.Ignored, ArgDescriptor.PyObjectTransfer, new ArgDescriptor[]{ArgDescriptor.PyObject, ArgDescriptor.VA_LIST_PTR}, 231);
-    public static final CApiBuiltinExecutable PyTruffleObject_CallMethodObjArgs = new CApiBuiltinExecutable("PyTruffleObject_CallMethodObjArgs", CApiCallPath.Ignored, ArgDescriptor.PyObjectTransfer, new ArgDescriptor[]{ArgDescriptor.PyObject, ArgDescriptor.PyObject, ArgDescriptor.VA_LIST_PTR}, 232);
-    public static final CApiBuiltinExecutable PyTruffleObject_GC_Track = new CApiBuiltinExecutable("PyTruffleObject_GC_Track", CApiCallPath.Ignored, ArgDescriptor.Void, new ArgDescriptor[]{ArgDescriptor.Pointer}, 233);
-    public static final CApiBuiltinExecutable PyTruffleObject_GC_UnTrack = new CApiBuiltinExecutable("PyTruffleObject_GC_UnTrack", CApiCallPath.Ignored, ArgDescriptor.Void, new ArgDescriptor[]{ArgDescriptor.Pointer}, 234);
-    public static final CApiBuiltinExecutable PyTruffleObject_GenericGetAttr = new CApiBuiltinExecutable("PyTruffleObject_GenericGetAttr", CApiCallPath.Ignored, ArgDescriptor.PyObjectTransfer, new ArgDescriptor[]{ArgDescriptor.PyObject, ArgDescriptor.PyObject}, 235);
-    public static final CApiBuiltinExecutable PyTruffleObject_GenericSetAttr = new CApiBuiltinExecutable("PyTruffleObject_GenericSetAttr", CApiCallPath.Ignored, ArgDescriptor.Int, new ArgDescriptor[]{ArgDescriptor.PyObject, ArgDescriptor.PyObject, ArgDescriptor.PyObject}, 236);
-    public static final CApiBuiltinExecutable PyTruffleObject_GetItemString = new CApiBuiltinExecutable("PyTruffleObject_GetItemString", CApiCallPath.Ignored, ArgDescriptor.PyObjectTransfer, new ArgDescriptor[]{ArgDescriptor.PyObject, ArgDescriptor.ConstCharPtrAsTruffleString}, 237);
-    public static final CApiBuiltinExecutable PyTruffleState_FindModule = new CApiBuiltinExecutable("PyTruffleState_FindModule", CApiCallPath.Ignored, ArgDescriptor.PyObjectBorrowed, new ArgDescriptor[]{ArgDescriptor.Py_ssize_t}, 238);
-    public static final CApiBuiltinExecutable PyTruffleStructSequence_InitType2 = new CApiBuiltinExecutable("PyTruffleStructSequence_InitType2", CApiCallPath.Ignored, ArgDescriptor.Int, new ArgDescriptor[]{ArgDescriptor.PyTypeObject, ArgDescriptor.Pointer, ArgDescriptor.Int}, 239);
-    public static final CApiBuiltinExecutable PyTruffleStructSequence_NewType = new CApiBuiltinExecutable("PyTruffleStructSequence_NewType", CApiCallPath.Ignored, ArgDescriptor.PyTypeObjectTransfer, new ArgDescriptor[]{ArgDescriptor.ConstCharPtrAsTruffleString, ArgDescriptor.ConstCharPtrAsTruffleString, ArgDescriptor.Pointer, ArgDescriptor.Int}, 240);
-<<<<<<< HEAD
-    public static final CApiBuiltinExecutable PyTruffleTuple_SET_ITEM = new CApiBuiltinExecutable("PyTruffleTuple_SET_ITEM", CApiCallPath.Direct, ArgDescriptor.Void, new ArgDescriptor[]{ArgDescriptor.PyObject, ArgDescriptor.Py_ssize_t, ArgDescriptor.PyObjectBorrowed}, 241);
-    public static final CApiBuiltinExecutable PyTruffleType_AddFunctionToType = new CApiBuiltinExecutable("PyTruffleType_AddFunctionToType", CApiCallPath.Ignored, ArgDescriptor.Int, new ArgDescriptor[]{ArgDescriptor.Pointer, ArgDescriptor.PyTypeObject, ArgDescriptor.PyObject, ArgDescriptor.ConstCharPtrAsTruffleString, ArgDescriptor.Pointer, ArgDescriptor.Int, ArgDescriptor.Int, ArgDescriptor.ConstCharPtrAsTruffleString}, 242);
-    public static final CApiBuiltinExecutable PyTruffleType_AddGetSet = new CApiBuiltinExecutable("PyTruffleType_AddGetSet", CApiCallPath.Ignored, ArgDescriptor.Int, new ArgDescriptor[]{ArgDescriptor.PyTypeObject, ArgDescriptor.PyObject, ArgDescriptor.ConstCharPtrAsTruffleString, ArgDescriptor.Pointer, ArgDescriptor.Pointer, ArgDescriptor.ConstCharPtrAsTruffleString, ArgDescriptor.Pointer}, 243);
-    public static final CApiBuiltinExecutable PyTruffleType_AddMember = new CApiBuiltinExecutable("PyTruffleType_AddMember", CApiCallPath.Ignored, ArgDescriptor.Int, new ArgDescriptor[]{ArgDescriptor.PyTypeObject, ArgDescriptor.PyObject, ArgDescriptor.ConstCharPtrAsTruffleString, ArgDescriptor.Int, ArgDescriptor.Py_ssize_t, ArgDescriptor.Int, ArgDescriptor.ConstCharPtrAsTruffleString}, 244);
-    public static final CApiBuiltinExecutable PyTruffleType_AddSlot = new CApiBuiltinExecutable("PyTruffleType_AddSlot", CApiCallPath.Ignored, ArgDescriptor.Int, new ArgDescriptor[]{ArgDescriptor.PyTypeObject, ArgDescriptor.PyObject, ArgDescriptor.ConstCharPtrAsTruffleString, ArgDescriptor.Pointer, ArgDescriptor.Int, ArgDescriptor.Int, ArgDescriptor.ConstCharPtrAsTruffleString}, 245);
-=======
-    public static final CApiBuiltinExecutable PyTruffleType_AddFunctionToType = new CApiBuiltinExecutable("PyTruffleType_AddFunctionToType", CApiCallPath.Ignored, ArgDescriptor.Int, new ArgDescriptor[]{ArgDescriptor.Pointer, ArgDescriptor.PyTypeObject, ArgDescriptor.PyObject, ArgDescriptor.ConstCharPtrAsTruffleString, ArgDescriptor.Pointer, ArgDescriptor.Int, ArgDescriptor.Int, ArgDescriptor.ConstCharPtrAsTruffleString}, 241);
-    public static final CApiBuiltinExecutable PyTruffleType_AddGetSet = new CApiBuiltinExecutable("PyTruffleType_AddGetSet", CApiCallPath.Ignored, ArgDescriptor.Int, new ArgDescriptor[]{ArgDescriptor.PyTypeObject, ArgDescriptor.PyObject, ArgDescriptor.ConstCharPtrAsTruffleString, ArgDescriptor.Pointer, ArgDescriptor.Pointer, ArgDescriptor.ConstCharPtrAsTruffleString, ArgDescriptor.Pointer}, 242);
-    public static final CApiBuiltinExecutable PyTruffleType_AddMember = new CApiBuiltinExecutable("PyTruffleType_AddMember", CApiCallPath.Ignored, ArgDescriptor.Int, new ArgDescriptor[]{ArgDescriptor.PyTypeObject, ArgDescriptor.PyObject, ArgDescriptor.ConstCharPtrAsTruffleString, ArgDescriptor.Int, ArgDescriptor.Py_ssize_t, ArgDescriptor.Int, ArgDescriptor.ConstCharPtrAsTruffleString}, 243);
-    public static final CApiBuiltinExecutable PyTruffleType_AddSlot = new CApiBuiltinExecutable("PyTruffleType_AddSlot", CApiCallPath.Ignored, ArgDescriptor.Int, new ArgDescriptor[]{ArgDescriptor.PyTypeObject, ArgDescriptor.PyObject, ArgDescriptor.ConstCharPtrAsTruffleString, ArgDescriptor.Pointer, ArgDescriptor.Int, ArgDescriptor.Int, ArgDescriptor.ConstCharPtrAsTruffleString}, 244);
-    public static final CApiBuiltinExecutable PyTruffleType_IsSubtype = new CApiBuiltinExecutable("PyTruffleType_IsSubtype", CApiCallPath.Ignored, ArgDescriptor.Int, new ArgDescriptor[]{ArgDescriptor.PyTypeObject, ArgDescriptor.PyTypeObject}, 245);
->>>>>>> 4e8f33eb
-    public static final CApiBuiltinExecutable PyTruffleUnicode_Decode = new CApiBuiltinExecutable("PyTruffleUnicode_Decode", CApiCallPath.Ignored, ArgDescriptor.PyObjectTransfer, new ArgDescriptor[]{ArgDescriptor.PyObject, ArgDescriptor.ConstCharPtrAsTruffleString, ArgDescriptor.ConstCharPtrAsTruffleString}, 246);
-    public static final CApiBuiltinExecutable PyTruffleUnicode_DecodeUTF16Stateful = new CApiBuiltinExecutable("PyTruffleUnicode_DecodeUTF16Stateful", CApiCallPath.Ignored, ArgDescriptor.PyObjectTransfer, new ArgDescriptor[]{ArgDescriptor.Pointer, ArgDescriptor.Py_ssize_t, ArgDescriptor.ConstCharPtrAsTruffleString, ArgDescriptor.Int, ArgDescriptor.Int}, 247);
-    public static final CApiBuiltinExecutable PyTruffleUnicode_DecodeUTF32Stateful = new CApiBuiltinExecutable("PyTruffleUnicode_DecodeUTF32Stateful", CApiCallPath.Ignored, ArgDescriptor.PyObjectTransfer, new ArgDescriptor[]{ArgDescriptor.Pointer, ArgDescriptor.Py_ssize_t, ArgDescriptor.ConstCharPtrAsTruffleString, ArgDescriptor.Int, ArgDescriptor.Int}, 248);
-    public static final CApiBuiltinExecutable PyTruffleUnicode_DecodeUTF8Stateful = new CApiBuiltinExecutable("PyTruffleUnicode_DecodeUTF8Stateful", CApiCallPath.Ignored, ArgDescriptor.PyObjectTransfer, new ArgDescriptor[]{ArgDescriptor.Pointer, ArgDescriptor.Py_ssize_t, ArgDescriptor.ConstCharPtrAsTruffleString, ArgDescriptor.Int}, 249);
-    public static final CApiBuiltinExecutable PyTruffleUnicode_FromUCS = new CApiBuiltinExecutable("PyTruffleUnicode_FromUCS", CApiCallPath.Ignored, ArgDescriptor.PyObjectTransfer, new ArgDescriptor[]{ArgDescriptor.Pointer, ArgDescriptor.Py_ssize_t, ArgDescriptor.Int}, 250);
-    public static final CApiBuiltinExecutable PyTruffleUnicode_FromUTF = new CApiBuiltinExecutable("PyTruffleUnicode_FromUTF", CApiCallPath.Ignored, ArgDescriptor.PyObjectTransfer, new ArgDescriptor[]{ArgDescriptor.Pointer, ArgDescriptor.Py_ssize_t, ArgDescriptor.Int}, 251);
-    public static final CApiBuiltinExecutable PyTruffleUnicode_LookupAndIntern = new CApiBuiltinExecutable("PyTruffleUnicode_LookupAndIntern", CApiCallPath.Ignored, ArgDescriptor.PyObjectTransfer, new ArgDescriptor[]{ArgDescriptor.PyObject}, 252);
-    public static final CApiBuiltinExecutable PyTruffleUnicode_New = new CApiBuiltinExecutable("PyTruffleUnicode_New", CApiCallPath.Ignored, ArgDescriptor.PyObjectTransfer, new ArgDescriptor[]{ArgDescriptor.Pointer, ArgDescriptor.Py_ssize_t, ArgDescriptor.Py_ssize_t, ArgDescriptor.PY_UCS4}, 253);
-    public static final CApiBuiltinExecutable PyTruffle_AddInheritedSlots = new CApiBuiltinExecutable("PyTruffle_AddInheritedSlots", CApiCallPath.Ignored, ArgDescriptor.Void, new ArgDescriptor[]{ArgDescriptor.PyTypeObject}, 254);
-    public static final CApiBuiltinExecutable PyTruffle_Arg_ParseArrayAndKeywords = new CApiBuiltinExecutable("PyTruffle_Arg_ParseArrayAndKeywords", CApiCallPath.Ignored, ArgDescriptor.Int, new ArgDescriptor[]{ArgDescriptor.Pointer, ArgDescriptor.Py_ssize_t, ArgDescriptor.PyObject, ArgDescriptor.ConstCharPtrAsTruffleString, ArgDescriptor.Pointer, ArgDescriptor.Pointer}, 255);
-    public static final CApiBuiltinExecutable PyTruffle_Arg_ParseTupleAndKeywords = new CApiBuiltinExecutable("PyTruffle_Arg_ParseTupleAndKeywords", CApiCallPath.Ignored, ArgDescriptor.Int, new ArgDescriptor[]{ArgDescriptor.PyObject, ArgDescriptor.PyObject, ArgDescriptor.ConstCharPtrAsTruffleString, ArgDescriptor.Pointer, ArgDescriptor.Pointer}, 256);
-    public static final CApiBuiltinExecutable PyTruffle_Array_getbuffer = new CApiBuiltinExecutable("PyTruffle_Array_getbuffer", CApiCallPath.Ignored, ArgDescriptor.Int, new ArgDescriptor[]{ArgDescriptor.PyObject, ArgDescriptor.PY_BUFFER_PTR, ArgDescriptor.Int}, 257);
-    public static final CApiBuiltinExecutable PyTruffle_Array_releasebuffer = new CApiBuiltinExecutable("PyTruffle_Array_releasebuffer", CApiCallPath.Ignored, ArgDescriptor.Void, new ArgDescriptor[]{ArgDescriptor.PyObject, ArgDescriptor.PY_BUFFER_PTR}, 258);
-    public static final CApiBuiltinExecutable PyTruffle_BulkNotifyRefCount = new CApiBuiltinExecutable("PyTruffle_BulkNotifyRefCount", CApiCallPath.Ignored, ArgDescriptor.Void, new ArgDescriptor[]{ArgDescriptor.Pointer, ArgDescriptor.Int}, 259);
-    public static final CApiBuiltinExecutable PyTruffle_ByteArray_EmptyWithCapacity = new CApiBuiltinExecutable("PyTruffle_ByteArray_EmptyWithCapacity", CApiCallPath.Ignored, ArgDescriptor.PyObjectTransfer, new ArgDescriptor[]{ArgDescriptor.Py_ssize_t}, 260);
-    public static final CApiBuiltinExecutable PyTruffle_Bytes_CheckEmbeddedNull = new CApiBuiltinExecutable("PyTruffle_Bytes_CheckEmbeddedNull", CApiCallPath.Ignored, ArgDescriptor.Int, new ArgDescriptor[]{ArgDescriptor.PyObject}, 261);
-    public static final CApiBuiltinExecutable PyTruffle_Bytes_EmptyWithCapacity = new CApiBuiltinExecutable("PyTruffle_Bytes_EmptyWithCapacity", CApiCallPath.Ignored, ArgDescriptor.PyObjectTransfer, new ArgDescriptor[]{ArgDescriptor.Long}, 262);
-    public static final CApiBuiltinExecutable PyTruffle_Compute_Mro = new CApiBuiltinExecutable("PyTruffle_Compute_Mro", CApiCallPath.Ignored, ArgDescriptor.PyObjectTransfer, new ArgDescriptor[]{ArgDescriptor.PyTypeObject, ArgDescriptor.ConstCharPtrAsTruffleString}, 263);
-    public static final CApiBuiltinExecutable PyTruffle_Debug = new CApiBuiltinExecutable("PyTruffle_Debug", CApiCallPath.Direct, ArgDescriptor.Int, new ArgDescriptor[]{ArgDescriptor.Pointer}, 264);
-    public static final CApiBuiltinExecutable PyTruffle_DebugTrace = new CApiBuiltinExecutable("PyTruffle_DebugTrace", CApiCallPath.Direct, ArgDescriptor.Void, new ArgDescriptor[]{}, 265);
-    public static final CApiBuiltinExecutable PyTruffle_Ellipsis = new CApiBuiltinExecutable("PyTruffle_Ellipsis", CApiCallPath.Ignored, ArgDescriptor.PyObjectTransfer, new ArgDescriptor[]{}, 266);
-    public static final CApiBuiltinExecutable PyTruffle_False = new CApiBuiltinExecutable("PyTruffle_False", CApiCallPath.Ignored, ArgDescriptor.PyObjectTransfer, new ArgDescriptor[]{}, 267);
-    public static final CApiBuiltinExecutable PyTruffle_FatalErrorFunc = new CApiBuiltinExecutable("PyTruffle_FatalErrorFunc", CApiCallPath.Ignored, ArgDescriptor.Void, new ArgDescriptor[]{ArgDescriptor.ConstCharPtrAsTruffleString, ArgDescriptor.ConstCharPtrAsTruffleString, ArgDescriptor.Int}, 268);
-    public static final CApiBuiltinExecutable PyTruffle_FileSystemDefaultEncoding = new CApiBuiltinExecutable("PyTruffle_FileSystemDefaultEncoding", CApiCallPath.Ignored, ArgDescriptor.PyObjectTransfer, new ArgDescriptor[]{}, 269);
-    public static final CApiBuiltinExecutable PyTruffle_GetInitialNativeMemory = new CApiBuiltinExecutable("PyTruffle_GetInitialNativeMemory", CApiCallPath.Ignored, ArgDescriptor.SIZE_T, new ArgDescriptor[]{}, 270);
-    public static final CApiBuiltinExecutable PyTruffle_GetMMapData = new CApiBuiltinExecutable("PyTruffle_GetMMapData", CApiCallPath.Ignored, ArgDescriptor.CHAR_PTR, new ArgDescriptor[]{ArgDescriptor.PyObject}, 271);
-    public static final CApiBuiltinExecutable PyTruffle_GetMaxNativeMemory = new CApiBuiltinExecutable("PyTruffle_GetMaxNativeMemory", CApiCallPath.Ignored, ArgDescriptor.SIZE_T, new ArgDescriptor[]{}, 272);
-    public static final CApiBuiltinExecutable PyTruffle_HashConstant = new CApiBuiltinExecutable("PyTruffle_HashConstant", CApiCallPath.Ignored, ArgDescriptor.Long, new ArgDescriptor[]{ArgDescriptor.Int}, 273);
-    public static final CApiBuiltinExecutable PyTruffle_InitBuiltinTypesAndStructs = new CApiBuiltinExecutable("PyTruffle_InitBuiltinTypesAndStructs", CApiCallPath.Ignored, ArgDescriptor.Void, new ArgDescriptor[]{ArgDescriptor.Pointer}, 274);
-    public static final CApiBuiltinExecutable PyTruffle_LogString = new CApiBuiltinExecutable("PyTruffle_LogString", CApiCallPath.Ignored, ArgDescriptor.Void, new ArgDescriptor[]{ArgDescriptor.Int, ArgDescriptor.ConstCharPtrAsTruffleString}, 275);
-    public static final CApiBuiltinExecutable PyTruffle_MemoryViewFromBuffer = new CApiBuiltinExecutable("PyTruffle_MemoryViewFromBuffer", CApiCallPath.Ignored, ArgDescriptor.PyObjectTransfer, new ArgDescriptor[]{ArgDescriptor.Pointer, ArgDescriptor.PyObject, ArgDescriptor.Py_ssize_t, ArgDescriptor.Int, ArgDescriptor.Py_ssize_t, ArgDescriptor.ConstCharPtrAsTruffleString, ArgDescriptor.Int, ArgDescriptor.Pointer, ArgDescriptor.Pointer, ArgDescriptor.Pointer, ArgDescriptor.Pointer}, 276);
-    public static final CApiBuiltinExecutable PyTruffle_Native_Options = new CApiBuiltinExecutable("PyTruffle_Native_Options", CApiCallPath.Ignored, ArgDescriptor.Int, new ArgDescriptor[]{}, 277);
-    public static final CApiBuiltinExecutable PyTruffle_NewTypeDict = new CApiBuiltinExecutable("PyTruffle_NewTypeDict", CApiCallPath.Ignored, ArgDescriptor.PyObjectTransfer, new ArgDescriptor[]{ArgDescriptor.PyTypeObject}, 278);
-    public static final CApiBuiltinExecutable PyTruffle_NoValue = new CApiBuiltinExecutable("PyTruffle_NoValue", CApiCallPath.Ignored, ArgDescriptor.PyObjectTransfer, new ArgDescriptor[]{}, 279);
-    public static final CApiBuiltinExecutable PyTruffle_None = new CApiBuiltinExecutable("PyTruffle_None", CApiCallPath.Ignored, ArgDescriptor.PyObjectTransfer, new ArgDescriptor[]{}, 280);
-    public static final CApiBuiltinExecutable PyTruffle_NotImplemented = new CApiBuiltinExecutable("PyTruffle_NotImplemented", CApiCallPath.Ignored, ArgDescriptor.PyObjectTransfer, new ArgDescriptor[]{}, 281);
-    public static final CApiBuiltinExecutable PyTruffle_NotifyRefCount = new CApiBuiltinExecutable("PyTruffle_NotifyRefCount", CApiCallPath.Ignored, ArgDescriptor.Void, new ArgDescriptor[]{ArgDescriptor.PyObjectWrapper, ArgDescriptor.Py_ssize_t}, 282);
-    public static final CApiBuiltinExecutable PyTruffle_Object_Free = new CApiBuiltinExecutable("PyTruffle_Object_Free", CApiCallPath.Ignored, ArgDescriptor.Void, new ArgDescriptor[]{ArgDescriptor.Pointer}, 283);
-    public static final CApiBuiltinExecutable PyTruffle_PyDateTime_GET_TZINFO = new CApiBuiltinExecutable("PyTruffle_PyDateTime_GET_TZINFO", CApiCallPath.Direct, ArgDescriptor.PyObjectBorrowed, new ArgDescriptor[]{ArgDescriptor.PyObject}, 284);
-    public static final CApiBuiltinExecutable PyTruffle_PyUnicode_Find = new CApiBuiltinExecutable("PyTruffle_PyUnicode_Find", CApiCallPath.Ignored, ArgDescriptor.Py_ssize_t, new ArgDescriptor[]{ArgDescriptor.PyObject, ArgDescriptor.PyObject, ArgDescriptor.Py_ssize_t, ArgDescriptor.Py_ssize_t, ArgDescriptor.Int}, 285);
-    public static final CApiBuiltinExecutable PyTruffle_Register_NULL = new CApiBuiltinExecutable("PyTruffle_Register_NULL", CApiCallPath.Ignored, ArgDescriptor.Void, new ArgDescriptor[]{ArgDescriptor.Pointer}, 286);
-    public static final CApiBuiltinExecutable PyTruffle_Set_Native_Slots = new CApiBuiltinExecutable("PyTruffle_Set_Native_Slots", CApiCallPath.Ignored, ArgDescriptor.Int, new ArgDescriptor[]{ArgDescriptor.PyTypeObject, ArgDescriptor.Pointer, ArgDescriptor.Pointer}, 287);
-    public static final CApiBuiltinExecutable PyTruffle_ToNative = new CApiBuiltinExecutable("PyTruffle_ToNative", CApiCallPath.Direct, ArgDescriptor.Int, new ArgDescriptor[]{ArgDescriptor.Pointer}, 288);
-    public static final CApiBuiltinExecutable PyTruffle_Trace_Type = new CApiBuiltinExecutable("PyTruffle_Trace_Type", CApiCallPath.Ignored, ArgDescriptor.Int, new ArgDescriptor[]{ArgDescriptor.Pointer, ArgDescriptor.Pointer}, 289);
-    public static final CApiBuiltinExecutable PyTruffle_TriggerGC = new CApiBuiltinExecutable("PyTruffle_TriggerGC", CApiCallPath.Ignored, ArgDescriptor.Void, new ArgDescriptor[]{ArgDescriptor.SIZE_T}, 290);
-    public static final CApiBuiltinExecutable PyTruffle_True = new CApiBuiltinExecutable("PyTruffle_True", CApiCallPath.Ignored, ArgDescriptor.PyObjectTransfer, new ArgDescriptor[]{}, 291);
-    public static final CApiBuiltinExecutable PyTruffle_Type = new CApiBuiltinExecutable("PyTruffle_Type", CApiCallPath.Ignored, ArgDescriptor.PyTypeObjectTransfer, new ArgDescriptor[]{ArgDescriptor.ConstCharPtrAsTruffleString}, 292);
-    public static final CApiBuiltinExecutable PyTruffle_Type_Modified = new CApiBuiltinExecutable("PyTruffle_Type_Modified", CApiCallPath.Ignored, ArgDescriptor.Int, new ArgDescriptor[]{ArgDescriptor.PyTypeObject, ArgDescriptor.ConstCharPtrAsTruffleString, ArgDescriptor.PyObject}, 293);
-    public static final CApiBuiltinExecutable PyTruffle_Unicode_AsUTF8AndSize_CharPtr = new CApiBuiltinExecutable("PyTruffle_Unicode_AsUTF8AndSize_CharPtr", CApiCallPath.Direct, ArgDescriptor.ConstCharPtr, new ArgDescriptor[]{ArgDescriptor.PyObject}, 294);
-    public static final CApiBuiltinExecutable PyTruffle_Unicode_AsUTF8AndSize_Size = new CApiBuiltinExecutable("PyTruffle_Unicode_AsUTF8AndSize_Size", CApiCallPath.Direct, ArgDescriptor.Py_ssize_t, new ArgDescriptor[]{ArgDescriptor.PyObject}, 295);
-    public static final CApiBuiltinExecutable PyTruffle_Unicode_AsUnicodeAndSize_CharPtr = new CApiBuiltinExecutable("PyTruffle_Unicode_AsUnicodeAndSize_CharPtr", CApiCallPath.Direct, ArgDescriptor.PY_UNICODE_PTR, new ArgDescriptor[]{ArgDescriptor.PyObject}, 296);
-    public static final CApiBuiltinExecutable PyTruffle_Unicode_AsUnicodeAndSize_Size = new CApiBuiltinExecutable("PyTruffle_Unicode_AsUnicodeAndSize_Size", CApiCallPath.Direct, ArgDescriptor.Py_ssize_t, new ArgDescriptor[]{ArgDescriptor.PyObject}, 297);
-    public static final CApiBuiltinExecutable PyTruffle_Unicode_AsWideChar = new CApiBuiltinExecutable("PyTruffle_Unicode_AsWideChar", CApiCallPath.Ignored, ArgDescriptor.PyObjectTransfer, new ArgDescriptor[]{ArgDescriptor.PyObject, ArgDescriptor.Int}, 298);
-    public static final CApiBuiltinExecutable PyTruffle_Unicode_FromFormat = new CApiBuiltinExecutable("PyTruffle_Unicode_FromFormat", CApiCallPath.Ignored, ArgDescriptor.PyObjectTransfer, new ArgDescriptor[]{ArgDescriptor.ConstCharPtrAsTruffleString, ArgDescriptor.VA_LIST_PTR}, 299);
-    public static final CApiBuiltinExecutable PyTruffle_tss_create = new CApiBuiltinExecutable("PyTruffle_tss_create", CApiCallPath.Ignored, ArgDescriptor.Long, new ArgDescriptor[]{}, 300);
-    public static final CApiBuiltinExecutable PyTruffle_tss_delete = new CApiBuiltinExecutable("PyTruffle_tss_delete", CApiCallPath.Ignored, ArgDescriptor.Void, new ArgDescriptor[]{ArgDescriptor.Long}, 301);
-    public static final CApiBuiltinExecutable PyTruffle_tss_get = new CApiBuiltinExecutable("PyTruffle_tss_get", CApiCallPath.Ignored, ArgDescriptor.Pointer, new ArgDescriptor[]{ArgDescriptor.Long}, 302);
-    public static final CApiBuiltinExecutable PyTruffle_tss_set = new CApiBuiltinExecutable("PyTruffle_tss_set", CApiCallPath.Ignored, ArgDescriptor.Int, new ArgDescriptor[]{ArgDescriptor.Long, ArgDescriptor.Pointer}, 303);
-    public static final CApiBuiltinExecutable PyTuple_GetItem = new CApiBuiltinExecutable("PyTuple_GetItem", CApiCallPath.Direct, ArgDescriptor.PyObjectBorrowed, new ArgDescriptor[]{ArgDescriptor.PyObject, ArgDescriptor.Py_ssize_t}, 304);
-    public static final CApiBuiltinExecutable PyTuple_GetSlice = new CApiBuiltinExecutable("PyTuple_GetSlice", CApiCallPath.Direct, ArgDescriptor.PyObjectTransfer, new ArgDescriptor[]{ArgDescriptor.PyObject, ArgDescriptor.Py_ssize_t, ArgDescriptor.Py_ssize_t}, 305);
-    public static final CApiBuiltinExecutable PyTuple_New = new CApiBuiltinExecutable("PyTuple_New", CApiCallPath.Direct, ArgDescriptor.PyObjectTransfer, new ArgDescriptor[]{ArgDescriptor.Py_ssize_t}, 306);
-    public static final CApiBuiltinExecutable PyTuple_SetItem = new CApiBuiltinExecutable("PyTuple_SetItem", CApiCallPath.Direct, ArgDescriptor.Int, new ArgDescriptor[]{ArgDescriptor.PyObject, ArgDescriptor.Py_ssize_t, ArgDescriptor.PyObjectTransfer}, 307);
-    public static final CApiBuiltinExecutable PyTuple_Size = new CApiBuiltinExecutable("PyTuple_Size", CApiCallPath.Direct, ArgDescriptor.Py_ssize_t, new ArgDescriptor[]{ArgDescriptor.PyObject}, 308);
-<<<<<<< HEAD
-    public static final CApiBuiltinExecutable PyType_IsSubtype = new CApiBuiltinExecutable("PyType_IsSubtype", CApiCallPath.Direct, ArgDescriptor.Int, new ArgDescriptor[]{ArgDescriptor.PyTypeObject, ArgDescriptor.PyTypeObject}, 309);
-    public static final CApiBuiltinExecutable PyUnicodeDecodeError_Create = new CApiBuiltinExecutable("PyUnicodeDecodeError_Create", CApiCallPath.Direct, ArgDescriptor.PyObjectTransfer, new ArgDescriptor[]{ArgDescriptor.ConstCharPtrAsTruffleString, ArgDescriptor.ConstCharPtr, ArgDescriptor.Py_ssize_t, ArgDescriptor.Py_ssize_t, ArgDescriptor.Py_ssize_t, ArgDescriptor.ConstCharPtrAsTruffleString}, 310);
-    public static final CApiBuiltinExecutable PyUnicode_AsEncodedString = new CApiBuiltinExecutable("PyUnicode_AsEncodedString", CApiCallPath.Direct, ArgDescriptor.PyObjectTransfer, new ArgDescriptor[]{ArgDescriptor.PyObject, ArgDescriptor.ConstCharPtrAsTruffleString, ArgDescriptor.ConstCharPtrAsTruffleString}, 311);
-    public static final CApiBuiltinExecutable PyUnicode_AsUnicodeEscapeString = new CApiBuiltinExecutable("PyUnicode_AsUnicodeEscapeString", CApiCallPath.Direct, ArgDescriptor.PyObjectTransfer, new ArgDescriptor[]{ArgDescriptor.PyObject}, 312);
-    public static final CApiBuiltinExecutable PyUnicode_Compare = new CApiBuiltinExecutable("PyUnicode_Compare", CApiCallPath.Direct, ArgDescriptor.Int, new ArgDescriptor[]{ArgDescriptor.PyObject, ArgDescriptor.PyObject}, 313);
-    public static final CApiBuiltinExecutable PyUnicode_CompareWithASCIIString = new CApiBuiltinExecutable("PyUnicode_CompareWithASCIIString", CApiCallPath.Direct, ArgDescriptor.Int, new ArgDescriptor[]{ArgDescriptor.PyObjectAsTruffleString, ArgDescriptor.ConstCharPtrAsTruffleString}, 314);
-    public static final CApiBuiltinExecutable PyUnicode_Concat = new CApiBuiltinExecutable("PyUnicode_Concat", CApiCallPath.Direct, ArgDescriptor.PyObjectTransfer, new ArgDescriptor[]{ArgDescriptor.PyObject, ArgDescriptor.PyObject}, 315);
-    public static final CApiBuiltinExecutable PyUnicode_Contains = new CApiBuiltinExecutable("PyUnicode_Contains", CApiCallPath.Direct, ArgDescriptor.Int, new ArgDescriptor[]{ArgDescriptor.PyObject, ArgDescriptor.PyObject}, 316);
-    public static final CApiBuiltinExecutable PyUnicode_Count = new CApiBuiltinExecutable("PyUnicode_Count", CApiCallPath.Direct, ArgDescriptor.Py_ssize_t, new ArgDescriptor[]{ArgDescriptor.PyObject, ArgDescriptor.PyObject, ArgDescriptor.Py_ssize_t, ArgDescriptor.Py_ssize_t}, 317);
-    public static final CApiBuiltinExecutable PyUnicode_DecodeFSDefault = new CApiBuiltinExecutable("PyUnicode_DecodeFSDefault", CApiCallPath.Direct, ArgDescriptor.PyObjectTransfer, new ArgDescriptor[]{ArgDescriptor.ConstCharPtrAsTruffleString}, 318);
-    public static final CApiBuiltinExecutable PyUnicode_EncodeFSDefault = new CApiBuiltinExecutable("PyUnicode_EncodeFSDefault", CApiCallPath.Direct, ArgDescriptor.PyObjectTransfer, new ArgDescriptor[]{ArgDescriptor.PyObject}, 319);
-    public static final CApiBuiltinExecutable PyUnicode_FindChar = new CApiBuiltinExecutable("PyUnicode_FindChar", CApiCallPath.Direct, ArgDescriptor.Py_ssize_t, new ArgDescriptor[]{ArgDescriptor.PyObject, ArgDescriptor.PY_UCS4, ArgDescriptor.Py_ssize_t, ArgDescriptor.Py_ssize_t, ArgDescriptor.Int}, 320);
-    public static final CApiBuiltinExecutable PyUnicode_Format = new CApiBuiltinExecutable("PyUnicode_Format", CApiCallPath.Direct, ArgDescriptor.PyObjectTransfer, new ArgDescriptor[]{ArgDescriptor.PyObject, ArgDescriptor.PyObject}, 321);
-    public static final CApiBuiltinExecutable PyUnicode_FromEncodedObject = new CApiBuiltinExecutable("PyUnicode_FromEncodedObject", CApiCallPath.Direct, ArgDescriptor.PyObjectTransfer, new ArgDescriptor[]{ArgDescriptor.PyObject, ArgDescriptor.ConstCharPtrAsTruffleString, ArgDescriptor.ConstCharPtrAsTruffleString}, 322);
-    public static final CApiBuiltinExecutable PyUnicode_FromObject = new CApiBuiltinExecutable("PyUnicode_FromObject", CApiCallPath.Direct, ArgDescriptor.PyObjectTransfer, new ArgDescriptor[]{ArgDescriptor.PyObject}, 323);
-    public static final CApiBuiltinExecutable PyUnicode_FromOrdinal = new CApiBuiltinExecutable("PyUnicode_FromOrdinal", CApiCallPath.Direct, ArgDescriptor.PyObjectTransfer, new ArgDescriptor[]{ArgDescriptor.Int}, 324);
-    public static final CApiBuiltinExecutable PyUnicode_FromString = new CApiBuiltinExecutable("PyUnicode_FromString", CApiCallPath.Direct, ArgDescriptor.PyObjectTransfer, new ArgDescriptor[]{ArgDescriptor.ConstCharPtrAsTruffleString}, 325);
-    public static final CApiBuiltinExecutable PyUnicode_FromWideChar = new CApiBuiltinExecutable("PyUnicode_FromWideChar", CApiCallPath.Direct, ArgDescriptor.PyObjectTransfer, new ArgDescriptor[]{ArgDescriptor.CONST_WCHAR_PTR, ArgDescriptor.Py_ssize_t}, 326);
-    public static final CApiBuiltinExecutable PyUnicode_Join = new CApiBuiltinExecutable("PyUnicode_Join", CApiCallPath.Direct, ArgDescriptor.PyObjectTransfer, new ArgDescriptor[]{ArgDescriptor.PyObject, ArgDescriptor.PyObject}, 327);
-    public static final CApiBuiltinExecutable PyUnicode_ReadChar = new CApiBuiltinExecutable("PyUnicode_ReadChar", CApiCallPath.Direct, ArgDescriptor.PY_UCS4, new ArgDescriptor[]{ArgDescriptor.PyObject, ArgDescriptor.Py_ssize_t}, 328);
-    public static final CApiBuiltinExecutable PyUnicode_Replace = new CApiBuiltinExecutable("PyUnicode_Replace", CApiCallPath.Direct, ArgDescriptor.PyObjectTransfer, new ArgDescriptor[]{ArgDescriptor.PyObject, ArgDescriptor.PyObject, ArgDescriptor.PyObject, ArgDescriptor.Py_ssize_t}, 329);
-    public static final CApiBuiltinExecutable PyUnicode_Split = new CApiBuiltinExecutable("PyUnicode_Split", CApiCallPath.Direct, ArgDescriptor.PyObjectTransfer, new ArgDescriptor[]{ArgDescriptor.PyObject, ArgDescriptor.PyObject, ArgDescriptor.Py_ssize_t}, 330);
-    public static final CApiBuiltinExecutable PyUnicode_Substring = new CApiBuiltinExecutable("PyUnicode_Substring", CApiCallPath.Direct, ArgDescriptor.PyObjectTransfer, new ArgDescriptor[]{ArgDescriptor.PyObject, ArgDescriptor.Py_ssize_t, ArgDescriptor.Py_ssize_t}, 331);
-    public static final CApiBuiltinExecutable PyUnicode_Tailmatch = new CApiBuiltinExecutable("PyUnicode_Tailmatch", CApiCallPath.Direct, ArgDescriptor.Py_ssize_t, new ArgDescriptor[]{ArgDescriptor.PyObject, ArgDescriptor.PyObject, ArgDescriptor.Py_ssize_t, ArgDescriptor.Py_ssize_t, ArgDescriptor.Int}, 332);
-    public static final CApiBuiltinExecutable PyWeakref_GetObject = new CApiBuiltinExecutable("PyWeakref_GetObject", CApiCallPath.Direct, ArgDescriptor.PyObjectBorrowed, new ArgDescriptor[]{ArgDescriptor.PyObject}, 333);
-    public static final CApiBuiltinExecutable PyWeakref_NewRef = new CApiBuiltinExecutable("PyWeakref_NewRef", CApiCallPath.Direct, ArgDescriptor.PyObjectTransfer, new ArgDescriptor[]{ArgDescriptor.PyObject, ArgDescriptor.PyObject}, 334);
-    public static final CApiBuiltinExecutable Py_AtExit = new CApiBuiltinExecutable("Py_AtExit", CApiCallPath.Direct, ArgDescriptor.Int, new ArgDescriptor[]{ArgDescriptor.func_voidvoid}, 335);
-    public static final CApiBuiltinExecutable Py_CompileString = new CApiBuiltinExecutable("Py_CompileString", CApiCallPath.Direct, ArgDescriptor.PyObjectTransfer, new ArgDescriptor[]{ArgDescriptor.ConstCharPtrAsTruffleString, ArgDescriptor.ConstCharPtrAsTruffleString, ArgDescriptor.Int}, 336);
-    public static final CApiBuiltinExecutable Py_CompileStringExFlags = new CApiBuiltinExecutable("Py_CompileStringExFlags", CApiCallPath.Direct, ArgDescriptor.PyObjectTransfer, new ArgDescriptor[]{ArgDescriptor.ConstCharPtrAsTruffleString, ArgDescriptor.ConstCharPtrAsTruffleString, ArgDescriptor.Int, ArgDescriptor.PY_COMPILER_FLAGS, ArgDescriptor.Int}, 337);
-    public static final CApiBuiltinExecutable Py_CompileStringObject = new CApiBuiltinExecutable("Py_CompileStringObject", CApiCallPath.Direct, ArgDescriptor.PyObjectTransfer, new ArgDescriptor[]{ArgDescriptor.ConstCharPtrAsTruffleString, ArgDescriptor.PyObject, ArgDescriptor.Int, ArgDescriptor.PY_COMPILER_FLAGS, ArgDescriptor.Int}, 338);
-    public static final CApiBuiltinExecutable Py_EnterRecursiveCall = new CApiBuiltinExecutable("Py_EnterRecursiveCall", CApiCallPath.Direct, ArgDescriptor.Int, new ArgDescriptor[]{ArgDescriptor.ConstCharPtr}, 339);
-    public static final CApiBuiltinExecutable Py_GenericAlias = new CApiBuiltinExecutable("Py_GenericAlias", CApiCallPath.Direct, ArgDescriptor.PyObjectTransfer, new ArgDescriptor[]{ArgDescriptor.PyObject, ArgDescriptor.PyObject}, 340);
-    public static final CApiBuiltinExecutable Py_LeaveRecursiveCall = new CApiBuiltinExecutable("Py_LeaveRecursiveCall", CApiCallPath.Direct, ArgDescriptor.Void, new ArgDescriptor[]{}, 341);
-    public static final CApiBuiltinExecutable Py_get_PyASCIIObject_length = new CApiBuiltinExecutable("Py_get_PyASCIIObject_length", CApiCallPath.Ignored, ArgDescriptor.Py_ssize_t, new ArgDescriptor[]{ArgDescriptor.PyASCIIObject}, 342);
-    public static final CApiBuiltinExecutable Py_get_PyASCIIObject_state_ascii = new CApiBuiltinExecutable("Py_get_PyASCIIObject_state_ascii", CApiCallPath.Ignored, ArgDescriptor.UNSIGNED_INT, new ArgDescriptor[]{ArgDescriptor.PyASCIIObject}, 343);
-    public static final CApiBuiltinExecutable Py_get_PyASCIIObject_state_compact = new CApiBuiltinExecutable("Py_get_PyASCIIObject_state_compact", CApiCallPath.Ignored, ArgDescriptor.UNSIGNED_INT, new ArgDescriptor[]{ArgDescriptor.PyASCIIObject}, 344);
-    public static final CApiBuiltinExecutable Py_get_PyASCIIObject_state_interned = new CApiBuiltinExecutable("Py_get_PyASCIIObject_state_interned", CApiCallPath.Ignored, ArgDescriptor.UNSIGNED_INT, new ArgDescriptor[]{ArgDescriptor.PyASCIIObject}, 345);
-    public static final CApiBuiltinExecutable Py_get_PyASCIIObject_state_kind = new CApiBuiltinExecutable("Py_get_PyASCIIObject_state_kind", CApiCallPath.Ignored, ArgDescriptor.UNSIGNED_INT, new ArgDescriptor[]{ArgDescriptor.PyASCIIObject}, 346);
-    public static final CApiBuiltinExecutable Py_get_PyASCIIObject_state_ready = new CApiBuiltinExecutable("Py_get_PyASCIIObject_state_ready", CApiCallPath.Ignored, ArgDescriptor.UNSIGNED_INT, new ArgDescriptor[]{ArgDescriptor.PyASCIIObject}, 347);
-    public static final CApiBuiltinExecutable Py_get_PyASCIIObject_wstr = new CApiBuiltinExecutable("Py_get_PyASCIIObject_wstr", CApiCallPath.Ignored, ArgDescriptor.WCHAR_T_PTR, new ArgDescriptor[]{ArgDescriptor.PyASCIIObject}, 348);
-    public static final CApiBuiltinExecutable Py_get_PyByteArrayObject_ob_exports = new CApiBuiltinExecutable("Py_get_PyByteArrayObject_ob_exports", CApiCallPath.Ignored, ArgDescriptor.Py_ssize_t, new ArgDescriptor[]{ArgDescriptor.PyByteArrayObject}, 349);
-    public static final CApiBuiltinExecutable Py_get_PyByteArrayObject_ob_start = new CApiBuiltinExecutable("Py_get_PyByteArrayObject_ob_start", CApiCallPath.Ignored, ArgDescriptor.Pointer, new ArgDescriptor[]{ArgDescriptor.PyByteArrayObject}, 350);
-    public static final CApiBuiltinExecutable Py_get_PyCFunctionObject_m_ml = new CApiBuiltinExecutable("Py_get_PyCFunctionObject_m_ml", CApiCallPath.Ignored, ArgDescriptor.PyMethodDef, new ArgDescriptor[]{ArgDescriptor.PyCFunctionObject}, 351);
-    public static final CApiBuiltinExecutable Py_get_PyCFunctionObject_m_module = new CApiBuiltinExecutable("Py_get_PyCFunctionObject_m_module", CApiCallPath.Ignored, ArgDescriptor.PyObjectBorrowed, new ArgDescriptor[]{ArgDescriptor.PyCFunctionObject}, 352);
-    public static final CApiBuiltinExecutable Py_get_PyCFunctionObject_m_self = new CApiBuiltinExecutable("Py_get_PyCFunctionObject_m_self", CApiCallPath.Ignored, ArgDescriptor.PyObjectBorrowed, new ArgDescriptor[]{ArgDescriptor.PyCFunctionObject}, 353);
-    public static final CApiBuiltinExecutable Py_get_PyCFunctionObject_m_weakreflist = new CApiBuiltinExecutable("Py_get_PyCFunctionObject_m_weakreflist", CApiCallPath.Ignored, ArgDescriptor.PyObjectBorrowed, new ArgDescriptor[]{ArgDescriptor.PyCFunctionObject}, 354);
-    public static final CApiBuiltinExecutable Py_get_PyCFunctionObject_vectorcall = new CApiBuiltinExecutable("Py_get_PyCFunctionObject_vectorcall", CApiCallPath.Ignored, ArgDescriptor.vectorcallfunc, new ArgDescriptor[]{ArgDescriptor.PyCFunctionObject}, 355);
-    public static final CApiBuiltinExecutable Py_get_PyCMethodObject_mm_class = new CApiBuiltinExecutable("Py_get_PyCMethodObject_mm_class", CApiCallPath.Ignored, ArgDescriptor.PyTypeObjectBorrowed, new ArgDescriptor[]{ArgDescriptor.PyCMethodObject}, 356);
-    public static final CApiBuiltinExecutable Py_get_PyCompactUnicodeObject_wstr_length = new CApiBuiltinExecutable("Py_get_PyCompactUnicodeObject_wstr_length", CApiCallPath.Ignored, ArgDescriptor.Py_ssize_t, new ArgDescriptor[]{ArgDescriptor.PyCompactUnicodeObject}, 357);
-    public static final CApiBuiltinExecutable Py_get_PyDescrObject_d_name = new CApiBuiltinExecutable("Py_get_PyDescrObject_d_name", CApiCallPath.Ignored, ArgDescriptor.PyObjectBorrowed, new ArgDescriptor[]{ArgDescriptor.PyDescrObject}, 358);
-    public static final CApiBuiltinExecutable Py_get_PyDescrObject_d_type = new CApiBuiltinExecutable("Py_get_PyDescrObject_d_type", CApiCallPath.Ignored, ArgDescriptor.PyTypeObjectBorrowed, new ArgDescriptor[]{ArgDescriptor.PyDescrObject}, 359);
-    public static final CApiBuiltinExecutable Py_get_PyFrameObject_f_lineno = new CApiBuiltinExecutable("Py_get_PyFrameObject_f_lineno", CApiCallPath.Ignored, ArgDescriptor.Int, new ArgDescriptor[]{ArgDescriptor.PyFrameObject}, 360);
-    public static final CApiBuiltinExecutable Py_get_PyGetSetDef_closure = new CApiBuiltinExecutable("Py_get_PyGetSetDef_closure", CApiCallPath.Ignored, ArgDescriptor.Pointer, new ArgDescriptor[]{ArgDescriptor.PyGetSetDef}, 361);
-    public static final CApiBuiltinExecutable Py_get_PyGetSetDef_doc = new CApiBuiltinExecutable("Py_get_PyGetSetDef_doc", CApiCallPath.Ignored, ArgDescriptor.ConstCharPtrAsTruffleString, new ArgDescriptor[]{ArgDescriptor.PyGetSetDef}, 362);
-    public static final CApiBuiltinExecutable Py_get_PyGetSetDef_get = new CApiBuiltinExecutable("Py_get_PyGetSetDef_get", CApiCallPath.Ignored, ArgDescriptor.getter, new ArgDescriptor[]{ArgDescriptor.PyGetSetDef}, 363);
-    public static final CApiBuiltinExecutable Py_get_PyGetSetDef_name = new CApiBuiltinExecutable("Py_get_PyGetSetDef_name", CApiCallPath.Ignored, ArgDescriptor.ConstCharPtrAsTruffleString, new ArgDescriptor[]{ArgDescriptor.PyGetSetDef}, 364);
-    public static final CApiBuiltinExecutable Py_get_PyGetSetDef_set = new CApiBuiltinExecutable("Py_get_PyGetSetDef_set", CApiCallPath.Ignored, ArgDescriptor.setter, new ArgDescriptor[]{ArgDescriptor.PyGetSetDef}, 365);
-    public static final CApiBuiltinExecutable Py_get_PyInstanceMethodObject_func = new CApiBuiltinExecutable("Py_get_PyInstanceMethodObject_func", CApiCallPath.Ignored, ArgDescriptor.PyObjectBorrowed, new ArgDescriptor[]{ArgDescriptor.PyInstanceMethodObject}, 366);
-    public static final CApiBuiltinExecutable Py_get_PyListObject_ob_item = new CApiBuiltinExecutable("Py_get_PyListObject_ob_item", CApiCallPath.Ignored, ArgDescriptor.PyObjectPtr, new ArgDescriptor[]{ArgDescriptor.PyListObject}, 367);
-    public static final CApiBuiltinExecutable Py_get_PyMethodDef_ml_doc = new CApiBuiltinExecutable("Py_get_PyMethodDef_ml_doc", CApiCallPath.Ignored, ArgDescriptor.Pointer, new ArgDescriptor[]{ArgDescriptor.PyMethodDef}, 368);
-    public static final CApiBuiltinExecutable Py_get_PyMethodDef_ml_flags = new CApiBuiltinExecutable("Py_get_PyMethodDef_ml_flags", CApiCallPath.Ignored, ArgDescriptor.Int, new ArgDescriptor[]{ArgDescriptor.PyMethodDef}, 369);
-    public static final CApiBuiltinExecutable Py_get_PyMethodDef_ml_meth = new CApiBuiltinExecutable("Py_get_PyMethodDef_ml_meth", CApiCallPath.Ignored, ArgDescriptor.PY_C_FUNCTION, new ArgDescriptor[]{ArgDescriptor.PyMethodDef}, 370);
-    public static final CApiBuiltinExecutable Py_get_PyMethodDef_ml_name = new CApiBuiltinExecutable("Py_get_PyMethodDef_ml_name", CApiCallPath.Ignored, ArgDescriptor.Pointer, new ArgDescriptor[]{ArgDescriptor.PyMethodDef}, 371);
-    public static final CApiBuiltinExecutable Py_get_PyMethodDescrObject_d_method = new CApiBuiltinExecutable("Py_get_PyMethodDescrObject_d_method", CApiCallPath.Ignored, ArgDescriptor.PyMethodDef, new ArgDescriptor[]{ArgDescriptor.PyMethodDescrObject}, 372);
-    public static final CApiBuiltinExecutable Py_get_PyMethodObject_im_func = new CApiBuiltinExecutable("Py_get_PyMethodObject_im_func", CApiCallPath.Ignored, ArgDescriptor.PyObjectBorrowed, new ArgDescriptor[]{ArgDescriptor.PyMethodObject}, 373);
-    public static final CApiBuiltinExecutable Py_get_PyMethodObject_im_self = new CApiBuiltinExecutable("Py_get_PyMethodObject_im_self", CApiCallPath.Ignored, ArgDescriptor.PyObjectBorrowed, new ArgDescriptor[]{ArgDescriptor.PyMethodObject}, 374);
-    public static final CApiBuiltinExecutable Py_get_PyModuleDef_m_doc = new CApiBuiltinExecutable("Py_get_PyModuleDef_m_doc", CApiCallPath.Ignored, ArgDescriptor.ConstCharPtrAsTruffleString, new ArgDescriptor[]{ArgDescriptor.PyModuleDef}, 375);
-    public static final CApiBuiltinExecutable Py_get_PyModuleDef_m_methods = new CApiBuiltinExecutable("Py_get_PyModuleDef_m_methods", CApiCallPath.Ignored, ArgDescriptor.PyMethodDef, new ArgDescriptor[]{ArgDescriptor.PyModuleDef}, 376);
-    public static final CApiBuiltinExecutable Py_get_PyModuleDef_m_name = new CApiBuiltinExecutable("Py_get_PyModuleDef_m_name", CApiCallPath.Ignored, ArgDescriptor.ConstCharPtrAsTruffleString, new ArgDescriptor[]{ArgDescriptor.PyModuleDef}, 377);
-    public static final CApiBuiltinExecutable Py_get_PyModuleDef_m_size = new CApiBuiltinExecutable("Py_get_PyModuleDef_m_size", CApiCallPath.Ignored, ArgDescriptor.Py_ssize_t, new ArgDescriptor[]{ArgDescriptor.PyModuleDef}, 378);
-    public static final CApiBuiltinExecutable Py_get_PyModuleObject_md_def = new CApiBuiltinExecutable("Py_get_PyModuleObject_md_def", CApiCallPath.Ignored, ArgDescriptor.PyModuleDef, new ArgDescriptor[]{ArgDescriptor.PyModuleObject}, 379);
-    public static final CApiBuiltinExecutable Py_get_PyModuleObject_md_dict = new CApiBuiltinExecutable("Py_get_PyModuleObject_md_dict", CApiCallPath.Ignored, ArgDescriptor.PyObjectBorrowed, new ArgDescriptor[]{ArgDescriptor.PyModuleObject}, 380);
-    public static final CApiBuiltinExecutable Py_get_PyModuleObject_md_state = new CApiBuiltinExecutable("Py_get_PyModuleObject_md_state", CApiCallPath.Ignored, ArgDescriptor.Pointer, new ArgDescriptor[]{ArgDescriptor.PyModuleObject}, 381);
-    public static final CApiBuiltinExecutable Py_get_PyObject_ob_refcnt = new CApiBuiltinExecutable("Py_get_PyObject_ob_refcnt", CApiCallPath.Ignored, ArgDescriptor.Py_ssize_t, new ArgDescriptor[]{ArgDescriptor.PyObjectWrapper}, 382);
-    public static final CApiBuiltinExecutable Py_get_PyObject_ob_type = new CApiBuiltinExecutable("Py_get_PyObject_ob_type", CApiCallPath.Ignored, ArgDescriptor.PyTypeObjectBorrowed, new ArgDescriptor[]{ArgDescriptor.PyObject}, 383);
-    public static final CApiBuiltinExecutable Py_get_PySetObject_used = new CApiBuiltinExecutable("Py_get_PySetObject_used", CApiCallPath.Ignored, ArgDescriptor.Py_ssize_t, new ArgDescriptor[]{ArgDescriptor.PySetObject}, 384);
-    public static final CApiBuiltinExecutable Py_get_PySliceObject_start = new CApiBuiltinExecutable("Py_get_PySliceObject_start", CApiCallPath.Ignored, ArgDescriptor.PyObjectBorrowed, new ArgDescriptor[]{ArgDescriptor.PySliceObject}, 385);
-    public static final CApiBuiltinExecutable Py_get_PySliceObject_step = new CApiBuiltinExecutable("Py_get_PySliceObject_step", CApiCallPath.Ignored, ArgDescriptor.PyObjectBorrowed, new ArgDescriptor[]{ArgDescriptor.PySliceObject}, 386);
-    public static final CApiBuiltinExecutable Py_get_PySliceObject_stop = new CApiBuiltinExecutable("Py_get_PySliceObject_stop", CApiCallPath.Ignored, ArgDescriptor.PyObjectBorrowed, new ArgDescriptor[]{ArgDescriptor.PySliceObject}, 387);
-    public static final CApiBuiltinExecutable Py_get_PyTupleObject_ob_item = new CApiBuiltinExecutable("Py_get_PyTupleObject_ob_item", CApiCallPath.Ignored, ArgDescriptor.PyObjectPtr, new ArgDescriptor[]{ArgDescriptor.PyTupleObject}, 388);
-    public static final CApiBuiltinExecutable Py_get_PyUnicodeObject_data = new CApiBuiltinExecutable("Py_get_PyUnicodeObject_data", CApiCallPath.Ignored, ArgDescriptor.Pointer, new ArgDescriptor[]{ArgDescriptor.PyUnicodeObject}, 389);
-    public static final CApiBuiltinExecutable Py_get_PyVarObject_ob_size = new CApiBuiltinExecutable("Py_get_PyVarObject_ob_size", CApiCallPath.Ignored, ArgDescriptor.Py_ssize_t, new ArgDescriptor[]{ArgDescriptor.PyVarObject}, 390);
-    public static final CApiBuiltinExecutable Py_get_dummy = new CApiBuiltinExecutable("Py_get_dummy", CApiCallPath.Ignored, ArgDescriptor.Pointer, new ArgDescriptor[]{ArgDescriptor.Pointer}, 391);
-    public static final CApiBuiltinExecutable Py_set_PyByteArrayObject_ob_exports = new CApiBuiltinExecutable("Py_set_PyByteArrayObject_ob_exports", CApiCallPath.Ignored, ArgDescriptor.Void, new ArgDescriptor[]{ArgDescriptor.PyByteArrayObject, ArgDescriptor.Int}, 392);
-    public static final CApiBuiltinExecutable Py_set_PyFrameObject_f_lineno = new CApiBuiltinExecutable("Py_set_PyFrameObject_f_lineno", CApiCallPath.Ignored, ArgDescriptor.Void, new ArgDescriptor[]{ArgDescriptor.PyFrameObject, ArgDescriptor.Int}, 393);
-    public static final CApiBuiltinExecutable Py_set_PyModuleObject_md_def = new CApiBuiltinExecutable("Py_set_PyModuleObject_md_def", CApiCallPath.Ignored, ArgDescriptor.Void, new ArgDescriptor[]{ArgDescriptor.PyModuleObject, ArgDescriptor.PyModuleDef}, 394);
-    public static final CApiBuiltinExecutable Py_set_PyModuleObject_md_state = new CApiBuiltinExecutable("Py_set_PyModuleObject_md_state", CApiCallPath.Ignored, ArgDescriptor.Void, new ArgDescriptor[]{ArgDescriptor.PyModuleObject, ArgDescriptor.Pointer}, 395);
-    public static final CApiBuiltinExecutable Py_set_PyObject_ob_refcnt = new CApiBuiltinExecutable("Py_set_PyObject_ob_refcnt", CApiCallPath.Ignored, ArgDescriptor.Void, new ArgDescriptor[]{ArgDescriptor.PyObjectWrapper, ArgDescriptor.Py_ssize_t}, 396);
-    public static final CApiBuiltinExecutable Py_set_PyTypeObject_tp_as_buffer = new CApiBuiltinExecutable("Py_set_PyTypeObject_tp_as_buffer", CApiCallPath.Ignored, ArgDescriptor.Void, new ArgDescriptor[]{ArgDescriptor.PyTypeObject, ArgDescriptor.PyBufferProcs}, 397);
-    public static final CApiBuiltinExecutable Py_set_PyTypeObject_tp_base = new CApiBuiltinExecutable("Py_set_PyTypeObject_tp_base", CApiCallPath.Ignored, ArgDescriptor.Void, new ArgDescriptor[]{ArgDescriptor.PyTypeObject, ArgDescriptor.PyTypeObject}, 398);
-    public static final CApiBuiltinExecutable Py_set_PyTypeObject_tp_bases = new CApiBuiltinExecutable("Py_set_PyTypeObject_tp_bases", CApiCallPath.Ignored, ArgDescriptor.Void, new ArgDescriptor[]{ArgDescriptor.PyTypeObject, ArgDescriptor.PyObject}, 399);
-    public static final CApiBuiltinExecutable Py_set_PyTypeObject_tp_clear = new CApiBuiltinExecutable("Py_set_PyTypeObject_tp_clear", CApiCallPath.Ignored, ArgDescriptor.Void, new ArgDescriptor[]{ArgDescriptor.PyTypeObject, ArgDescriptor.inquiry}, 400);
-    public static final CApiBuiltinExecutable Py_set_PyTypeObject_tp_dict = new CApiBuiltinExecutable("Py_set_PyTypeObject_tp_dict", CApiCallPath.Ignored, ArgDescriptor.Void, new ArgDescriptor[]{ArgDescriptor.PyTypeObject, ArgDescriptor.PyObject}, 401);
-    public static final CApiBuiltinExecutable Py_set_PyTypeObject_tp_dictoffset = new CApiBuiltinExecutable("Py_set_PyTypeObject_tp_dictoffset", CApiCallPath.Ignored, ArgDescriptor.Void, new ArgDescriptor[]{ArgDescriptor.PyTypeObject, ArgDescriptor.Py_ssize_t}, 402);
-    public static final CApiBuiltinExecutable Py_set_PyTypeObject_tp_finalize = new CApiBuiltinExecutable("Py_set_PyTypeObject_tp_finalize", CApiCallPath.Ignored, ArgDescriptor.Void, new ArgDescriptor[]{ArgDescriptor.PyTypeObject, ArgDescriptor.destructor}, 403);
-    public static final CApiBuiltinExecutable Py_set_PyTypeObject_tp_getattr = new CApiBuiltinExecutable("Py_set_PyTypeObject_tp_getattr", CApiCallPath.Ignored, ArgDescriptor.Void, new ArgDescriptor[]{ArgDescriptor.PyTypeObject, ArgDescriptor.getattrfunc}, 404);
-    public static final CApiBuiltinExecutable Py_set_PyTypeObject_tp_getattro = new CApiBuiltinExecutable("Py_set_PyTypeObject_tp_getattro", CApiCallPath.Ignored, ArgDescriptor.Void, new ArgDescriptor[]{ArgDescriptor.PyTypeObject, ArgDescriptor.getattrofunc}, 405);
-    public static final CApiBuiltinExecutable Py_set_PyTypeObject_tp_iter = new CApiBuiltinExecutable("Py_set_PyTypeObject_tp_iter", CApiCallPath.Ignored, ArgDescriptor.Void, new ArgDescriptor[]{ArgDescriptor.PyTypeObject, ArgDescriptor.getiterfunc}, 406);
-    public static final CApiBuiltinExecutable Py_set_PyTypeObject_tp_iternext = new CApiBuiltinExecutable("Py_set_PyTypeObject_tp_iternext", CApiCallPath.Ignored, ArgDescriptor.Void, new ArgDescriptor[]{ArgDescriptor.PyTypeObject, ArgDescriptor.iternextfunc}, 407);
-    public static final CApiBuiltinExecutable Py_set_PyTypeObject_tp_mro = new CApiBuiltinExecutable("Py_set_PyTypeObject_tp_mro", CApiCallPath.Ignored, ArgDescriptor.Void, new ArgDescriptor[]{ArgDescriptor.PyTypeObject, ArgDescriptor.PyObject}, 408);
-    public static final CApiBuiltinExecutable Py_set_PyTypeObject_tp_new = new CApiBuiltinExecutable("Py_set_PyTypeObject_tp_new", CApiCallPath.Ignored, ArgDescriptor.Void, new ArgDescriptor[]{ArgDescriptor.PyTypeObject, ArgDescriptor.newfunc}, 409);
-    public static final CApiBuiltinExecutable Py_set_PyTypeObject_tp_setattr = new CApiBuiltinExecutable("Py_set_PyTypeObject_tp_setattr", CApiCallPath.Ignored, ArgDescriptor.Void, new ArgDescriptor[]{ArgDescriptor.PyTypeObject, ArgDescriptor.setattrfunc}, 410);
-    public static final CApiBuiltinExecutable Py_set_PyTypeObject_tp_setattro = new CApiBuiltinExecutable("Py_set_PyTypeObject_tp_setattro", CApiCallPath.Ignored, ArgDescriptor.Void, new ArgDescriptor[]{ArgDescriptor.PyTypeObject, ArgDescriptor.setattrofunc}, 411);
-    public static final CApiBuiltinExecutable Py_set_PyTypeObject_tp_subclasses = new CApiBuiltinExecutable("Py_set_PyTypeObject_tp_subclasses", CApiCallPath.Ignored, ArgDescriptor.Void, new ArgDescriptor[]{ArgDescriptor.PyTypeObject, ArgDescriptor.PyObject}, 412);
-    public static final CApiBuiltinExecutable Py_set_PyTypeObject_tp_traverse = new CApiBuiltinExecutable("Py_set_PyTypeObject_tp_traverse", CApiCallPath.Ignored, ArgDescriptor.Void, new ArgDescriptor[]{ArgDescriptor.PyTypeObject, ArgDescriptor.traverseproc}, 413);
-    public static final CApiBuiltinExecutable Py_set_PyTypeObject_tp_weaklistoffset = new CApiBuiltinExecutable("Py_set_PyTypeObject_tp_weaklistoffset", CApiCallPath.Ignored, ArgDescriptor.Void, new ArgDescriptor[]{ArgDescriptor.PyTypeObject, ArgDescriptor.Py_ssize_t}, 414);
-    public static final CApiBuiltinExecutable Py_set_PyVarObject_ob_size = new CApiBuiltinExecutable("Py_set_PyVarObject_ob_size", CApiCallPath.Ignored, ArgDescriptor.Void, new ArgDescriptor[]{ArgDescriptor.PyVarObject, ArgDescriptor.Py_ssize_t}, 415);
-    public static final CApiBuiltinExecutable _PyArray_Data = new CApiBuiltinExecutable("_PyArray_Data", CApiCallPath.Direct, ArgDescriptor.CHAR_PTR, new ArgDescriptor[]{ArgDescriptor.PyObject}, 416);
-    public static final CApiBuiltinExecutable _PyArray_Resize = new CApiBuiltinExecutable("_PyArray_Resize", CApiCallPath.Direct, ArgDescriptor.Int, new ArgDescriptor[]{ArgDescriptor.PyObject, ArgDescriptor.Py_ssize_t}, 417);
-    public static final CApiBuiltinExecutable _PyBytes_Join = new CApiBuiltinExecutable("_PyBytes_Join", CApiCallPath.Direct, ArgDescriptor.PyObjectTransfer, new ArgDescriptor[]{ArgDescriptor.PyObject, ArgDescriptor.PyObject}, 418);
-    public static final CApiBuiltinExecutable _PyDict_Pop = new CApiBuiltinExecutable("_PyDict_Pop", CApiCallPath.Direct, ArgDescriptor.PyObjectTransfer, new ArgDescriptor[]{ArgDescriptor.PyObject, ArgDescriptor.PyObject, ArgDescriptor.PyObject}, 419);
-    public static final CApiBuiltinExecutable _PyDict_SetItem_KnownHash = new CApiBuiltinExecutable("_PyDict_SetItem_KnownHash", CApiCallPath.Direct, ArgDescriptor.Int, new ArgDescriptor[]{ArgDescriptor.PyObject, ArgDescriptor.PyObject, ArgDescriptor.PyObject, ArgDescriptor.Py_hash_t}, 420);
-    public static final CApiBuiltinExecutable _PyErr_BadInternalCall = new CApiBuiltinExecutable("_PyErr_BadInternalCall", CApiCallPath.Direct, ArgDescriptor.Void, new ArgDescriptor[]{ArgDescriptor.ConstCharPtrAsTruffleString, ArgDescriptor.Int}, 421);
-    public static final CApiBuiltinExecutable _PyErr_ChainExceptions = new CApiBuiltinExecutable("_PyErr_ChainExceptions", CApiCallPath.Direct, ArgDescriptor.Void, new ArgDescriptor[]{ArgDescriptor.PyObject, ArgDescriptor.PyObject, ArgDescriptor.PyObject}, 422);
-    public static final CApiBuiltinExecutable _PyErr_Occurred = new CApiBuiltinExecutable("_PyErr_Occurred", CApiCallPath.Direct, ArgDescriptor.PyObjectBorrowed, new ArgDescriptor[]{ArgDescriptor.PyThreadState}, 423);
-    public static final CApiBuiltinExecutable _PyErr_WriteUnraisableMsg = new CApiBuiltinExecutable("_PyErr_WriteUnraisableMsg", CApiCallPath.Direct, ArgDescriptor.Void, new ArgDescriptor[]{ArgDescriptor.ConstCharPtrAsTruffleString, ArgDescriptor.PyObject}, 424);
-    public static final CApiBuiltinExecutable _PyList_Extend = new CApiBuiltinExecutable("_PyList_Extend", CApiCallPath.Direct, ArgDescriptor.PyObjectTransfer, new ArgDescriptor[]{ArgDescriptor.PyListObject, ArgDescriptor.PyObject}, 425);
-    public static final CApiBuiltinExecutable _PyLong_AsByteArray = new CApiBuiltinExecutable("_PyLong_AsByteArray", CApiCallPath.Direct, ArgDescriptor.Int, new ArgDescriptor[]{ArgDescriptor.PyLongObject, ArgDescriptor.UNSIGNED_CHAR_PTR, ArgDescriptor.SIZE_T, ArgDescriptor.Int, ArgDescriptor.Int}, 426);
-    public static final CApiBuiltinExecutable _PyLong_Sign = new CApiBuiltinExecutable("_PyLong_Sign", CApiCallPath.Direct, ArgDescriptor.Int, new ArgDescriptor[]{ArgDescriptor.PyObject}, 427);
-    public static final CApiBuiltinExecutable _PyNamespace_New = new CApiBuiltinExecutable("_PyNamespace_New", CApiCallPath.Direct, ArgDescriptor.PyObjectTransfer, new ArgDescriptor[]{ArgDescriptor.PyObject}, 428);
-    public static final CApiBuiltinExecutable _PyNumber_Index = new CApiBuiltinExecutable("_PyNumber_Index", CApiCallPath.Direct, ArgDescriptor.PyObjectTransfer, new ArgDescriptor[]{ArgDescriptor.PyObject}, 429);
-    public static final CApiBuiltinExecutable _PyObject_Dump = new CApiBuiltinExecutable("_PyObject_Dump", CApiCallPath.Direct, ArgDescriptor.Void, new ArgDescriptor[]{ArgDescriptor.PyObjectWrapper}, 430);
-    public static final CApiBuiltinExecutable _PyObject_MakeTpCall = new CApiBuiltinExecutable("_PyObject_MakeTpCall", CApiCallPath.Direct, ArgDescriptor.PyObjectTransfer, new ArgDescriptor[]{ArgDescriptor.PyThreadState, ArgDescriptor.PyObject, ArgDescriptor.PyObjectConstPtr, ArgDescriptor.Py_ssize_t, ArgDescriptor.PyObject}, 431);
-    public static final CApiBuiltinExecutable _PyTraceback_Add = new CApiBuiltinExecutable("_PyTraceback_Add", CApiCallPath.Direct, ArgDescriptor.Void, new ArgDescriptor[]{ArgDescriptor.ConstCharPtrAsTruffleString, ArgDescriptor.ConstCharPtrAsTruffleString, ArgDescriptor.Int}, 432);
-    public static final CApiBuiltinExecutable _PyTruffleBytes_Resize = new CApiBuiltinExecutable("_PyTruffleBytes_Resize", CApiCallPath.Ignored, ArgDescriptor.Int, new ArgDescriptor[]{ArgDescriptor.PyObject, ArgDescriptor.Py_ssize_t}, 433);
-    public static final CApiBuiltinExecutable _PyTruffleErr_CreateAndSetException = new CApiBuiltinExecutable("_PyTruffleErr_CreateAndSetException", CApiCallPath.Direct, ArgDescriptor.Void, new ArgDescriptor[]{ArgDescriptor.PyObject, ArgDescriptor.PyObject}, 434);
-    public static final CApiBuiltinExecutable _PyTruffleErr_Warn = new CApiBuiltinExecutable("_PyTruffleErr_Warn", CApiCallPath.Ignored, ArgDescriptor.PyObjectTransfer, new ArgDescriptor[]{ArgDescriptor.PyObject, ArgDescriptor.PyObject, ArgDescriptor.Py_ssize_t, ArgDescriptor.PyObject}, 435);
-    public static final CApiBuiltinExecutable _PyTruffleEval_EvalCodeEx = new CApiBuiltinExecutable("_PyTruffleEval_EvalCodeEx", CApiCallPath.Ignored, ArgDescriptor.PyObjectTransfer, new ArgDescriptor[]{ArgDescriptor.PyObject, ArgDescriptor.PyObject, ArgDescriptor.PyObject, ArgDescriptor.PyObjectConstPtr, ArgDescriptor.Int, ArgDescriptor.PyObjectConstPtr, ArgDescriptor.Int, ArgDescriptor.PyObjectConstPtr, ArgDescriptor.Int, ArgDescriptor.PyObject, ArgDescriptor.PyObject}, 436);
-    public static final CApiBuiltinExecutable _PyTruffleModule_CreateInitialized_PyModule_New = new CApiBuiltinExecutable("_PyTruffleModule_CreateInitialized_PyModule_New", CApiCallPath.Ignored, ArgDescriptor.PyModuleObjectTransfer, new ArgDescriptor[]{ArgDescriptor.ConstCharPtrAsTruffleString}, 437);
-    public static final CApiBuiltinExecutable _PyTruffleModule_GetAndIncMaxModuleNumber = new CApiBuiltinExecutable("_PyTruffleModule_GetAndIncMaxModuleNumber", CApiCallPath.Ignored, ArgDescriptor.Py_ssize_t, new ArgDescriptor[]{}, 438);
-    public static final CApiBuiltinExecutable _PyTruffleObject_Call1 = new CApiBuiltinExecutable("_PyTruffleObject_Call1", CApiCallPath.Direct, ArgDescriptor.PyObjectTransfer, new ArgDescriptor[]{ArgDescriptor.PyObject, ArgDescriptor.PyObject, ArgDescriptor.PyObject, ArgDescriptor.Int}, 439);
-    public static final CApiBuiltinExecutable _PyTruffleObject_CallMethod1 = new CApiBuiltinExecutable("_PyTruffleObject_CallMethod1", CApiCallPath.Direct, ArgDescriptor.PyObjectTransfer, new ArgDescriptor[]{ArgDescriptor.PyObject, ArgDescriptor.ConstCharPtrAsTruffleString, ArgDescriptor.PyObject, ArgDescriptor.Int}, 440);
-    public static final CApiBuiltinExecutable _PyTruffleSet_NextEntry = new CApiBuiltinExecutable("_PyTruffleSet_NextEntry", CApiCallPath.Ignored, ArgDescriptor.PyObjectTransfer, new ArgDescriptor[]{ArgDescriptor.PyObject, ArgDescriptor.Py_ssize_t}, 441);
-=======
-    public static final CApiBuiltinExecutable PyUnicodeDecodeError_Create = new CApiBuiltinExecutable("PyUnicodeDecodeError_Create", CApiCallPath.Direct, ArgDescriptor.PyObjectTransfer, new ArgDescriptor[]{ArgDescriptor.ConstCharPtrAsTruffleString, ArgDescriptor.ConstCharPtr, ArgDescriptor.Py_ssize_t, ArgDescriptor.Py_ssize_t, ArgDescriptor.Py_ssize_t, ArgDescriptor.ConstCharPtrAsTruffleString}, 309);
-    public static final CApiBuiltinExecutable PyUnicode_AsEncodedString = new CApiBuiltinExecutable("PyUnicode_AsEncodedString", CApiCallPath.Direct, ArgDescriptor.PyObjectTransfer, new ArgDescriptor[]{ArgDescriptor.PyObject, ArgDescriptor.ConstCharPtrAsTruffleString, ArgDescriptor.ConstCharPtrAsTruffleString}, 310);
-    public static final CApiBuiltinExecutable PyUnicode_AsUnicodeEscapeString = new CApiBuiltinExecutable("PyUnicode_AsUnicodeEscapeString", CApiCallPath.Direct, ArgDescriptor.PyObjectTransfer, new ArgDescriptor[]{ArgDescriptor.PyObject}, 311);
-    public static final CApiBuiltinExecutable PyUnicode_Compare = new CApiBuiltinExecutable("PyUnicode_Compare", CApiCallPath.Direct, ArgDescriptor.Int, new ArgDescriptor[]{ArgDescriptor.PyObject, ArgDescriptor.PyObject}, 312);
-    public static final CApiBuiltinExecutable PyUnicode_Concat = new CApiBuiltinExecutable("PyUnicode_Concat", CApiCallPath.Direct, ArgDescriptor.PyObjectTransfer, new ArgDescriptor[]{ArgDescriptor.PyObject, ArgDescriptor.PyObject}, 313);
-    public static final CApiBuiltinExecutable PyUnicode_Contains = new CApiBuiltinExecutable("PyUnicode_Contains", CApiCallPath.Direct, ArgDescriptor.Int, new ArgDescriptor[]{ArgDescriptor.PyObject, ArgDescriptor.PyObject}, 314);
-    public static final CApiBuiltinExecutable PyUnicode_Count = new CApiBuiltinExecutable("PyUnicode_Count", CApiCallPath.Direct, ArgDescriptor.Py_ssize_t, new ArgDescriptor[]{ArgDescriptor.PyObject, ArgDescriptor.PyObject, ArgDescriptor.Py_ssize_t, ArgDescriptor.Py_ssize_t}, 315);
-    public static final CApiBuiltinExecutable PyUnicode_DecodeFSDefault = new CApiBuiltinExecutable("PyUnicode_DecodeFSDefault", CApiCallPath.Direct, ArgDescriptor.PyObjectTransfer, new ArgDescriptor[]{ArgDescriptor.ConstCharPtrAsTruffleString}, 316);
-    public static final CApiBuiltinExecutable PyUnicode_EncodeFSDefault = new CApiBuiltinExecutable("PyUnicode_EncodeFSDefault", CApiCallPath.Direct, ArgDescriptor.PyObjectTransfer, new ArgDescriptor[]{ArgDescriptor.PyObject}, 317);
-    public static final CApiBuiltinExecutable PyUnicode_FindChar = new CApiBuiltinExecutable("PyUnicode_FindChar", CApiCallPath.Direct, ArgDescriptor.Py_ssize_t, new ArgDescriptor[]{ArgDescriptor.PyObject, ArgDescriptor.PY_UCS4, ArgDescriptor.Py_ssize_t, ArgDescriptor.Py_ssize_t, ArgDescriptor.Int}, 318);
-    public static final CApiBuiltinExecutable PyUnicode_Format = new CApiBuiltinExecutable("PyUnicode_Format", CApiCallPath.Direct, ArgDescriptor.PyObjectTransfer, new ArgDescriptor[]{ArgDescriptor.PyObject, ArgDescriptor.PyObject}, 319);
-    public static final CApiBuiltinExecutable PyUnicode_FromEncodedObject = new CApiBuiltinExecutable("PyUnicode_FromEncodedObject", CApiCallPath.Direct, ArgDescriptor.PyObjectTransfer, new ArgDescriptor[]{ArgDescriptor.PyObject, ArgDescriptor.ConstCharPtrAsTruffleString, ArgDescriptor.ConstCharPtrAsTruffleString}, 320);
-    public static final CApiBuiltinExecutable PyUnicode_FromObject = new CApiBuiltinExecutable("PyUnicode_FromObject", CApiCallPath.Direct, ArgDescriptor.PyObjectTransfer, new ArgDescriptor[]{ArgDescriptor.PyObject}, 321);
-    public static final CApiBuiltinExecutable PyUnicode_FromOrdinal = new CApiBuiltinExecutable("PyUnicode_FromOrdinal", CApiCallPath.Direct, ArgDescriptor.PyObjectTransfer, new ArgDescriptor[]{ArgDescriptor.Int}, 322);
-    public static final CApiBuiltinExecutable PyUnicode_FromString = new CApiBuiltinExecutable("PyUnicode_FromString", CApiCallPath.Direct, ArgDescriptor.PyObjectTransfer, new ArgDescriptor[]{ArgDescriptor.ConstCharPtrAsTruffleString}, 323);
-    public static final CApiBuiltinExecutable PyUnicode_FromWideChar = new CApiBuiltinExecutable("PyUnicode_FromWideChar", CApiCallPath.Direct, ArgDescriptor.PyObjectTransfer, new ArgDescriptor[]{ArgDescriptor.CONST_WCHAR_PTR, ArgDescriptor.Py_ssize_t}, 324);
-    public static final CApiBuiltinExecutable PyUnicode_Join = new CApiBuiltinExecutable("PyUnicode_Join", CApiCallPath.Direct, ArgDescriptor.PyObjectTransfer, new ArgDescriptor[]{ArgDescriptor.PyObject, ArgDescriptor.PyObject}, 325);
-    public static final CApiBuiltinExecutable PyUnicode_ReadChar = new CApiBuiltinExecutable("PyUnicode_ReadChar", CApiCallPath.Direct, ArgDescriptor.PY_UCS4, new ArgDescriptor[]{ArgDescriptor.PyObject, ArgDescriptor.Py_ssize_t}, 326);
-    public static final CApiBuiltinExecutable PyUnicode_Replace = new CApiBuiltinExecutable("PyUnicode_Replace", CApiCallPath.Direct, ArgDescriptor.PyObjectTransfer, new ArgDescriptor[]{ArgDescriptor.PyObject, ArgDescriptor.PyObject, ArgDescriptor.PyObject, ArgDescriptor.Py_ssize_t}, 327);
-    public static final CApiBuiltinExecutable PyUnicode_Split = new CApiBuiltinExecutable("PyUnicode_Split", CApiCallPath.Direct, ArgDescriptor.PyObjectTransfer, new ArgDescriptor[]{ArgDescriptor.PyObject, ArgDescriptor.PyObject, ArgDescriptor.Py_ssize_t}, 328);
-    public static final CApiBuiltinExecutable PyUnicode_Substring = new CApiBuiltinExecutable("PyUnicode_Substring", CApiCallPath.Direct, ArgDescriptor.PyObjectTransfer, new ArgDescriptor[]{ArgDescriptor.PyObject, ArgDescriptor.Py_ssize_t, ArgDescriptor.Py_ssize_t}, 329);
-    public static final CApiBuiltinExecutable PyUnicode_Tailmatch = new CApiBuiltinExecutable("PyUnicode_Tailmatch", CApiCallPath.Direct, ArgDescriptor.Py_ssize_t, new ArgDescriptor[]{ArgDescriptor.PyObject, ArgDescriptor.PyObject, ArgDescriptor.Py_ssize_t, ArgDescriptor.Py_ssize_t, ArgDescriptor.Int}, 330);
-    public static final CApiBuiltinExecutable PyWeakref_GetObject = new CApiBuiltinExecutable("PyWeakref_GetObject", CApiCallPath.Direct, ArgDescriptor.PyObjectBorrowed, new ArgDescriptor[]{ArgDescriptor.PyObject}, 331);
-    public static final CApiBuiltinExecutable PyWeakref_NewRef = new CApiBuiltinExecutable("PyWeakref_NewRef", CApiCallPath.Direct, ArgDescriptor.PyObjectTransfer, new ArgDescriptor[]{ArgDescriptor.PyObject, ArgDescriptor.PyObject}, 332);
-    public static final CApiBuiltinExecutable Py_AtExit = new CApiBuiltinExecutable("Py_AtExit", CApiCallPath.Direct, ArgDescriptor.Int, new ArgDescriptor[]{ArgDescriptor.func_voidvoid}, 333);
-    public static final CApiBuiltinExecutable Py_CompileString = new CApiBuiltinExecutable("Py_CompileString", CApiCallPath.Direct, ArgDescriptor.PyObjectTransfer, new ArgDescriptor[]{ArgDescriptor.ConstCharPtrAsTruffleString, ArgDescriptor.ConstCharPtrAsTruffleString, ArgDescriptor.Int}, 334);
-    public static final CApiBuiltinExecutable Py_CompileStringExFlags = new CApiBuiltinExecutable("Py_CompileStringExFlags", CApiCallPath.Direct, ArgDescriptor.PyObjectTransfer, new ArgDescriptor[]{ArgDescriptor.ConstCharPtrAsTruffleString, ArgDescriptor.ConstCharPtrAsTruffleString, ArgDescriptor.Int, ArgDescriptor.PY_COMPILER_FLAGS, ArgDescriptor.Int}, 335);
-    public static final CApiBuiltinExecutable Py_CompileStringObject = new CApiBuiltinExecutable("Py_CompileStringObject", CApiCallPath.Direct, ArgDescriptor.PyObjectTransfer, new ArgDescriptor[]{ArgDescriptor.ConstCharPtrAsTruffleString, ArgDescriptor.PyObject, ArgDescriptor.Int, ArgDescriptor.PY_COMPILER_FLAGS, ArgDescriptor.Int}, 336);
-    public static final CApiBuiltinExecutable Py_EnterRecursiveCall = new CApiBuiltinExecutable("Py_EnterRecursiveCall", CApiCallPath.Direct, ArgDescriptor.Int, new ArgDescriptor[]{ArgDescriptor.ConstCharPtr}, 337);
-    public static final CApiBuiltinExecutable Py_GenericAlias = new CApiBuiltinExecutable("Py_GenericAlias", CApiCallPath.Direct, ArgDescriptor.PyObjectTransfer, new ArgDescriptor[]{ArgDescriptor.PyObject, ArgDescriptor.PyObject}, 338);
-    public static final CApiBuiltinExecutable Py_LeaveRecursiveCall = new CApiBuiltinExecutable("Py_LeaveRecursiveCall", CApiCallPath.Direct, ArgDescriptor.Void, new ArgDescriptor[]{}, 339);
-    public static final CApiBuiltinExecutable Py_get_PyASCIIObject_length = new CApiBuiltinExecutable("Py_get_PyASCIIObject_length", CApiCallPath.Ignored, ArgDescriptor.Py_ssize_t, new ArgDescriptor[]{ArgDescriptor.PyASCIIObject}, 340);
-    public static final CApiBuiltinExecutable Py_get_PyASCIIObject_state_ascii = new CApiBuiltinExecutable("Py_get_PyASCIIObject_state_ascii", CApiCallPath.Ignored, ArgDescriptor.UNSIGNED_INT, new ArgDescriptor[]{ArgDescriptor.PyASCIIObject}, 341);
-    public static final CApiBuiltinExecutable Py_get_PyASCIIObject_state_compact = new CApiBuiltinExecutable("Py_get_PyASCIIObject_state_compact", CApiCallPath.Ignored, ArgDescriptor.UNSIGNED_INT, new ArgDescriptor[]{ArgDescriptor.PyASCIIObject}, 342);
-    public static final CApiBuiltinExecutable Py_get_PyASCIIObject_state_kind = new CApiBuiltinExecutable("Py_get_PyASCIIObject_state_kind", CApiCallPath.Ignored, ArgDescriptor.UNSIGNED_INT, new ArgDescriptor[]{ArgDescriptor.PyASCIIObject}, 343);
-    public static final CApiBuiltinExecutable Py_get_PyASCIIObject_state_ready = new CApiBuiltinExecutable("Py_get_PyASCIIObject_state_ready", CApiCallPath.Ignored, ArgDescriptor.UNSIGNED_INT, new ArgDescriptor[]{ArgDescriptor.PyASCIIObject}, 344);
-    public static final CApiBuiltinExecutable Py_get_PyASCIIObject_wstr = new CApiBuiltinExecutable("Py_get_PyASCIIObject_wstr", CApiCallPath.Ignored, ArgDescriptor.WCHAR_T_PTR, new ArgDescriptor[]{ArgDescriptor.PyASCIIObject}, 345);
-    public static final CApiBuiltinExecutable Py_get_PyByteArrayObject_ob_exports = new CApiBuiltinExecutable("Py_get_PyByteArrayObject_ob_exports", CApiCallPath.Ignored, ArgDescriptor.Py_ssize_t, new ArgDescriptor[]{ArgDescriptor.PyByteArrayObject}, 346);
-    public static final CApiBuiltinExecutable Py_get_PyByteArrayObject_ob_start = new CApiBuiltinExecutable("Py_get_PyByteArrayObject_ob_start", CApiCallPath.Ignored, ArgDescriptor.Pointer, new ArgDescriptor[]{ArgDescriptor.PyByteArrayObject}, 347);
-    public static final CApiBuiltinExecutable Py_get_PyCFunctionObject_m_ml = new CApiBuiltinExecutable("Py_get_PyCFunctionObject_m_ml", CApiCallPath.Ignored, ArgDescriptor.PyMethodDef, new ArgDescriptor[]{ArgDescriptor.PyCFunctionObject}, 348);
-    public static final CApiBuiltinExecutable Py_get_PyCFunctionObject_m_module = new CApiBuiltinExecutable("Py_get_PyCFunctionObject_m_module", CApiCallPath.Ignored, ArgDescriptor.PyObjectBorrowed, new ArgDescriptor[]{ArgDescriptor.PyCFunctionObject}, 349);
-    public static final CApiBuiltinExecutable Py_get_PyCFunctionObject_m_self = new CApiBuiltinExecutable("Py_get_PyCFunctionObject_m_self", CApiCallPath.Ignored, ArgDescriptor.PyObjectBorrowed, new ArgDescriptor[]{ArgDescriptor.PyCFunctionObject}, 350);
-    public static final CApiBuiltinExecutable Py_get_PyCFunctionObject_m_weakreflist = new CApiBuiltinExecutable("Py_get_PyCFunctionObject_m_weakreflist", CApiCallPath.Ignored, ArgDescriptor.PyObjectBorrowed, new ArgDescriptor[]{ArgDescriptor.PyCFunctionObject}, 351);
-    public static final CApiBuiltinExecutable Py_get_PyCFunctionObject_vectorcall = new CApiBuiltinExecutable("Py_get_PyCFunctionObject_vectorcall", CApiCallPath.Ignored, ArgDescriptor.vectorcallfunc, new ArgDescriptor[]{ArgDescriptor.PyCFunctionObject}, 352);
-    public static final CApiBuiltinExecutable Py_get_PyCMethodObject_mm_class = new CApiBuiltinExecutable("Py_get_PyCMethodObject_mm_class", CApiCallPath.Ignored, ArgDescriptor.PyTypeObjectBorrowed, new ArgDescriptor[]{ArgDescriptor.PyCMethodObject}, 353);
-    public static final CApiBuiltinExecutable Py_get_PyCompactUnicodeObject_wstr_length = new CApiBuiltinExecutable("Py_get_PyCompactUnicodeObject_wstr_length", CApiCallPath.Ignored, ArgDescriptor.Py_ssize_t, new ArgDescriptor[]{ArgDescriptor.PyCompactUnicodeObject}, 354);
-    public static final CApiBuiltinExecutable Py_get_PyDescrObject_d_name = new CApiBuiltinExecutable("Py_get_PyDescrObject_d_name", CApiCallPath.Ignored, ArgDescriptor.PyObjectBorrowed, new ArgDescriptor[]{ArgDescriptor.PyDescrObject}, 355);
-    public static final CApiBuiltinExecutable Py_get_PyDescrObject_d_type = new CApiBuiltinExecutable("Py_get_PyDescrObject_d_type", CApiCallPath.Ignored, ArgDescriptor.PyTypeObjectBorrowed, new ArgDescriptor[]{ArgDescriptor.PyDescrObject}, 356);
-    public static final CApiBuiltinExecutable Py_get_PyFrameObject_f_lineno = new CApiBuiltinExecutable("Py_get_PyFrameObject_f_lineno", CApiCallPath.Ignored, ArgDescriptor.Int, new ArgDescriptor[]{ArgDescriptor.PyFrameObject}, 357);
-    public static final CApiBuiltinExecutable Py_get_PyGetSetDef_closure = new CApiBuiltinExecutable("Py_get_PyGetSetDef_closure", CApiCallPath.Ignored, ArgDescriptor.Pointer, new ArgDescriptor[]{ArgDescriptor.PyGetSetDef}, 358);
-    public static final CApiBuiltinExecutable Py_get_PyGetSetDef_doc = new CApiBuiltinExecutable("Py_get_PyGetSetDef_doc", CApiCallPath.Ignored, ArgDescriptor.ConstCharPtrAsTruffleString, new ArgDescriptor[]{ArgDescriptor.PyGetSetDef}, 359);
-    public static final CApiBuiltinExecutable Py_get_PyGetSetDef_get = new CApiBuiltinExecutable("Py_get_PyGetSetDef_get", CApiCallPath.Ignored, ArgDescriptor.getter, new ArgDescriptor[]{ArgDescriptor.PyGetSetDef}, 360);
-    public static final CApiBuiltinExecutable Py_get_PyGetSetDef_name = new CApiBuiltinExecutable("Py_get_PyGetSetDef_name", CApiCallPath.Ignored, ArgDescriptor.ConstCharPtrAsTruffleString, new ArgDescriptor[]{ArgDescriptor.PyGetSetDef}, 361);
-    public static final CApiBuiltinExecutable Py_get_PyGetSetDef_set = new CApiBuiltinExecutable("Py_get_PyGetSetDef_set", CApiCallPath.Ignored, ArgDescriptor.setter, new ArgDescriptor[]{ArgDescriptor.PyGetSetDef}, 362);
-    public static final CApiBuiltinExecutable Py_get_PyInstanceMethodObject_func = new CApiBuiltinExecutable("Py_get_PyInstanceMethodObject_func", CApiCallPath.Ignored, ArgDescriptor.PyObjectBorrowed, new ArgDescriptor[]{ArgDescriptor.PyInstanceMethodObject}, 363);
-    public static final CApiBuiltinExecutable Py_get_PyListObject_ob_item = new CApiBuiltinExecutable("Py_get_PyListObject_ob_item", CApiCallPath.Ignored, ArgDescriptor.PyObjectPtr, new ArgDescriptor[]{ArgDescriptor.PyListObject}, 364);
-    public static final CApiBuiltinExecutable Py_get_PyMethodDef_ml_doc = new CApiBuiltinExecutable("Py_get_PyMethodDef_ml_doc", CApiCallPath.Ignored, ArgDescriptor.Pointer, new ArgDescriptor[]{ArgDescriptor.PyMethodDef}, 365);
-    public static final CApiBuiltinExecutable Py_get_PyMethodDef_ml_flags = new CApiBuiltinExecutable("Py_get_PyMethodDef_ml_flags", CApiCallPath.Ignored, ArgDescriptor.Int, new ArgDescriptor[]{ArgDescriptor.PyMethodDef}, 366);
-    public static final CApiBuiltinExecutable Py_get_PyMethodDef_ml_meth = new CApiBuiltinExecutable("Py_get_PyMethodDef_ml_meth", CApiCallPath.Ignored, ArgDescriptor.PY_C_FUNCTION, new ArgDescriptor[]{ArgDescriptor.PyMethodDef}, 367);
-    public static final CApiBuiltinExecutable Py_get_PyMethodDef_ml_name = new CApiBuiltinExecutable("Py_get_PyMethodDef_ml_name", CApiCallPath.Ignored, ArgDescriptor.Pointer, new ArgDescriptor[]{ArgDescriptor.PyMethodDef}, 368);
-    public static final CApiBuiltinExecutable Py_get_PyMethodDescrObject_d_method = new CApiBuiltinExecutable("Py_get_PyMethodDescrObject_d_method", CApiCallPath.Ignored, ArgDescriptor.PyMethodDef, new ArgDescriptor[]{ArgDescriptor.PyMethodDescrObject}, 369);
-    public static final CApiBuiltinExecutable Py_get_PyMethodObject_im_func = new CApiBuiltinExecutable("Py_get_PyMethodObject_im_func", CApiCallPath.Ignored, ArgDescriptor.PyObjectBorrowed, new ArgDescriptor[]{ArgDescriptor.PyMethodObject}, 370);
-    public static final CApiBuiltinExecutable Py_get_PyMethodObject_im_self = new CApiBuiltinExecutable("Py_get_PyMethodObject_im_self", CApiCallPath.Ignored, ArgDescriptor.PyObjectBorrowed, new ArgDescriptor[]{ArgDescriptor.PyMethodObject}, 371);
-    public static final CApiBuiltinExecutable Py_get_PyModuleDef_m_doc = new CApiBuiltinExecutable("Py_get_PyModuleDef_m_doc", CApiCallPath.Ignored, ArgDescriptor.ConstCharPtrAsTruffleString, new ArgDescriptor[]{ArgDescriptor.PyModuleDef}, 372);
-    public static final CApiBuiltinExecutable Py_get_PyModuleDef_m_methods = new CApiBuiltinExecutable("Py_get_PyModuleDef_m_methods", CApiCallPath.Ignored, ArgDescriptor.PyMethodDef, new ArgDescriptor[]{ArgDescriptor.PyModuleDef}, 373);
-    public static final CApiBuiltinExecutable Py_get_PyModuleDef_m_name = new CApiBuiltinExecutable("Py_get_PyModuleDef_m_name", CApiCallPath.Ignored, ArgDescriptor.ConstCharPtrAsTruffleString, new ArgDescriptor[]{ArgDescriptor.PyModuleDef}, 374);
-    public static final CApiBuiltinExecutable Py_get_PyModuleDef_m_size = new CApiBuiltinExecutable("Py_get_PyModuleDef_m_size", CApiCallPath.Ignored, ArgDescriptor.Py_ssize_t, new ArgDescriptor[]{ArgDescriptor.PyModuleDef}, 375);
-    public static final CApiBuiltinExecutable Py_get_PyModuleObject_md_def = new CApiBuiltinExecutable("Py_get_PyModuleObject_md_def", CApiCallPath.Ignored, ArgDescriptor.PyModuleDef, new ArgDescriptor[]{ArgDescriptor.PyModuleObject}, 376);
-    public static final CApiBuiltinExecutable Py_get_PyModuleObject_md_dict = new CApiBuiltinExecutable("Py_get_PyModuleObject_md_dict", CApiCallPath.Ignored, ArgDescriptor.PyObjectBorrowed, new ArgDescriptor[]{ArgDescriptor.PyModuleObject}, 377);
-    public static final CApiBuiltinExecutable Py_get_PyModuleObject_md_state = new CApiBuiltinExecutable("Py_get_PyModuleObject_md_state", CApiCallPath.Ignored, ArgDescriptor.Pointer, new ArgDescriptor[]{ArgDescriptor.PyModuleObject}, 378);
-    public static final CApiBuiltinExecutable Py_get_PyObject_ob_refcnt = new CApiBuiltinExecutable("Py_get_PyObject_ob_refcnt", CApiCallPath.Ignored, ArgDescriptor.Py_ssize_t, new ArgDescriptor[]{ArgDescriptor.PyObjectWrapper}, 379);
-    public static final CApiBuiltinExecutable Py_get_PyObject_ob_type = new CApiBuiltinExecutable("Py_get_PyObject_ob_type", CApiCallPath.Ignored, ArgDescriptor.PyTypeObjectBorrowed, new ArgDescriptor[]{ArgDescriptor.PyObject}, 380);
-    public static final CApiBuiltinExecutable Py_get_PySetObject_used = new CApiBuiltinExecutable("Py_get_PySetObject_used", CApiCallPath.Ignored, ArgDescriptor.Py_ssize_t, new ArgDescriptor[]{ArgDescriptor.PySetObject}, 381);
-    public static final CApiBuiltinExecutable Py_get_PySliceObject_start = new CApiBuiltinExecutable("Py_get_PySliceObject_start", CApiCallPath.Ignored, ArgDescriptor.PyObjectBorrowed, new ArgDescriptor[]{ArgDescriptor.PySliceObject}, 382);
-    public static final CApiBuiltinExecutable Py_get_PySliceObject_step = new CApiBuiltinExecutable("Py_get_PySliceObject_step", CApiCallPath.Ignored, ArgDescriptor.PyObjectBorrowed, new ArgDescriptor[]{ArgDescriptor.PySliceObject}, 383);
-    public static final CApiBuiltinExecutable Py_get_PySliceObject_stop = new CApiBuiltinExecutable("Py_get_PySliceObject_stop", CApiCallPath.Ignored, ArgDescriptor.PyObjectBorrowed, new ArgDescriptor[]{ArgDescriptor.PySliceObject}, 384);
-    public static final CApiBuiltinExecutable Py_get_PyTupleObject_ob_item = new CApiBuiltinExecutable("Py_get_PyTupleObject_ob_item", CApiCallPath.Ignored, ArgDescriptor.PyObjectPtr, new ArgDescriptor[]{ArgDescriptor.PyTupleObject}, 385);
-    public static final CApiBuiltinExecutable Py_get_PyUnicodeObject_data = new CApiBuiltinExecutable("Py_get_PyUnicodeObject_data", CApiCallPath.Ignored, ArgDescriptor.Pointer, new ArgDescriptor[]{ArgDescriptor.PyUnicodeObject}, 386);
-    public static final CApiBuiltinExecutable Py_get_PyVarObject_ob_size = new CApiBuiltinExecutable("Py_get_PyVarObject_ob_size", CApiCallPath.Ignored, ArgDescriptor.Py_ssize_t, new ArgDescriptor[]{ArgDescriptor.PyVarObject}, 387);
-    public static final CApiBuiltinExecutable Py_get_dummy = new CApiBuiltinExecutable("Py_get_dummy", CApiCallPath.Ignored, ArgDescriptor.Pointer, new ArgDescriptor[]{ArgDescriptor.Pointer}, 388);
-    public static final CApiBuiltinExecutable Py_set_PyByteArrayObject_ob_exports = new CApiBuiltinExecutable("Py_set_PyByteArrayObject_ob_exports", CApiCallPath.Ignored, ArgDescriptor.Void, new ArgDescriptor[]{ArgDescriptor.PyByteArrayObject, ArgDescriptor.Int}, 389);
-    public static final CApiBuiltinExecutable Py_set_PyFrameObject_f_lineno = new CApiBuiltinExecutable("Py_set_PyFrameObject_f_lineno", CApiCallPath.Ignored, ArgDescriptor.Void, new ArgDescriptor[]{ArgDescriptor.PyFrameObject, ArgDescriptor.Int}, 390);
-    public static final CApiBuiltinExecutable Py_set_PyModuleObject_md_def = new CApiBuiltinExecutable("Py_set_PyModuleObject_md_def", CApiCallPath.Ignored, ArgDescriptor.Void, new ArgDescriptor[]{ArgDescriptor.PyModuleObject, ArgDescriptor.PyModuleDef}, 391);
-    public static final CApiBuiltinExecutable Py_set_PyModuleObject_md_state = new CApiBuiltinExecutable("Py_set_PyModuleObject_md_state", CApiCallPath.Ignored, ArgDescriptor.Void, new ArgDescriptor[]{ArgDescriptor.PyModuleObject, ArgDescriptor.Pointer}, 392);
-    public static final CApiBuiltinExecutable Py_set_PyObject_ob_refcnt = new CApiBuiltinExecutable("Py_set_PyObject_ob_refcnt", CApiCallPath.Ignored, ArgDescriptor.Void, new ArgDescriptor[]{ArgDescriptor.PyObjectWrapper, ArgDescriptor.Py_ssize_t}, 393);
-    public static final CApiBuiltinExecutable Py_set_PyTypeObject_tp_as_buffer = new CApiBuiltinExecutable("Py_set_PyTypeObject_tp_as_buffer", CApiCallPath.Ignored, ArgDescriptor.Void, new ArgDescriptor[]{ArgDescriptor.PyTypeObject, ArgDescriptor.PyBufferProcs}, 394);
-    public static final CApiBuiltinExecutable Py_set_PyTypeObject_tp_base = new CApiBuiltinExecutable("Py_set_PyTypeObject_tp_base", CApiCallPath.Ignored, ArgDescriptor.Void, new ArgDescriptor[]{ArgDescriptor.PyTypeObject, ArgDescriptor.PyTypeObject}, 395);
-    public static final CApiBuiltinExecutable Py_set_PyTypeObject_tp_bases = new CApiBuiltinExecutable("Py_set_PyTypeObject_tp_bases", CApiCallPath.Ignored, ArgDescriptor.Void, new ArgDescriptor[]{ArgDescriptor.PyTypeObject, ArgDescriptor.PyObject}, 396);
-    public static final CApiBuiltinExecutable Py_set_PyTypeObject_tp_clear = new CApiBuiltinExecutable("Py_set_PyTypeObject_tp_clear", CApiCallPath.Ignored, ArgDescriptor.Void, new ArgDescriptor[]{ArgDescriptor.PyTypeObject, ArgDescriptor.inquiry}, 397);
-    public static final CApiBuiltinExecutable Py_set_PyTypeObject_tp_dict = new CApiBuiltinExecutable("Py_set_PyTypeObject_tp_dict", CApiCallPath.Ignored, ArgDescriptor.Void, new ArgDescriptor[]{ArgDescriptor.PyTypeObject, ArgDescriptor.PyObject}, 398);
-    public static final CApiBuiltinExecutable Py_set_PyTypeObject_tp_dictoffset = new CApiBuiltinExecutable("Py_set_PyTypeObject_tp_dictoffset", CApiCallPath.Ignored, ArgDescriptor.Void, new ArgDescriptor[]{ArgDescriptor.PyTypeObject, ArgDescriptor.Py_ssize_t}, 399);
-    public static final CApiBuiltinExecutable Py_set_PyTypeObject_tp_finalize = new CApiBuiltinExecutable("Py_set_PyTypeObject_tp_finalize", CApiCallPath.Ignored, ArgDescriptor.Void, new ArgDescriptor[]{ArgDescriptor.PyTypeObject, ArgDescriptor.destructor}, 400);
-    public static final CApiBuiltinExecutable Py_set_PyTypeObject_tp_getattr = new CApiBuiltinExecutable("Py_set_PyTypeObject_tp_getattr", CApiCallPath.Ignored, ArgDescriptor.Void, new ArgDescriptor[]{ArgDescriptor.PyTypeObject, ArgDescriptor.getattrfunc}, 401);
-    public static final CApiBuiltinExecutable Py_set_PyTypeObject_tp_getattro = new CApiBuiltinExecutable("Py_set_PyTypeObject_tp_getattro", CApiCallPath.Ignored, ArgDescriptor.Void, new ArgDescriptor[]{ArgDescriptor.PyTypeObject, ArgDescriptor.getattrofunc}, 402);
-    public static final CApiBuiltinExecutable Py_set_PyTypeObject_tp_iter = new CApiBuiltinExecutable("Py_set_PyTypeObject_tp_iter", CApiCallPath.Ignored, ArgDescriptor.Void, new ArgDescriptor[]{ArgDescriptor.PyTypeObject, ArgDescriptor.getiterfunc}, 403);
-    public static final CApiBuiltinExecutable Py_set_PyTypeObject_tp_iternext = new CApiBuiltinExecutable("Py_set_PyTypeObject_tp_iternext", CApiCallPath.Ignored, ArgDescriptor.Void, new ArgDescriptor[]{ArgDescriptor.PyTypeObject, ArgDescriptor.iternextfunc}, 404);
-    public static final CApiBuiltinExecutable Py_set_PyTypeObject_tp_mro = new CApiBuiltinExecutable("Py_set_PyTypeObject_tp_mro", CApiCallPath.Ignored, ArgDescriptor.Void, new ArgDescriptor[]{ArgDescriptor.PyTypeObject, ArgDescriptor.PyObject}, 405);
-    public static final CApiBuiltinExecutable Py_set_PyTypeObject_tp_new = new CApiBuiltinExecutable("Py_set_PyTypeObject_tp_new", CApiCallPath.Ignored, ArgDescriptor.Void, new ArgDescriptor[]{ArgDescriptor.PyTypeObject, ArgDescriptor.newfunc}, 406);
-    public static final CApiBuiltinExecutable Py_set_PyTypeObject_tp_setattr = new CApiBuiltinExecutable("Py_set_PyTypeObject_tp_setattr", CApiCallPath.Ignored, ArgDescriptor.Void, new ArgDescriptor[]{ArgDescriptor.PyTypeObject, ArgDescriptor.setattrfunc}, 407);
-    public static final CApiBuiltinExecutable Py_set_PyTypeObject_tp_setattro = new CApiBuiltinExecutable("Py_set_PyTypeObject_tp_setattro", CApiCallPath.Ignored, ArgDescriptor.Void, new ArgDescriptor[]{ArgDescriptor.PyTypeObject, ArgDescriptor.setattrofunc}, 408);
-    public static final CApiBuiltinExecutable Py_set_PyTypeObject_tp_subclasses = new CApiBuiltinExecutable("Py_set_PyTypeObject_tp_subclasses", CApiCallPath.Ignored, ArgDescriptor.Void, new ArgDescriptor[]{ArgDescriptor.PyTypeObject, ArgDescriptor.PyObject}, 409);
-    public static final CApiBuiltinExecutable Py_set_PyTypeObject_tp_traverse = new CApiBuiltinExecutable("Py_set_PyTypeObject_tp_traverse", CApiCallPath.Ignored, ArgDescriptor.Void, new ArgDescriptor[]{ArgDescriptor.PyTypeObject, ArgDescriptor.traverseproc}, 410);
-    public static final CApiBuiltinExecutable Py_set_PyTypeObject_tp_weaklistoffset = new CApiBuiltinExecutable("Py_set_PyTypeObject_tp_weaklistoffset", CApiCallPath.Ignored, ArgDescriptor.Void, new ArgDescriptor[]{ArgDescriptor.PyTypeObject, ArgDescriptor.Py_ssize_t}, 411);
-    public static final CApiBuiltinExecutable Py_set_PyVarObject_ob_size = new CApiBuiltinExecutable("Py_set_PyVarObject_ob_size", CApiCallPath.Ignored, ArgDescriptor.Void, new ArgDescriptor[]{ArgDescriptor.PyVarObject, ArgDescriptor.Py_ssize_t}, 412);
-    public static final CApiBuiltinExecutable _PyArray_Data = new CApiBuiltinExecutable("_PyArray_Data", CApiCallPath.Direct, ArgDescriptor.CHAR_PTR, new ArgDescriptor[]{ArgDescriptor.PyObject}, 413);
-    public static final CApiBuiltinExecutable _PyArray_Resize = new CApiBuiltinExecutable("_PyArray_Resize", CApiCallPath.Direct, ArgDescriptor.Int, new ArgDescriptor[]{ArgDescriptor.PyObject, ArgDescriptor.Py_ssize_t}, 414);
-    public static final CApiBuiltinExecutable _PyBytes_Join = new CApiBuiltinExecutable("_PyBytes_Join", CApiCallPath.Direct, ArgDescriptor.PyObjectTransfer, new ArgDescriptor[]{ArgDescriptor.PyObject, ArgDescriptor.PyObject}, 415);
-    public static final CApiBuiltinExecutable _PyDict_Pop = new CApiBuiltinExecutable("_PyDict_Pop", CApiCallPath.Direct, ArgDescriptor.PyObjectTransfer, new ArgDescriptor[]{ArgDescriptor.PyObject, ArgDescriptor.PyObject, ArgDescriptor.PyObject}, 416);
-    public static final CApiBuiltinExecutable _PyDict_SetItem_KnownHash = new CApiBuiltinExecutable("_PyDict_SetItem_KnownHash", CApiCallPath.Direct, ArgDescriptor.Int, new ArgDescriptor[]{ArgDescriptor.PyObject, ArgDescriptor.PyObject, ArgDescriptor.PyObject, ArgDescriptor.Py_hash_t}, 417);
-    public static final CApiBuiltinExecutable _PyErr_BadInternalCall = new CApiBuiltinExecutable("_PyErr_BadInternalCall", CApiCallPath.Direct, ArgDescriptor.Void, new ArgDescriptor[]{ArgDescriptor.ConstCharPtrAsTruffleString, ArgDescriptor.Int}, 418);
-    public static final CApiBuiltinExecutable _PyErr_ChainExceptions = new CApiBuiltinExecutable("_PyErr_ChainExceptions", CApiCallPath.Direct, ArgDescriptor.Void, new ArgDescriptor[]{ArgDescriptor.PyObject, ArgDescriptor.PyObject, ArgDescriptor.PyObject}, 419);
-    public static final CApiBuiltinExecutable _PyErr_Occurred = new CApiBuiltinExecutable("_PyErr_Occurred", CApiCallPath.Direct, ArgDescriptor.PyObjectBorrowed, new ArgDescriptor[]{ArgDescriptor.PyThreadState}, 420);
-    public static final CApiBuiltinExecutable _PyErr_WriteUnraisableMsg = new CApiBuiltinExecutable("_PyErr_WriteUnraisableMsg", CApiCallPath.Direct, ArgDescriptor.Void, new ArgDescriptor[]{ArgDescriptor.ConstCharPtrAsTruffleString, ArgDescriptor.PyObject}, 421);
-    public static final CApiBuiltinExecutable _PyList_Extend = new CApiBuiltinExecutable("_PyList_Extend", CApiCallPath.Direct, ArgDescriptor.PyObjectTransfer, new ArgDescriptor[]{ArgDescriptor.PyListObject, ArgDescriptor.PyObject}, 422);
-    public static final CApiBuiltinExecutable _PyList_SET_ITEM = new CApiBuiltinExecutable("_PyList_SET_ITEM", CApiCallPath.Direct, ArgDescriptor.Void, new ArgDescriptor[]{ArgDescriptor.PyObject, ArgDescriptor.Py_ssize_t, ArgDescriptor.PyObject}, 423);
-    public static final CApiBuiltinExecutable _PyLong_AsByteArray = new CApiBuiltinExecutable("_PyLong_AsByteArray", CApiCallPath.Direct, ArgDescriptor.Int, new ArgDescriptor[]{ArgDescriptor.PyLongObject, ArgDescriptor.UNSIGNED_CHAR_PTR, ArgDescriptor.SIZE_T, ArgDescriptor.Int, ArgDescriptor.Int}, 424);
-    public static final CApiBuiltinExecutable _PyLong_Sign = new CApiBuiltinExecutable("_PyLong_Sign", CApiCallPath.Direct, ArgDescriptor.Int, new ArgDescriptor[]{ArgDescriptor.PyObject}, 425);
-    public static final CApiBuiltinExecutable _PyNamespace_New = new CApiBuiltinExecutable("_PyNamespace_New", CApiCallPath.Direct, ArgDescriptor.PyObjectTransfer, new ArgDescriptor[]{ArgDescriptor.PyObject}, 426);
-    public static final CApiBuiltinExecutable _PyNumber_Index = new CApiBuiltinExecutable("_PyNumber_Index", CApiCallPath.Direct, ArgDescriptor.PyObjectTransfer, new ArgDescriptor[]{ArgDescriptor.PyObject}, 427);
-    public static final CApiBuiltinExecutable _PyObject_Dump = new CApiBuiltinExecutable("_PyObject_Dump", CApiCallPath.Direct, ArgDescriptor.Void, new ArgDescriptor[]{ArgDescriptor.PyObjectWrapper}, 428);
-    public static final CApiBuiltinExecutable _PyObject_MakeTpCall = new CApiBuiltinExecutable("_PyObject_MakeTpCall", CApiCallPath.Direct, ArgDescriptor.PyObjectTransfer, new ArgDescriptor[]{ArgDescriptor.PyThreadState, ArgDescriptor.PyObject, ArgDescriptor.PyObjectConstPtr, ArgDescriptor.Py_ssize_t, ArgDescriptor.PyObject}, 429);
-    public static final CApiBuiltinExecutable _PyTraceMalloc_NewReference = new CApiBuiltinExecutable("_PyTraceMalloc_NewReference", CApiCallPath.Direct, ArgDescriptor.Int, new ArgDescriptor[]{ArgDescriptor.PyObject}, 430);
-    public static final CApiBuiltinExecutable _PyTraceback_Add = new CApiBuiltinExecutable("_PyTraceback_Add", CApiCallPath.Direct, ArgDescriptor.Void, new ArgDescriptor[]{ArgDescriptor.ConstCharPtrAsTruffleString, ArgDescriptor.ConstCharPtrAsTruffleString, ArgDescriptor.Int}, 431);
-    public static final CApiBuiltinExecutable _PyTruffleBytes_Resize = new CApiBuiltinExecutable("_PyTruffleBytes_Resize", CApiCallPath.Ignored, ArgDescriptor.Int, new ArgDescriptor[]{ArgDescriptor.PyObject, ArgDescriptor.Py_ssize_t}, 432);
-    public static final CApiBuiltinExecutable _PyTruffleErr_CreateAndSetException = new CApiBuiltinExecutable("_PyTruffleErr_CreateAndSetException", CApiCallPath.Direct, ArgDescriptor.Void, new ArgDescriptor[]{ArgDescriptor.PyObject, ArgDescriptor.PyObject}, 433);
-    public static final CApiBuiltinExecutable _PyTruffleErr_Warn = new CApiBuiltinExecutable("_PyTruffleErr_Warn", CApiCallPath.Ignored, ArgDescriptor.PyObjectTransfer, new ArgDescriptor[]{ArgDescriptor.PyObject, ArgDescriptor.PyObject, ArgDescriptor.Py_ssize_t, ArgDescriptor.PyObject}, 434);
-    public static final CApiBuiltinExecutable _PyTruffleEval_EvalCodeEx = new CApiBuiltinExecutable("_PyTruffleEval_EvalCodeEx", CApiCallPath.Ignored, ArgDescriptor.PyObjectTransfer, new ArgDescriptor[]{ArgDescriptor.PyObject, ArgDescriptor.PyObject, ArgDescriptor.PyObject, ArgDescriptor.PyObjectConstPtr, ArgDescriptor.Int, ArgDescriptor.PyObjectConstPtr, ArgDescriptor.Int, ArgDescriptor.PyObjectConstPtr, ArgDescriptor.Int, ArgDescriptor.PyObject, ArgDescriptor.PyObject}, 435);
-    public static final CApiBuiltinExecutable _PyTruffleModule_CreateInitialized_PyModule_New = new CApiBuiltinExecutable("_PyTruffleModule_CreateInitialized_PyModule_New", CApiCallPath.Ignored, ArgDescriptor.PyModuleObjectTransfer, new ArgDescriptor[]{ArgDescriptor.ConstCharPtrAsTruffleString}, 436);
-    public static final CApiBuiltinExecutable _PyTruffleModule_GetAndIncMaxModuleNumber = new CApiBuiltinExecutable("_PyTruffleModule_GetAndIncMaxModuleNumber", CApiCallPath.Ignored, ArgDescriptor.Py_ssize_t, new ArgDescriptor[]{}, 437);
-    public static final CApiBuiltinExecutable _PyTruffleObject_Call1 = new CApiBuiltinExecutable("_PyTruffleObject_Call1", CApiCallPath.Direct, ArgDescriptor.PyObjectTransfer, new ArgDescriptor[]{ArgDescriptor.PyObject, ArgDescriptor.PyObject, ArgDescriptor.PyObject, ArgDescriptor.Int}, 438);
-    public static final CApiBuiltinExecutable _PyTruffleObject_CallMethod1 = new CApiBuiltinExecutable("_PyTruffleObject_CallMethod1", CApiCallPath.Direct, ArgDescriptor.PyObjectTransfer, new ArgDescriptor[]{ArgDescriptor.PyObject, ArgDescriptor.ConstCharPtrAsTruffleString, ArgDescriptor.PyObject, ArgDescriptor.Int}, 439);
-    public static final CApiBuiltinExecutable _PyTruffleSet_NextEntry = new CApiBuiltinExecutable("_PyTruffleSet_NextEntry", CApiCallPath.Ignored, ArgDescriptor.PyObjectTransfer, new ArgDescriptor[]{ArgDescriptor.PyObject, ArgDescriptor.Py_ssize_t}, 440);
-    public static final CApiBuiltinExecutable _PyTuple_SET_ITEM = new CApiBuiltinExecutable("_PyTuple_SET_ITEM", CApiCallPath.Direct, ArgDescriptor.Int, new ArgDescriptor[]{ArgDescriptor.PyObject, ArgDescriptor.Py_ssize_t, ArgDescriptor.PyObjectBorrowed}, 441);
->>>>>>> 4e8f33eb
-    public static final CApiBuiltinExecutable _PyType_Lookup = new CApiBuiltinExecutable("_PyType_Lookup", CApiCallPath.Direct, ArgDescriptor.PyObjectBorrowed, new ArgDescriptor[]{ArgDescriptor.PyTypeObject, ArgDescriptor.PyObject}, 442);
-    public static final CApiBuiltinExecutable _PyUnicode_AsASCIIString = new CApiBuiltinExecutable("_PyUnicode_AsASCIIString", CApiCallPath.Direct, ArgDescriptor.PyObjectTransfer, new ArgDescriptor[]{ArgDescriptor.PyObject, ArgDescriptor.ConstCharPtrAsTruffleString}, 443);
-    public static final CApiBuiltinExecutable _PyUnicode_AsLatin1String = new CApiBuiltinExecutable("_PyUnicode_AsLatin1String", CApiCallPath.Direct, ArgDescriptor.PyObjectTransfer, new ArgDescriptor[]{ArgDescriptor.PyObject, ArgDescriptor.ConstCharPtrAsTruffleString}, 444);
-    public static final CApiBuiltinExecutable _PyUnicode_AsUTF8String = new CApiBuiltinExecutable("_PyUnicode_AsUTF8String", CApiCallPath.Direct, ArgDescriptor.PyObjectTransfer, new ArgDescriptor[]{ArgDescriptor.PyObject, ArgDescriptor.ConstCharPtrAsTruffleString}, 445);
-    public static final CApiBuiltinExecutable _PyUnicode_EqualToASCIIString = new CApiBuiltinExecutable("_PyUnicode_EqualToASCIIString", CApiCallPath.Direct, ArgDescriptor.Int, new ArgDescriptor[]{ArgDescriptor.PyObject, ArgDescriptor.ConstCharPtrAsTruffleString}, 446);
-    public static final CApiBuiltinExecutable _Py_GetErrorHandler = new CApiBuiltinExecutable("_Py_GetErrorHandler", CApiCallPath.Direct, ArgDescriptor._PY_ERROR_HANDLER, new ArgDescriptor[]{ArgDescriptor.ConstCharPtrAsTruffleString}, 447);
-    public static final CApiBuiltinExecutable _Py_HashBytes = new CApiBuiltinExecutable("_Py_HashBytes", CApiCallPath.Direct, ArgDescriptor.Py_hash_t, new ArgDescriptor[]{ArgDescriptor.CONST_VOID_PTR, ArgDescriptor.Py_ssize_t}, 448);
-    public static final CApiBuiltinExecutable _Py_HashDouble = new CApiBuiltinExecutable("_Py_HashDouble", CApiCallPath.Direct, ArgDescriptor.Py_hash_t, new ArgDescriptor[]{ArgDescriptor.PyObject, ArgDescriptor.Double}, 449);
+    public static final CApiBuiltinExecutable PyTruffleList_SET_ITEM = new CApiBuiltinExecutable("PyTruffleList_SET_ITEM", CApiCallPath.Direct, ArgDescriptor.Void, new ArgDescriptor[]{ArgDescriptor.PyObject, ArgDescriptor.Py_ssize_t, ArgDescriptor.PyObject}, 223);
+    public static final CApiBuiltinExecutable PyTruffleLong_AsPrimitive = new CApiBuiltinExecutable("PyTruffleLong_AsPrimitive", CApiCallPath.Ignored, ArgDescriptor.Long, new ArgDescriptor[]{ArgDescriptor.PyObject, ArgDescriptor.Int, ArgDescriptor.Long}, 224);
+    public static final CApiBuiltinExecutable PyTruffleLong_FromString = new CApiBuiltinExecutable("PyTruffleLong_FromString", CApiCallPath.Ignored, ArgDescriptor.PyObjectTransfer, new ArgDescriptor[]{ArgDescriptor.PyObjectAsTruffleString, ArgDescriptor.Int, ArgDescriptor.Int}, 225);
+    public static final CApiBuiltinExecutable PyTruffleLong_One = new CApiBuiltinExecutable("PyTruffleLong_One", CApiCallPath.Ignored, ArgDescriptor.PyObjectTransfer, new ArgDescriptor[]{}, 226);
+    public static final CApiBuiltinExecutable PyTruffleLong_Zero = new CApiBuiltinExecutable("PyTruffleLong_Zero", CApiCallPath.Ignored, ArgDescriptor.PyObjectTransfer, new ArgDescriptor[]{}, 227);
+    public static final CApiBuiltinExecutable PyTruffleModule_AddFunctionToModule = new CApiBuiltinExecutable("PyTruffleModule_AddFunctionToModule", CApiCallPath.Ignored, ArgDescriptor.Int, new ArgDescriptor[]{ArgDescriptor.Pointer, ArgDescriptor.PyObject, ArgDescriptor.ConstCharPtrAsTruffleString, ArgDescriptor.Pointer, ArgDescriptor.Int, ArgDescriptor.Int, ArgDescriptor.ConstCharPtrAsTruffleString}, 228);
+    public static final CApiBuiltinExecutable PyTruffleNumber_BinOp = new CApiBuiltinExecutable("PyTruffleNumber_BinOp", CApiCallPath.Ignored, ArgDescriptor.PyObjectTransfer, new ArgDescriptor[]{ArgDescriptor.PyObject, ArgDescriptor.PyObject, ArgDescriptor.Int}, 229);
+    public static final CApiBuiltinExecutable PyTruffleNumber_InPlaceBinOp = new CApiBuiltinExecutable("PyTruffleNumber_InPlaceBinOp", CApiCallPath.Ignored, ArgDescriptor.PyObjectTransfer, new ArgDescriptor[]{ArgDescriptor.PyObject, ArgDescriptor.PyObject, ArgDescriptor.Int}, 230);
+    public static final CApiBuiltinExecutable PyTruffleNumber_UnaryOp = new CApiBuiltinExecutable("PyTruffleNumber_UnaryOp", CApiCallPath.Ignored, ArgDescriptor.PyObjectTransfer, new ArgDescriptor[]{ArgDescriptor.PyObject, ArgDescriptor.Int}, 231);
+    public static final CApiBuiltinExecutable PyTruffleObject_CallFunctionObjArgs = new CApiBuiltinExecutable("PyTruffleObject_CallFunctionObjArgs", CApiCallPath.Ignored, ArgDescriptor.PyObjectTransfer, new ArgDescriptor[]{ArgDescriptor.PyObject, ArgDescriptor.VA_LIST_PTR}, 232);
+    public static final CApiBuiltinExecutable PyTruffleObject_CallMethodObjArgs = new CApiBuiltinExecutable("PyTruffleObject_CallMethodObjArgs", CApiCallPath.Ignored, ArgDescriptor.PyObjectTransfer, new ArgDescriptor[]{ArgDescriptor.PyObject, ArgDescriptor.PyObject, ArgDescriptor.VA_LIST_PTR}, 233);
+    public static final CApiBuiltinExecutable PyTruffleObject_GC_Track = new CApiBuiltinExecutable("PyTruffleObject_GC_Track", CApiCallPath.Ignored, ArgDescriptor.Void, new ArgDescriptor[]{ArgDescriptor.Pointer}, 234);
+    public static final CApiBuiltinExecutable PyTruffleObject_GC_UnTrack = new CApiBuiltinExecutable("PyTruffleObject_GC_UnTrack", CApiCallPath.Ignored, ArgDescriptor.Void, new ArgDescriptor[]{ArgDescriptor.Pointer}, 235);
+    public static final CApiBuiltinExecutable PyTruffleObject_GenericGetAttr = new CApiBuiltinExecutable("PyTruffleObject_GenericGetAttr", CApiCallPath.Ignored, ArgDescriptor.PyObjectTransfer, new ArgDescriptor[]{ArgDescriptor.PyObject, ArgDescriptor.PyObject}, 236);
+    public static final CApiBuiltinExecutable PyTruffleObject_GenericSetAttr = new CApiBuiltinExecutable("PyTruffleObject_GenericSetAttr", CApiCallPath.Ignored, ArgDescriptor.Int, new ArgDescriptor[]{ArgDescriptor.PyObject, ArgDescriptor.PyObject, ArgDescriptor.PyObject}, 237);
+    public static final CApiBuiltinExecutable PyTruffleObject_GetItemString = new CApiBuiltinExecutable("PyTruffleObject_GetItemString", CApiCallPath.Ignored, ArgDescriptor.PyObjectTransfer, new ArgDescriptor[]{ArgDescriptor.PyObject, ArgDescriptor.ConstCharPtrAsTruffleString}, 238);
+    public static final CApiBuiltinExecutable PyTruffleState_FindModule = new CApiBuiltinExecutable("PyTruffleState_FindModule", CApiCallPath.Ignored, ArgDescriptor.PyObjectBorrowed, new ArgDescriptor[]{ArgDescriptor.Py_ssize_t}, 239);
+    public static final CApiBuiltinExecutable PyTruffleStructSequence_InitType2 = new CApiBuiltinExecutable("PyTruffleStructSequence_InitType2", CApiCallPath.Ignored, ArgDescriptor.Int, new ArgDescriptor[]{ArgDescriptor.PyTypeObject, ArgDescriptor.Pointer, ArgDescriptor.Int}, 240);
+    public static final CApiBuiltinExecutable PyTruffleStructSequence_NewType = new CApiBuiltinExecutable("PyTruffleStructSequence_NewType", CApiCallPath.Ignored, ArgDescriptor.PyTypeObjectTransfer, new ArgDescriptor[]{ArgDescriptor.ConstCharPtrAsTruffleString, ArgDescriptor.ConstCharPtrAsTruffleString, ArgDescriptor.Pointer, ArgDescriptor.Int}, 241);
+    public static final CApiBuiltinExecutable PyTruffleTuple_SET_ITEM = new CApiBuiltinExecutable("PyTruffleTuple_SET_ITEM", CApiCallPath.Direct, ArgDescriptor.Void, new ArgDescriptor[]{ArgDescriptor.PyObject, ArgDescriptor.Py_ssize_t, ArgDescriptor.PyObjectBorrowed}, 242);
+    public static final CApiBuiltinExecutable PyTruffleType_AddFunctionToType = new CApiBuiltinExecutable("PyTruffleType_AddFunctionToType", CApiCallPath.Ignored, ArgDescriptor.Int, new ArgDescriptor[]{ArgDescriptor.Pointer, ArgDescriptor.PyTypeObject, ArgDescriptor.PyObject, ArgDescriptor.ConstCharPtrAsTruffleString, ArgDescriptor.Pointer, ArgDescriptor.Int, ArgDescriptor.Int, ArgDescriptor.ConstCharPtrAsTruffleString}, 243);
+    public static final CApiBuiltinExecutable PyTruffleType_AddGetSet = new CApiBuiltinExecutable("PyTruffleType_AddGetSet", CApiCallPath.Ignored, ArgDescriptor.Int, new ArgDescriptor[]{ArgDescriptor.PyTypeObject, ArgDescriptor.PyObject, ArgDescriptor.ConstCharPtrAsTruffleString, ArgDescriptor.Pointer, ArgDescriptor.Pointer, ArgDescriptor.ConstCharPtrAsTruffleString, ArgDescriptor.Pointer}, 244);
+    public static final CApiBuiltinExecutable PyTruffleType_AddMember = new CApiBuiltinExecutable("PyTruffleType_AddMember", CApiCallPath.Ignored, ArgDescriptor.Int, new ArgDescriptor[]{ArgDescriptor.PyTypeObject, ArgDescriptor.PyObject, ArgDescriptor.ConstCharPtrAsTruffleString, ArgDescriptor.Int, ArgDescriptor.Py_ssize_t, ArgDescriptor.Int, ArgDescriptor.ConstCharPtrAsTruffleString}, 245);
+    public static final CApiBuiltinExecutable PyTruffleType_AddSlot = new CApiBuiltinExecutable("PyTruffleType_AddSlot", CApiCallPath.Ignored, ArgDescriptor.Int, new ArgDescriptor[]{ArgDescriptor.PyTypeObject, ArgDescriptor.PyObject, ArgDescriptor.ConstCharPtrAsTruffleString, ArgDescriptor.Pointer, ArgDescriptor.Int, ArgDescriptor.Int, ArgDescriptor.ConstCharPtrAsTruffleString}, 246);
+    public static final CApiBuiltinExecutable PyTruffleType_IsSubtype = new CApiBuiltinExecutable("PyTruffleType_IsSubtype", CApiCallPath.Ignored, ArgDescriptor.Int, new ArgDescriptor[]{ArgDescriptor.PyTypeObject, ArgDescriptor.PyTypeObject}, 247);
+    public static final CApiBuiltinExecutable PyTruffleUnicode_Decode = new CApiBuiltinExecutable("PyTruffleUnicode_Decode", CApiCallPath.Ignored, ArgDescriptor.PyObjectTransfer, new ArgDescriptor[]{ArgDescriptor.PyObject, ArgDescriptor.ConstCharPtrAsTruffleString, ArgDescriptor.ConstCharPtrAsTruffleString}, 248);
+    public static final CApiBuiltinExecutable PyTruffleUnicode_DecodeUTF16Stateful = new CApiBuiltinExecutable("PyTruffleUnicode_DecodeUTF16Stateful", CApiCallPath.Ignored, ArgDescriptor.PyObjectTransfer, new ArgDescriptor[]{ArgDescriptor.Pointer, ArgDescriptor.Py_ssize_t, ArgDescriptor.ConstCharPtrAsTruffleString, ArgDescriptor.Int, ArgDescriptor.Int}, 249);
+    public static final CApiBuiltinExecutable PyTruffleUnicode_DecodeUTF32Stateful = new CApiBuiltinExecutable("PyTruffleUnicode_DecodeUTF32Stateful", CApiCallPath.Ignored, ArgDescriptor.PyObjectTransfer, new ArgDescriptor[]{ArgDescriptor.Pointer, ArgDescriptor.Py_ssize_t, ArgDescriptor.ConstCharPtrAsTruffleString, ArgDescriptor.Int, ArgDescriptor.Int}, 250);
+    public static final CApiBuiltinExecutable PyTruffleUnicode_DecodeUTF8Stateful = new CApiBuiltinExecutable("PyTruffleUnicode_DecodeUTF8Stateful", CApiCallPath.Ignored, ArgDescriptor.PyObjectTransfer, new ArgDescriptor[]{ArgDescriptor.Pointer, ArgDescriptor.Py_ssize_t, ArgDescriptor.ConstCharPtrAsTruffleString, ArgDescriptor.Int}, 251);
+    public static final CApiBuiltinExecutable PyTruffleUnicode_FromUCS = new CApiBuiltinExecutable("PyTruffleUnicode_FromUCS", CApiCallPath.Ignored, ArgDescriptor.PyObjectTransfer, new ArgDescriptor[]{ArgDescriptor.Pointer, ArgDescriptor.Py_ssize_t, ArgDescriptor.Int}, 252);
+    public static final CApiBuiltinExecutable PyTruffleUnicode_FromUTF = new CApiBuiltinExecutable("PyTruffleUnicode_FromUTF", CApiCallPath.Ignored, ArgDescriptor.PyObjectTransfer, new ArgDescriptor[]{ArgDescriptor.Pointer, ArgDescriptor.Py_ssize_t, ArgDescriptor.Int}, 253);
+    public static final CApiBuiltinExecutable PyTruffleUnicode_LookupAndIntern = new CApiBuiltinExecutable("PyTruffleUnicode_LookupAndIntern", CApiCallPath.Ignored, ArgDescriptor.PyObjectTransfer, new ArgDescriptor[]{ArgDescriptor.PyObject}, 254);
+    public static final CApiBuiltinExecutable PyTruffleUnicode_New = new CApiBuiltinExecutable("PyTruffleUnicode_New", CApiCallPath.Ignored, ArgDescriptor.PyObjectTransfer, new ArgDescriptor[]{ArgDescriptor.Pointer, ArgDescriptor.Py_ssize_t, ArgDescriptor.Py_ssize_t, ArgDescriptor.PY_UCS4}, 255);
+    public static final CApiBuiltinExecutable PyTruffle_AddInheritedSlots = new CApiBuiltinExecutable("PyTruffle_AddInheritedSlots", CApiCallPath.Ignored, ArgDescriptor.Void, new ArgDescriptor[]{ArgDescriptor.PyTypeObject}, 256);
+    public static final CApiBuiltinExecutable PyTruffle_Arg_ParseArrayAndKeywords = new CApiBuiltinExecutable("PyTruffle_Arg_ParseArrayAndKeywords", CApiCallPath.Ignored, ArgDescriptor.Int, new ArgDescriptor[]{ArgDescriptor.Pointer, ArgDescriptor.Py_ssize_t, ArgDescriptor.PyObject, ArgDescriptor.ConstCharPtrAsTruffleString, ArgDescriptor.Pointer, ArgDescriptor.Pointer}, 257);
+    public static final CApiBuiltinExecutable PyTruffle_Arg_ParseTupleAndKeywords = new CApiBuiltinExecutable("PyTruffle_Arg_ParseTupleAndKeywords", CApiCallPath.Ignored, ArgDescriptor.Int, new ArgDescriptor[]{ArgDescriptor.PyObject, ArgDescriptor.PyObject, ArgDescriptor.ConstCharPtrAsTruffleString, ArgDescriptor.Pointer, ArgDescriptor.Pointer}, 258);
+    public static final CApiBuiltinExecutable PyTruffle_Array_getbuffer = new CApiBuiltinExecutable("PyTruffle_Array_getbuffer", CApiCallPath.Ignored, ArgDescriptor.Int, new ArgDescriptor[]{ArgDescriptor.PyObject, ArgDescriptor.PY_BUFFER_PTR, ArgDescriptor.Int}, 259);
+    public static final CApiBuiltinExecutable PyTruffle_Array_releasebuffer = new CApiBuiltinExecutable("PyTruffle_Array_releasebuffer", CApiCallPath.Ignored, ArgDescriptor.Void, new ArgDescriptor[]{ArgDescriptor.PyObject, ArgDescriptor.PY_BUFFER_PTR}, 260);
+    public static final CApiBuiltinExecutable PyTruffle_BulkNotifyRefCount = new CApiBuiltinExecutable("PyTruffle_BulkNotifyRefCount", CApiCallPath.Ignored, ArgDescriptor.Void, new ArgDescriptor[]{ArgDescriptor.Pointer, ArgDescriptor.Int}, 261);
+    public static final CApiBuiltinExecutable PyTruffle_ByteArray_EmptyWithCapacity = new CApiBuiltinExecutable("PyTruffle_ByteArray_EmptyWithCapacity", CApiCallPath.Ignored, ArgDescriptor.PyObjectTransfer, new ArgDescriptor[]{ArgDescriptor.Py_ssize_t}, 262);
+    public static final CApiBuiltinExecutable PyTruffle_Bytes_CheckEmbeddedNull = new CApiBuiltinExecutable("PyTruffle_Bytes_CheckEmbeddedNull", CApiCallPath.Ignored, ArgDescriptor.Int, new ArgDescriptor[]{ArgDescriptor.PyObject}, 263);
+    public static final CApiBuiltinExecutable PyTruffle_Bytes_EmptyWithCapacity = new CApiBuiltinExecutable("PyTruffle_Bytes_EmptyWithCapacity", CApiCallPath.Ignored, ArgDescriptor.PyObjectTransfer, new ArgDescriptor[]{ArgDescriptor.Long}, 264);
+    public static final CApiBuiltinExecutable PyTruffle_Compute_Mro = new CApiBuiltinExecutable("PyTruffle_Compute_Mro", CApiCallPath.Ignored, ArgDescriptor.PyObjectTransfer, new ArgDescriptor[]{ArgDescriptor.PyTypeObject, ArgDescriptor.ConstCharPtrAsTruffleString}, 265);
+    public static final CApiBuiltinExecutable PyTruffle_Debug = new CApiBuiltinExecutable("PyTruffle_Debug", CApiCallPath.Direct, ArgDescriptor.Int, new ArgDescriptor[]{ArgDescriptor.Pointer}, 266);
+    public static final CApiBuiltinExecutable PyTruffle_DebugTrace = new CApiBuiltinExecutable("PyTruffle_DebugTrace", CApiCallPath.Direct, ArgDescriptor.Void, new ArgDescriptor[]{}, 267);
+    public static final CApiBuiltinExecutable PyTruffle_Ellipsis = new CApiBuiltinExecutable("PyTruffle_Ellipsis", CApiCallPath.Ignored, ArgDescriptor.PyObjectTransfer, new ArgDescriptor[]{}, 268);
+    public static final CApiBuiltinExecutable PyTruffle_False = new CApiBuiltinExecutable("PyTruffle_False", CApiCallPath.Ignored, ArgDescriptor.PyObjectTransfer, new ArgDescriptor[]{}, 269);
+    public static final CApiBuiltinExecutable PyTruffle_FatalErrorFunc = new CApiBuiltinExecutable("PyTruffle_FatalErrorFunc", CApiCallPath.Ignored, ArgDescriptor.Void, new ArgDescriptor[]{ArgDescriptor.ConstCharPtrAsTruffleString, ArgDescriptor.ConstCharPtrAsTruffleString, ArgDescriptor.Int}, 270);
+    public static final CApiBuiltinExecutable PyTruffle_FileSystemDefaultEncoding = new CApiBuiltinExecutable("PyTruffle_FileSystemDefaultEncoding", CApiCallPath.Ignored, ArgDescriptor.PyObjectTransfer, new ArgDescriptor[]{}, 271);
+    public static final CApiBuiltinExecutable PyTruffle_GetInitialNativeMemory = new CApiBuiltinExecutable("PyTruffle_GetInitialNativeMemory", CApiCallPath.Ignored, ArgDescriptor.SIZE_T, new ArgDescriptor[]{}, 272);
+    public static final CApiBuiltinExecutable PyTruffle_GetMMapData = new CApiBuiltinExecutable("PyTruffle_GetMMapData", CApiCallPath.Ignored, ArgDescriptor.CHAR_PTR, new ArgDescriptor[]{ArgDescriptor.PyObject}, 273);
+    public static final CApiBuiltinExecutable PyTruffle_GetMaxNativeMemory = new CApiBuiltinExecutable("PyTruffle_GetMaxNativeMemory", CApiCallPath.Ignored, ArgDescriptor.SIZE_T, new ArgDescriptor[]{}, 274);
+    public static final CApiBuiltinExecutable PyTruffle_HashConstant = new CApiBuiltinExecutable("PyTruffle_HashConstant", CApiCallPath.Ignored, ArgDescriptor.Long, new ArgDescriptor[]{ArgDescriptor.Int}, 275);
+    public static final CApiBuiltinExecutable PyTruffle_InitBuiltinTypesAndStructs = new CApiBuiltinExecutable("PyTruffle_InitBuiltinTypesAndStructs", CApiCallPath.Ignored, ArgDescriptor.Void, new ArgDescriptor[]{ArgDescriptor.Pointer}, 276);
+    public static final CApiBuiltinExecutable PyTruffle_LogString = new CApiBuiltinExecutable("PyTruffle_LogString", CApiCallPath.Ignored, ArgDescriptor.Void, new ArgDescriptor[]{ArgDescriptor.Int, ArgDescriptor.ConstCharPtrAsTruffleString}, 277);
+    public static final CApiBuiltinExecutable PyTruffle_MemoryViewFromBuffer = new CApiBuiltinExecutable("PyTruffle_MemoryViewFromBuffer", CApiCallPath.Ignored, ArgDescriptor.PyObjectTransfer, new ArgDescriptor[]{ArgDescriptor.Pointer, ArgDescriptor.PyObject, ArgDescriptor.Py_ssize_t, ArgDescriptor.Int, ArgDescriptor.Py_ssize_t, ArgDescriptor.ConstCharPtrAsTruffleString, ArgDescriptor.Int, ArgDescriptor.Pointer, ArgDescriptor.Pointer, ArgDescriptor.Pointer, ArgDescriptor.Pointer}, 278);
+    public static final CApiBuiltinExecutable PyTruffle_Native_Options = new CApiBuiltinExecutable("PyTruffle_Native_Options", CApiCallPath.Ignored, ArgDescriptor.Int, new ArgDescriptor[]{}, 279);
+    public static final CApiBuiltinExecutable PyTruffle_NewTypeDict = new CApiBuiltinExecutable("PyTruffle_NewTypeDict", CApiCallPath.Ignored, ArgDescriptor.PyObjectTransfer, new ArgDescriptor[]{ArgDescriptor.PyTypeObject}, 280);
+    public static final CApiBuiltinExecutable PyTruffle_NoValue = new CApiBuiltinExecutable("PyTruffle_NoValue", CApiCallPath.Ignored, ArgDescriptor.PyObjectTransfer, new ArgDescriptor[]{}, 281);
+    public static final CApiBuiltinExecutable PyTruffle_None = new CApiBuiltinExecutable("PyTruffle_None", CApiCallPath.Ignored, ArgDescriptor.PyObjectTransfer, new ArgDescriptor[]{}, 282);
+    public static final CApiBuiltinExecutable PyTruffle_NotImplemented = new CApiBuiltinExecutable("PyTruffle_NotImplemented", CApiCallPath.Ignored, ArgDescriptor.PyObjectTransfer, new ArgDescriptor[]{}, 283);
+    public static final CApiBuiltinExecutable PyTruffle_NotifyRefCount = new CApiBuiltinExecutable("PyTruffle_NotifyRefCount", CApiCallPath.Ignored, ArgDescriptor.Void, new ArgDescriptor[]{ArgDescriptor.PyObjectWrapper, ArgDescriptor.Py_ssize_t}, 284);
+    public static final CApiBuiltinExecutable PyTruffle_Object_Free = new CApiBuiltinExecutable("PyTruffle_Object_Free", CApiCallPath.Ignored, ArgDescriptor.Void, new ArgDescriptor[]{ArgDescriptor.Pointer}, 285);
+    public static final CApiBuiltinExecutable PyTruffle_PyDateTime_GET_TZINFO = new CApiBuiltinExecutable("PyTruffle_PyDateTime_GET_TZINFO", CApiCallPath.Direct, ArgDescriptor.PyObjectBorrowed, new ArgDescriptor[]{ArgDescriptor.PyObject}, 286);
+    public static final CApiBuiltinExecutable PyTruffle_PyUnicode_Find = new CApiBuiltinExecutable("PyTruffle_PyUnicode_Find", CApiCallPath.Ignored, ArgDescriptor.Py_ssize_t, new ArgDescriptor[]{ArgDescriptor.PyObject, ArgDescriptor.PyObject, ArgDescriptor.Py_ssize_t, ArgDescriptor.Py_ssize_t, ArgDescriptor.Int}, 287);
+    public static final CApiBuiltinExecutable PyTruffle_Register_NULL = new CApiBuiltinExecutable("PyTruffle_Register_NULL", CApiCallPath.Ignored, ArgDescriptor.Void, new ArgDescriptor[]{ArgDescriptor.Pointer}, 288);
+    public static final CApiBuiltinExecutable PyTruffle_Set_Native_Slots = new CApiBuiltinExecutable("PyTruffle_Set_Native_Slots", CApiCallPath.Ignored, ArgDescriptor.Int, new ArgDescriptor[]{ArgDescriptor.PyTypeObject, ArgDescriptor.Pointer, ArgDescriptor.Pointer}, 289);
+    public static final CApiBuiltinExecutable PyTruffle_ToNative = new CApiBuiltinExecutable("PyTruffle_ToNative", CApiCallPath.Direct, ArgDescriptor.Int, new ArgDescriptor[]{ArgDescriptor.Pointer}, 290);
+    public static final CApiBuiltinExecutable PyTruffle_Trace_Type = new CApiBuiltinExecutable("PyTruffle_Trace_Type", CApiCallPath.Ignored, ArgDescriptor.Int, new ArgDescriptor[]{ArgDescriptor.Pointer, ArgDescriptor.Pointer}, 291);
+    public static final CApiBuiltinExecutable PyTruffle_TriggerGC = new CApiBuiltinExecutable("PyTruffle_TriggerGC", CApiCallPath.Ignored, ArgDescriptor.Void, new ArgDescriptor[]{ArgDescriptor.SIZE_T}, 292);
+    public static final CApiBuiltinExecutable PyTruffle_True = new CApiBuiltinExecutable("PyTruffle_True", CApiCallPath.Ignored, ArgDescriptor.PyObjectTransfer, new ArgDescriptor[]{}, 293);
+    public static final CApiBuiltinExecutable PyTruffle_Type = new CApiBuiltinExecutable("PyTruffle_Type", CApiCallPath.Ignored, ArgDescriptor.PyTypeObjectTransfer, new ArgDescriptor[]{ArgDescriptor.ConstCharPtrAsTruffleString}, 294);
+    public static final CApiBuiltinExecutable PyTruffle_Type_Modified = new CApiBuiltinExecutable("PyTruffle_Type_Modified", CApiCallPath.Ignored, ArgDescriptor.Int, new ArgDescriptor[]{ArgDescriptor.PyTypeObject, ArgDescriptor.ConstCharPtrAsTruffleString, ArgDescriptor.PyObject}, 295);
+    public static final CApiBuiltinExecutable PyTruffle_Unicode_AsUTF8AndSize_CharPtr = new CApiBuiltinExecutable("PyTruffle_Unicode_AsUTF8AndSize_CharPtr", CApiCallPath.Direct, ArgDescriptor.ConstCharPtr, new ArgDescriptor[]{ArgDescriptor.PyObject}, 296);
+    public static final CApiBuiltinExecutable PyTruffle_Unicode_AsUTF8AndSize_Size = new CApiBuiltinExecutable("PyTruffle_Unicode_AsUTF8AndSize_Size", CApiCallPath.Direct, ArgDescriptor.Py_ssize_t, new ArgDescriptor[]{ArgDescriptor.PyObject}, 297);
+    public static final CApiBuiltinExecutable PyTruffle_Unicode_AsUnicodeAndSize_CharPtr = new CApiBuiltinExecutable("PyTruffle_Unicode_AsUnicodeAndSize_CharPtr", CApiCallPath.Direct, ArgDescriptor.PY_UNICODE_PTR, new ArgDescriptor[]{ArgDescriptor.PyObject}, 298);
+    public static final CApiBuiltinExecutable PyTruffle_Unicode_AsUnicodeAndSize_Size = new CApiBuiltinExecutable("PyTruffle_Unicode_AsUnicodeAndSize_Size", CApiCallPath.Direct, ArgDescriptor.Py_ssize_t, new ArgDescriptor[]{ArgDescriptor.PyObject}, 299);
+    public static final CApiBuiltinExecutable PyTruffle_Unicode_AsWideChar = new CApiBuiltinExecutable("PyTruffle_Unicode_AsWideChar", CApiCallPath.Ignored, ArgDescriptor.PyObjectTransfer, new ArgDescriptor[]{ArgDescriptor.PyObject, ArgDescriptor.Int}, 300);
+    public static final CApiBuiltinExecutable PyTruffle_Unicode_FromFormat = new CApiBuiltinExecutable("PyTruffle_Unicode_FromFormat", CApiCallPath.Ignored, ArgDescriptor.PyObjectTransfer, new ArgDescriptor[]{ArgDescriptor.ConstCharPtrAsTruffleString, ArgDescriptor.VA_LIST_PTR}, 301);
+    public static final CApiBuiltinExecutable PyTruffle_tss_create = new CApiBuiltinExecutable("PyTruffle_tss_create", CApiCallPath.Ignored, ArgDescriptor.Long, new ArgDescriptor[]{}, 302);
+    public static final CApiBuiltinExecutable PyTruffle_tss_delete = new CApiBuiltinExecutable("PyTruffle_tss_delete", CApiCallPath.Ignored, ArgDescriptor.Void, new ArgDescriptor[]{ArgDescriptor.Long}, 303);
+    public static final CApiBuiltinExecutable PyTruffle_tss_get = new CApiBuiltinExecutable("PyTruffle_tss_get", CApiCallPath.Ignored, ArgDescriptor.Pointer, new ArgDescriptor[]{ArgDescriptor.Long}, 304);
+    public static final CApiBuiltinExecutable PyTruffle_tss_set = new CApiBuiltinExecutable("PyTruffle_tss_set", CApiCallPath.Ignored, ArgDescriptor.Int, new ArgDescriptor[]{ArgDescriptor.Long, ArgDescriptor.Pointer}, 305);
+    public static final CApiBuiltinExecutable PyTuple_GetItem = new CApiBuiltinExecutable("PyTuple_GetItem", CApiCallPath.Direct, ArgDescriptor.PyObjectBorrowed, new ArgDescriptor[]{ArgDescriptor.PyObject, ArgDescriptor.Py_ssize_t}, 306);
+    public static final CApiBuiltinExecutable PyTuple_GetSlice = new CApiBuiltinExecutable("PyTuple_GetSlice", CApiCallPath.Direct, ArgDescriptor.PyObjectTransfer, new ArgDescriptor[]{ArgDescriptor.PyObject, ArgDescriptor.Py_ssize_t, ArgDescriptor.Py_ssize_t}, 307);
+    public static final CApiBuiltinExecutable PyTuple_New = new CApiBuiltinExecutable("PyTuple_New", CApiCallPath.Direct, ArgDescriptor.PyObjectTransfer, new ArgDescriptor[]{ArgDescriptor.Py_ssize_t}, 308);
+    public static final CApiBuiltinExecutable PyTuple_SetItem = new CApiBuiltinExecutable("PyTuple_SetItem", CApiCallPath.Direct, ArgDescriptor.Int, new ArgDescriptor[]{ArgDescriptor.PyObject, ArgDescriptor.Py_ssize_t, ArgDescriptor.PyObjectTransfer}, 309);
+    public static final CApiBuiltinExecutable PyTuple_Size = new CApiBuiltinExecutable("PyTuple_Size", CApiCallPath.Direct, ArgDescriptor.Py_ssize_t, new ArgDescriptor[]{ArgDescriptor.PyObject}, 310);
+    public static final CApiBuiltinExecutable PyUnicodeDecodeError_Create = new CApiBuiltinExecutable("PyUnicodeDecodeError_Create", CApiCallPath.Direct, ArgDescriptor.PyObjectTransfer, new ArgDescriptor[]{ArgDescriptor.ConstCharPtrAsTruffleString, ArgDescriptor.ConstCharPtr, ArgDescriptor.Py_ssize_t, ArgDescriptor.Py_ssize_t, ArgDescriptor.Py_ssize_t, ArgDescriptor.ConstCharPtrAsTruffleString}, 311);
+    public static final CApiBuiltinExecutable PyUnicode_AsEncodedString = new CApiBuiltinExecutable("PyUnicode_AsEncodedString", CApiCallPath.Direct, ArgDescriptor.PyObjectTransfer, new ArgDescriptor[]{ArgDescriptor.PyObject, ArgDescriptor.ConstCharPtrAsTruffleString, ArgDescriptor.ConstCharPtrAsTruffleString}, 312);
+    public static final CApiBuiltinExecutable PyUnicode_AsUnicodeEscapeString = new CApiBuiltinExecutable("PyUnicode_AsUnicodeEscapeString", CApiCallPath.Direct, ArgDescriptor.PyObjectTransfer, new ArgDescriptor[]{ArgDescriptor.PyObject}, 313);
+    public static final CApiBuiltinExecutable PyUnicode_Compare = new CApiBuiltinExecutable("PyUnicode_Compare", CApiCallPath.Direct, ArgDescriptor.Int, new ArgDescriptor[]{ArgDescriptor.PyObject, ArgDescriptor.PyObject}, 314);
+    public static final CApiBuiltinExecutable PyUnicode_CompareWithASCIIString = new CApiBuiltinExecutable("PyUnicode_CompareWithASCIIString", CApiCallPath.Direct, ArgDescriptor.Int, new ArgDescriptor[]{ArgDescriptor.PyObjectAsTruffleString, ArgDescriptor.ConstCharPtrAsTruffleString}, 315);
+    public static final CApiBuiltinExecutable PyUnicode_Concat = new CApiBuiltinExecutable("PyUnicode_Concat", CApiCallPath.Direct, ArgDescriptor.PyObjectTransfer, new ArgDescriptor[]{ArgDescriptor.PyObject, ArgDescriptor.PyObject}, 316);
+    public static final CApiBuiltinExecutable PyUnicode_Contains = new CApiBuiltinExecutable("PyUnicode_Contains", CApiCallPath.Direct, ArgDescriptor.Int, new ArgDescriptor[]{ArgDescriptor.PyObject, ArgDescriptor.PyObject}, 317);
+    public static final CApiBuiltinExecutable PyUnicode_Count = new CApiBuiltinExecutable("PyUnicode_Count", CApiCallPath.Direct, ArgDescriptor.Py_ssize_t, new ArgDescriptor[]{ArgDescriptor.PyObject, ArgDescriptor.PyObject, ArgDescriptor.Py_ssize_t, ArgDescriptor.Py_ssize_t}, 318);
+    public static final CApiBuiltinExecutable PyUnicode_DecodeFSDefault = new CApiBuiltinExecutable("PyUnicode_DecodeFSDefault", CApiCallPath.Direct, ArgDescriptor.PyObjectTransfer, new ArgDescriptor[]{ArgDescriptor.ConstCharPtrAsTruffleString}, 319);
+    public static final CApiBuiltinExecutable PyUnicode_EncodeFSDefault = new CApiBuiltinExecutable("PyUnicode_EncodeFSDefault", CApiCallPath.Direct, ArgDescriptor.PyObjectTransfer, new ArgDescriptor[]{ArgDescriptor.PyObject}, 320);
+    public static final CApiBuiltinExecutable PyUnicode_FindChar = new CApiBuiltinExecutable("PyUnicode_FindChar", CApiCallPath.Direct, ArgDescriptor.Py_ssize_t, new ArgDescriptor[]{ArgDescriptor.PyObject, ArgDescriptor.PY_UCS4, ArgDescriptor.Py_ssize_t, ArgDescriptor.Py_ssize_t, ArgDescriptor.Int}, 321);
+    public static final CApiBuiltinExecutable PyUnicode_Format = new CApiBuiltinExecutable("PyUnicode_Format", CApiCallPath.Direct, ArgDescriptor.PyObjectTransfer, new ArgDescriptor[]{ArgDescriptor.PyObject, ArgDescriptor.PyObject}, 322);
+    public static final CApiBuiltinExecutable PyUnicode_FromEncodedObject = new CApiBuiltinExecutable("PyUnicode_FromEncodedObject", CApiCallPath.Direct, ArgDescriptor.PyObjectTransfer, new ArgDescriptor[]{ArgDescriptor.PyObject, ArgDescriptor.ConstCharPtrAsTruffleString, ArgDescriptor.ConstCharPtrAsTruffleString}, 323);
+    public static final CApiBuiltinExecutable PyUnicode_FromObject = new CApiBuiltinExecutable("PyUnicode_FromObject", CApiCallPath.Direct, ArgDescriptor.PyObjectTransfer, new ArgDescriptor[]{ArgDescriptor.PyObject}, 324);
+    public static final CApiBuiltinExecutable PyUnicode_FromOrdinal = new CApiBuiltinExecutable("PyUnicode_FromOrdinal", CApiCallPath.Direct, ArgDescriptor.PyObjectTransfer, new ArgDescriptor[]{ArgDescriptor.Int}, 325);
+    public static final CApiBuiltinExecutable PyUnicode_FromString = new CApiBuiltinExecutable("PyUnicode_FromString", CApiCallPath.Direct, ArgDescriptor.PyObjectTransfer, new ArgDescriptor[]{ArgDescriptor.ConstCharPtrAsTruffleString}, 326);
+    public static final CApiBuiltinExecutable PyUnicode_FromWideChar = new CApiBuiltinExecutable("PyUnicode_FromWideChar", CApiCallPath.Direct, ArgDescriptor.PyObjectTransfer, new ArgDescriptor[]{ArgDescriptor.CONST_WCHAR_PTR, ArgDescriptor.Py_ssize_t}, 327);
+    public static final CApiBuiltinExecutable PyUnicode_Join = new CApiBuiltinExecutable("PyUnicode_Join", CApiCallPath.Direct, ArgDescriptor.PyObjectTransfer, new ArgDescriptor[]{ArgDescriptor.PyObject, ArgDescriptor.PyObject}, 328);
+    public static final CApiBuiltinExecutable PyUnicode_ReadChar = new CApiBuiltinExecutable("PyUnicode_ReadChar", CApiCallPath.Direct, ArgDescriptor.PY_UCS4, new ArgDescriptor[]{ArgDescriptor.PyObject, ArgDescriptor.Py_ssize_t}, 329);
+    public static final CApiBuiltinExecutable PyUnicode_Replace = new CApiBuiltinExecutable("PyUnicode_Replace", CApiCallPath.Direct, ArgDescriptor.PyObjectTransfer, new ArgDescriptor[]{ArgDescriptor.PyObject, ArgDescriptor.PyObject, ArgDescriptor.PyObject, ArgDescriptor.Py_ssize_t}, 330);
+    public static final CApiBuiltinExecutable PyUnicode_Split = new CApiBuiltinExecutable("PyUnicode_Split", CApiCallPath.Direct, ArgDescriptor.PyObjectTransfer, new ArgDescriptor[]{ArgDescriptor.PyObject, ArgDescriptor.PyObject, ArgDescriptor.Py_ssize_t}, 331);
+    public static final CApiBuiltinExecutable PyUnicode_Substring = new CApiBuiltinExecutable("PyUnicode_Substring", CApiCallPath.Direct, ArgDescriptor.PyObjectTransfer, new ArgDescriptor[]{ArgDescriptor.PyObject, ArgDescriptor.Py_ssize_t, ArgDescriptor.Py_ssize_t}, 332);
+    public static final CApiBuiltinExecutable PyUnicode_Tailmatch = new CApiBuiltinExecutable("PyUnicode_Tailmatch", CApiCallPath.Direct, ArgDescriptor.Py_ssize_t, new ArgDescriptor[]{ArgDescriptor.PyObject, ArgDescriptor.PyObject, ArgDescriptor.Py_ssize_t, ArgDescriptor.Py_ssize_t, ArgDescriptor.Int}, 333);
+    public static final CApiBuiltinExecutable PyWeakref_GetObject = new CApiBuiltinExecutable("PyWeakref_GetObject", CApiCallPath.Direct, ArgDescriptor.PyObjectBorrowed, new ArgDescriptor[]{ArgDescriptor.PyObject}, 334);
+    public static final CApiBuiltinExecutable PyWeakref_NewRef = new CApiBuiltinExecutable("PyWeakref_NewRef", CApiCallPath.Direct, ArgDescriptor.PyObjectTransfer, new ArgDescriptor[]{ArgDescriptor.PyObject, ArgDescriptor.PyObject}, 335);
+    public static final CApiBuiltinExecutable Py_AtExit = new CApiBuiltinExecutable("Py_AtExit", CApiCallPath.Direct, ArgDescriptor.Int, new ArgDescriptor[]{ArgDescriptor.func_voidvoid}, 336);
+    public static final CApiBuiltinExecutable Py_CompileString = new CApiBuiltinExecutable("Py_CompileString", CApiCallPath.Direct, ArgDescriptor.PyObjectTransfer, new ArgDescriptor[]{ArgDescriptor.ConstCharPtrAsTruffleString, ArgDescriptor.ConstCharPtrAsTruffleString, ArgDescriptor.Int}, 337);
+    public static final CApiBuiltinExecutable Py_CompileStringExFlags = new CApiBuiltinExecutable("Py_CompileStringExFlags", CApiCallPath.Direct, ArgDescriptor.PyObjectTransfer, new ArgDescriptor[]{ArgDescriptor.ConstCharPtrAsTruffleString, ArgDescriptor.ConstCharPtrAsTruffleString, ArgDescriptor.Int, ArgDescriptor.PY_COMPILER_FLAGS, ArgDescriptor.Int}, 338);
+    public static final CApiBuiltinExecutable Py_CompileStringObject = new CApiBuiltinExecutable("Py_CompileStringObject", CApiCallPath.Direct, ArgDescriptor.PyObjectTransfer, new ArgDescriptor[]{ArgDescriptor.ConstCharPtrAsTruffleString, ArgDescriptor.PyObject, ArgDescriptor.Int, ArgDescriptor.PY_COMPILER_FLAGS, ArgDescriptor.Int}, 339);
+    public static final CApiBuiltinExecutable Py_EnterRecursiveCall = new CApiBuiltinExecutable("Py_EnterRecursiveCall", CApiCallPath.Direct, ArgDescriptor.Int, new ArgDescriptor[]{ArgDescriptor.ConstCharPtr}, 340);
+    public static final CApiBuiltinExecutable Py_GenericAlias = new CApiBuiltinExecutable("Py_GenericAlias", CApiCallPath.Direct, ArgDescriptor.PyObjectTransfer, new ArgDescriptor[]{ArgDescriptor.PyObject, ArgDescriptor.PyObject}, 341);
+    public static final CApiBuiltinExecutable Py_LeaveRecursiveCall = new CApiBuiltinExecutable("Py_LeaveRecursiveCall", CApiCallPath.Direct, ArgDescriptor.Void, new ArgDescriptor[]{}, 342);
+    public static final CApiBuiltinExecutable Py_get_PyASCIIObject_length = new CApiBuiltinExecutable("Py_get_PyASCIIObject_length", CApiCallPath.Ignored, ArgDescriptor.Py_ssize_t, new ArgDescriptor[]{ArgDescriptor.PyASCIIObject}, 343);
+    public static final CApiBuiltinExecutable Py_get_PyASCIIObject_state_ascii = new CApiBuiltinExecutable("Py_get_PyASCIIObject_state_ascii", CApiCallPath.Ignored, ArgDescriptor.UNSIGNED_INT, new ArgDescriptor[]{ArgDescriptor.PyASCIIObject}, 344);
+    public static final CApiBuiltinExecutable Py_get_PyASCIIObject_state_compact = new CApiBuiltinExecutable("Py_get_PyASCIIObject_state_compact", CApiCallPath.Ignored, ArgDescriptor.UNSIGNED_INT, new ArgDescriptor[]{ArgDescriptor.PyASCIIObject}, 345);
+    public static final CApiBuiltinExecutable Py_get_PyASCIIObject_state_interned = new CApiBuiltinExecutable("Py_get_PyASCIIObject_state_interned", CApiCallPath.Ignored, ArgDescriptor.UNSIGNED_INT, new ArgDescriptor[]{ArgDescriptor.PyASCIIObject}, 346);
+    public static final CApiBuiltinExecutable Py_get_PyASCIIObject_state_kind = new CApiBuiltinExecutable("Py_get_PyASCIIObject_state_kind", CApiCallPath.Ignored, ArgDescriptor.UNSIGNED_INT, new ArgDescriptor[]{ArgDescriptor.PyASCIIObject}, 347);
+    public static final CApiBuiltinExecutable Py_get_PyASCIIObject_state_ready = new CApiBuiltinExecutable("Py_get_PyASCIIObject_state_ready", CApiCallPath.Ignored, ArgDescriptor.UNSIGNED_INT, new ArgDescriptor[]{ArgDescriptor.PyASCIIObject}, 348);
+    public static final CApiBuiltinExecutable Py_get_PyASCIIObject_wstr = new CApiBuiltinExecutable("Py_get_PyASCIIObject_wstr", CApiCallPath.Ignored, ArgDescriptor.WCHAR_T_PTR, new ArgDescriptor[]{ArgDescriptor.PyASCIIObject}, 349);
+    public static final CApiBuiltinExecutable Py_get_PyByteArrayObject_ob_exports = new CApiBuiltinExecutable("Py_get_PyByteArrayObject_ob_exports", CApiCallPath.Ignored, ArgDescriptor.Py_ssize_t, new ArgDescriptor[]{ArgDescriptor.PyByteArrayObject}, 350);
+    public static final CApiBuiltinExecutable Py_get_PyByteArrayObject_ob_start = new CApiBuiltinExecutable("Py_get_PyByteArrayObject_ob_start", CApiCallPath.Ignored, ArgDescriptor.Pointer, new ArgDescriptor[]{ArgDescriptor.PyByteArrayObject}, 351);
+    public static final CApiBuiltinExecutable Py_get_PyCFunctionObject_m_ml = new CApiBuiltinExecutable("Py_get_PyCFunctionObject_m_ml", CApiCallPath.Ignored, ArgDescriptor.PyMethodDef, new ArgDescriptor[]{ArgDescriptor.PyCFunctionObject}, 352);
+    public static final CApiBuiltinExecutable Py_get_PyCFunctionObject_m_module = new CApiBuiltinExecutable("Py_get_PyCFunctionObject_m_module", CApiCallPath.Ignored, ArgDescriptor.PyObjectBorrowed, new ArgDescriptor[]{ArgDescriptor.PyCFunctionObject}, 353);
+    public static final CApiBuiltinExecutable Py_get_PyCFunctionObject_m_self = new CApiBuiltinExecutable("Py_get_PyCFunctionObject_m_self", CApiCallPath.Ignored, ArgDescriptor.PyObjectBorrowed, new ArgDescriptor[]{ArgDescriptor.PyCFunctionObject}, 354);
+    public static final CApiBuiltinExecutable Py_get_PyCFunctionObject_m_weakreflist = new CApiBuiltinExecutable("Py_get_PyCFunctionObject_m_weakreflist", CApiCallPath.Ignored, ArgDescriptor.PyObjectBorrowed, new ArgDescriptor[]{ArgDescriptor.PyCFunctionObject}, 355);
+    public static final CApiBuiltinExecutable Py_get_PyCFunctionObject_vectorcall = new CApiBuiltinExecutable("Py_get_PyCFunctionObject_vectorcall", CApiCallPath.Ignored, ArgDescriptor.vectorcallfunc, new ArgDescriptor[]{ArgDescriptor.PyCFunctionObject}, 356);
+    public static final CApiBuiltinExecutable Py_get_PyCMethodObject_mm_class = new CApiBuiltinExecutable("Py_get_PyCMethodObject_mm_class", CApiCallPath.Ignored, ArgDescriptor.PyTypeObjectBorrowed, new ArgDescriptor[]{ArgDescriptor.PyCMethodObject}, 357);
+    public static final CApiBuiltinExecutable Py_get_PyCompactUnicodeObject_wstr_length = new CApiBuiltinExecutable("Py_get_PyCompactUnicodeObject_wstr_length", CApiCallPath.Ignored, ArgDescriptor.Py_ssize_t, new ArgDescriptor[]{ArgDescriptor.PyCompactUnicodeObject}, 358);
+    public static final CApiBuiltinExecutable Py_get_PyDescrObject_d_name = new CApiBuiltinExecutable("Py_get_PyDescrObject_d_name", CApiCallPath.Ignored, ArgDescriptor.PyObjectBorrowed, new ArgDescriptor[]{ArgDescriptor.PyDescrObject}, 359);
+    public static final CApiBuiltinExecutable Py_get_PyDescrObject_d_type = new CApiBuiltinExecutable("Py_get_PyDescrObject_d_type", CApiCallPath.Ignored, ArgDescriptor.PyTypeObjectBorrowed, new ArgDescriptor[]{ArgDescriptor.PyDescrObject}, 360);
+    public static final CApiBuiltinExecutable Py_get_PyFrameObject_f_lineno = new CApiBuiltinExecutable("Py_get_PyFrameObject_f_lineno", CApiCallPath.Ignored, ArgDescriptor.Int, new ArgDescriptor[]{ArgDescriptor.PyFrameObject}, 361);
+    public static final CApiBuiltinExecutable Py_get_PyGetSetDef_closure = new CApiBuiltinExecutable("Py_get_PyGetSetDef_closure", CApiCallPath.Ignored, ArgDescriptor.Pointer, new ArgDescriptor[]{ArgDescriptor.PyGetSetDef}, 362);
+    public static final CApiBuiltinExecutable Py_get_PyGetSetDef_doc = new CApiBuiltinExecutable("Py_get_PyGetSetDef_doc", CApiCallPath.Ignored, ArgDescriptor.ConstCharPtrAsTruffleString, new ArgDescriptor[]{ArgDescriptor.PyGetSetDef}, 363);
+    public static final CApiBuiltinExecutable Py_get_PyGetSetDef_get = new CApiBuiltinExecutable("Py_get_PyGetSetDef_get", CApiCallPath.Ignored, ArgDescriptor.getter, new ArgDescriptor[]{ArgDescriptor.PyGetSetDef}, 364);
+    public static final CApiBuiltinExecutable Py_get_PyGetSetDef_name = new CApiBuiltinExecutable("Py_get_PyGetSetDef_name", CApiCallPath.Ignored, ArgDescriptor.ConstCharPtrAsTruffleString, new ArgDescriptor[]{ArgDescriptor.PyGetSetDef}, 365);
+    public static final CApiBuiltinExecutable Py_get_PyGetSetDef_set = new CApiBuiltinExecutable("Py_get_PyGetSetDef_set", CApiCallPath.Ignored, ArgDescriptor.setter, new ArgDescriptor[]{ArgDescriptor.PyGetSetDef}, 366);
+    public static final CApiBuiltinExecutable Py_get_PyInstanceMethodObject_func = new CApiBuiltinExecutable("Py_get_PyInstanceMethodObject_func", CApiCallPath.Ignored, ArgDescriptor.PyObjectBorrowed, new ArgDescriptor[]{ArgDescriptor.PyInstanceMethodObject}, 367);
+    public static final CApiBuiltinExecutable Py_get_PyListObject_ob_item = new CApiBuiltinExecutable("Py_get_PyListObject_ob_item", CApiCallPath.Ignored, ArgDescriptor.PyObjectPtr, new ArgDescriptor[]{ArgDescriptor.PyListObject}, 368);
+    public static final CApiBuiltinExecutable Py_get_PyMethodDef_ml_doc = new CApiBuiltinExecutable("Py_get_PyMethodDef_ml_doc", CApiCallPath.Ignored, ArgDescriptor.Pointer, new ArgDescriptor[]{ArgDescriptor.PyMethodDef}, 369);
+    public static final CApiBuiltinExecutable Py_get_PyMethodDef_ml_flags = new CApiBuiltinExecutable("Py_get_PyMethodDef_ml_flags", CApiCallPath.Ignored, ArgDescriptor.Int, new ArgDescriptor[]{ArgDescriptor.PyMethodDef}, 370);
+    public static final CApiBuiltinExecutable Py_get_PyMethodDef_ml_meth = new CApiBuiltinExecutable("Py_get_PyMethodDef_ml_meth", CApiCallPath.Ignored, ArgDescriptor.PY_C_FUNCTION, new ArgDescriptor[]{ArgDescriptor.PyMethodDef}, 371);
+    public static final CApiBuiltinExecutable Py_get_PyMethodDef_ml_name = new CApiBuiltinExecutable("Py_get_PyMethodDef_ml_name", CApiCallPath.Ignored, ArgDescriptor.Pointer, new ArgDescriptor[]{ArgDescriptor.PyMethodDef}, 372);
+    public static final CApiBuiltinExecutable Py_get_PyMethodDescrObject_d_method = new CApiBuiltinExecutable("Py_get_PyMethodDescrObject_d_method", CApiCallPath.Ignored, ArgDescriptor.PyMethodDef, new ArgDescriptor[]{ArgDescriptor.PyMethodDescrObject}, 373);
+    public static final CApiBuiltinExecutable Py_get_PyMethodObject_im_func = new CApiBuiltinExecutable("Py_get_PyMethodObject_im_func", CApiCallPath.Ignored, ArgDescriptor.PyObjectBorrowed, new ArgDescriptor[]{ArgDescriptor.PyMethodObject}, 374);
+    public static final CApiBuiltinExecutable Py_get_PyMethodObject_im_self = new CApiBuiltinExecutable("Py_get_PyMethodObject_im_self", CApiCallPath.Ignored, ArgDescriptor.PyObjectBorrowed, new ArgDescriptor[]{ArgDescriptor.PyMethodObject}, 375);
+    public static final CApiBuiltinExecutable Py_get_PyModuleDef_m_doc = new CApiBuiltinExecutable("Py_get_PyModuleDef_m_doc", CApiCallPath.Ignored, ArgDescriptor.ConstCharPtrAsTruffleString, new ArgDescriptor[]{ArgDescriptor.PyModuleDef}, 376);
+    public static final CApiBuiltinExecutable Py_get_PyModuleDef_m_methods = new CApiBuiltinExecutable("Py_get_PyModuleDef_m_methods", CApiCallPath.Ignored, ArgDescriptor.PyMethodDef, new ArgDescriptor[]{ArgDescriptor.PyModuleDef}, 377);
+    public static final CApiBuiltinExecutable Py_get_PyModuleDef_m_name = new CApiBuiltinExecutable("Py_get_PyModuleDef_m_name", CApiCallPath.Ignored, ArgDescriptor.ConstCharPtrAsTruffleString, new ArgDescriptor[]{ArgDescriptor.PyModuleDef}, 378);
+    public static final CApiBuiltinExecutable Py_get_PyModuleDef_m_size = new CApiBuiltinExecutable("Py_get_PyModuleDef_m_size", CApiCallPath.Ignored, ArgDescriptor.Py_ssize_t, new ArgDescriptor[]{ArgDescriptor.PyModuleDef}, 379);
+    public static final CApiBuiltinExecutable Py_get_PyModuleObject_md_def = new CApiBuiltinExecutable("Py_get_PyModuleObject_md_def", CApiCallPath.Ignored, ArgDescriptor.PyModuleDef, new ArgDescriptor[]{ArgDescriptor.PyModuleObject}, 380);
+    public static final CApiBuiltinExecutable Py_get_PyModuleObject_md_dict = new CApiBuiltinExecutable("Py_get_PyModuleObject_md_dict", CApiCallPath.Ignored, ArgDescriptor.PyObjectBorrowed, new ArgDescriptor[]{ArgDescriptor.PyModuleObject}, 381);
+    public static final CApiBuiltinExecutable Py_get_PyModuleObject_md_state = new CApiBuiltinExecutable("Py_get_PyModuleObject_md_state", CApiCallPath.Ignored, ArgDescriptor.Pointer, new ArgDescriptor[]{ArgDescriptor.PyModuleObject}, 382);
+    public static final CApiBuiltinExecutable Py_get_PyObject_ob_refcnt = new CApiBuiltinExecutable("Py_get_PyObject_ob_refcnt", CApiCallPath.Ignored, ArgDescriptor.Py_ssize_t, new ArgDescriptor[]{ArgDescriptor.PyObjectWrapper}, 383);
+    public static final CApiBuiltinExecutable Py_get_PyObject_ob_type = new CApiBuiltinExecutable("Py_get_PyObject_ob_type", CApiCallPath.Ignored, ArgDescriptor.PyTypeObjectBorrowed, new ArgDescriptor[]{ArgDescriptor.PyObject}, 384);
+    public static final CApiBuiltinExecutable Py_get_PySetObject_used = new CApiBuiltinExecutable("Py_get_PySetObject_used", CApiCallPath.Ignored, ArgDescriptor.Py_ssize_t, new ArgDescriptor[]{ArgDescriptor.PySetObject}, 385);
+    public static final CApiBuiltinExecutable Py_get_PySliceObject_start = new CApiBuiltinExecutable("Py_get_PySliceObject_start", CApiCallPath.Ignored, ArgDescriptor.PyObjectBorrowed, new ArgDescriptor[]{ArgDescriptor.PySliceObject}, 386);
+    public static final CApiBuiltinExecutable Py_get_PySliceObject_step = new CApiBuiltinExecutable("Py_get_PySliceObject_step", CApiCallPath.Ignored, ArgDescriptor.PyObjectBorrowed, new ArgDescriptor[]{ArgDescriptor.PySliceObject}, 387);
+    public static final CApiBuiltinExecutable Py_get_PySliceObject_stop = new CApiBuiltinExecutable("Py_get_PySliceObject_stop", CApiCallPath.Ignored, ArgDescriptor.PyObjectBorrowed, new ArgDescriptor[]{ArgDescriptor.PySliceObject}, 388);
+    public static final CApiBuiltinExecutable Py_get_PyTupleObject_ob_item = new CApiBuiltinExecutable("Py_get_PyTupleObject_ob_item", CApiCallPath.Ignored, ArgDescriptor.PyObjectPtr, new ArgDescriptor[]{ArgDescriptor.PyTupleObject}, 389);
+    public static final CApiBuiltinExecutable Py_get_PyUnicodeObject_data = new CApiBuiltinExecutable("Py_get_PyUnicodeObject_data", CApiCallPath.Ignored, ArgDescriptor.Pointer, new ArgDescriptor[]{ArgDescriptor.PyUnicodeObject}, 390);
+    public static final CApiBuiltinExecutable Py_get_PyVarObject_ob_size = new CApiBuiltinExecutable("Py_get_PyVarObject_ob_size", CApiCallPath.Ignored, ArgDescriptor.Py_ssize_t, new ArgDescriptor[]{ArgDescriptor.PyVarObject}, 391);
+    public static final CApiBuiltinExecutable Py_get_dummy = new CApiBuiltinExecutable("Py_get_dummy", CApiCallPath.Ignored, ArgDescriptor.Pointer, new ArgDescriptor[]{ArgDescriptor.Pointer}, 392);
+    public static final CApiBuiltinExecutable Py_set_PyByteArrayObject_ob_exports = new CApiBuiltinExecutable("Py_set_PyByteArrayObject_ob_exports", CApiCallPath.Ignored, ArgDescriptor.Void, new ArgDescriptor[]{ArgDescriptor.PyByteArrayObject, ArgDescriptor.Int}, 393);
+    public static final CApiBuiltinExecutable Py_set_PyFrameObject_f_lineno = new CApiBuiltinExecutable("Py_set_PyFrameObject_f_lineno", CApiCallPath.Ignored, ArgDescriptor.Void, new ArgDescriptor[]{ArgDescriptor.PyFrameObject, ArgDescriptor.Int}, 394);
+    public static final CApiBuiltinExecutable Py_set_PyModuleObject_md_def = new CApiBuiltinExecutable("Py_set_PyModuleObject_md_def", CApiCallPath.Ignored, ArgDescriptor.Void, new ArgDescriptor[]{ArgDescriptor.PyModuleObject, ArgDescriptor.PyModuleDef}, 395);
+    public static final CApiBuiltinExecutable Py_set_PyModuleObject_md_state = new CApiBuiltinExecutable("Py_set_PyModuleObject_md_state", CApiCallPath.Ignored, ArgDescriptor.Void, new ArgDescriptor[]{ArgDescriptor.PyModuleObject, ArgDescriptor.Pointer}, 396);
+    public static final CApiBuiltinExecutable Py_set_PyObject_ob_refcnt = new CApiBuiltinExecutable("Py_set_PyObject_ob_refcnt", CApiCallPath.Ignored, ArgDescriptor.Void, new ArgDescriptor[]{ArgDescriptor.PyObjectWrapper, ArgDescriptor.Py_ssize_t}, 397);
+    public static final CApiBuiltinExecutable Py_set_PyTypeObject_tp_as_buffer = new CApiBuiltinExecutable("Py_set_PyTypeObject_tp_as_buffer", CApiCallPath.Ignored, ArgDescriptor.Void, new ArgDescriptor[]{ArgDescriptor.PyTypeObject, ArgDescriptor.PyBufferProcs}, 398);
+    public static final CApiBuiltinExecutable Py_set_PyTypeObject_tp_base = new CApiBuiltinExecutable("Py_set_PyTypeObject_tp_base", CApiCallPath.Ignored, ArgDescriptor.Void, new ArgDescriptor[]{ArgDescriptor.PyTypeObject, ArgDescriptor.PyTypeObject}, 399);
+    public static final CApiBuiltinExecutable Py_set_PyTypeObject_tp_bases = new CApiBuiltinExecutable("Py_set_PyTypeObject_tp_bases", CApiCallPath.Ignored, ArgDescriptor.Void, new ArgDescriptor[]{ArgDescriptor.PyTypeObject, ArgDescriptor.PyObject}, 400);
+    public static final CApiBuiltinExecutable Py_set_PyTypeObject_tp_clear = new CApiBuiltinExecutable("Py_set_PyTypeObject_tp_clear", CApiCallPath.Ignored, ArgDescriptor.Void, new ArgDescriptor[]{ArgDescriptor.PyTypeObject, ArgDescriptor.inquiry}, 401);
+    public static final CApiBuiltinExecutable Py_set_PyTypeObject_tp_dict = new CApiBuiltinExecutable("Py_set_PyTypeObject_tp_dict", CApiCallPath.Ignored, ArgDescriptor.Void, new ArgDescriptor[]{ArgDescriptor.PyTypeObject, ArgDescriptor.PyObject}, 402);
+    public static final CApiBuiltinExecutable Py_set_PyTypeObject_tp_dictoffset = new CApiBuiltinExecutable("Py_set_PyTypeObject_tp_dictoffset", CApiCallPath.Ignored, ArgDescriptor.Void, new ArgDescriptor[]{ArgDescriptor.PyTypeObject, ArgDescriptor.Py_ssize_t}, 403);
+    public static final CApiBuiltinExecutable Py_set_PyTypeObject_tp_finalize = new CApiBuiltinExecutable("Py_set_PyTypeObject_tp_finalize", CApiCallPath.Ignored, ArgDescriptor.Void, new ArgDescriptor[]{ArgDescriptor.PyTypeObject, ArgDescriptor.destructor}, 404);
+    public static final CApiBuiltinExecutable Py_set_PyTypeObject_tp_getattr = new CApiBuiltinExecutable("Py_set_PyTypeObject_tp_getattr", CApiCallPath.Ignored, ArgDescriptor.Void, new ArgDescriptor[]{ArgDescriptor.PyTypeObject, ArgDescriptor.getattrfunc}, 405);
+    public static final CApiBuiltinExecutable Py_set_PyTypeObject_tp_getattro = new CApiBuiltinExecutable("Py_set_PyTypeObject_tp_getattro", CApiCallPath.Ignored, ArgDescriptor.Void, new ArgDescriptor[]{ArgDescriptor.PyTypeObject, ArgDescriptor.getattrofunc}, 406);
+    public static final CApiBuiltinExecutable Py_set_PyTypeObject_tp_iter = new CApiBuiltinExecutable("Py_set_PyTypeObject_tp_iter", CApiCallPath.Ignored, ArgDescriptor.Void, new ArgDescriptor[]{ArgDescriptor.PyTypeObject, ArgDescriptor.getiterfunc}, 407);
+    public static final CApiBuiltinExecutable Py_set_PyTypeObject_tp_iternext = new CApiBuiltinExecutable("Py_set_PyTypeObject_tp_iternext", CApiCallPath.Ignored, ArgDescriptor.Void, new ArgDescriptor[]{ArgDescriptor.PyTypeObject, ArgDescriptor.iternextfunc}, 408);
+    public static final CApiBuiltinExecutable Py_set_PyTypeObject_tp_mro = new CApiBuiltinExecutable("Py_set_PyTypeObject_tp_mro", CApiCallPath.Ignored, ArgDescriptor.Void, new ArgDescriptor[]{ArgDescriptor.PyTypeObject, ArgDescriptor.PyObject}, 409);
+    public static final CApiBuiltinExecutable Py_set_PyTypeObject_tp_new = new CApiBuiltinExecutable("Py_set_PyTypeObject_tp_new", CApiCallPath.Ignored, ArgDescriptor.Void, new ArgDescriptor[]{ArgDescriptor.PyTypeObject, ArgDescriptor.newfunc}, 410);
+    public static final CApiBuiltinExecutable Py_set_PyTypeObject_tp_setattr = new CApiBuiltinExecutable("Py_set_PyTypeObject_tp_setattr", CApiCallPath.Ignored, ArgDescriptor.Void, new ArgDescriptor[]{ArgDescriptor.PyTypeObject, ArgDescriptor.setattrfunc}, 411);
+    public static final CApiBuiltinExecutable Py_set_PyTypeObject_tp_setattro = new CApiBuiltinExecutable("Py_set_PyTypeObject_tp_setattro", CApiCallPath.Ignored, ArgDescriptor.Void, new ArgDescriptor[]{ArgDescriptor.PyTypeObject, ArgDescriptor.setattrofunc}, 412);
+    public static final CApiBuiltinExecutable Py_set_PyTypeObject_tp_subclasses = new CApiBuiltinExecutable("Py_set_PyTypeObject_tp_subclasses", CApiCallPath.Ignored, ArgDescriptor.Void, new ArgDescriptor[]{ArgDescriptor.PyTypeObject, ArgDescriptor.PyObject}, 413);
+    public static final CApiBuiltinExecutable Py_set_PyTypeObject_tp_traverse = new CApiBuiltinExecutable("Py_set_PyTypeObject_tp_traverse", CApiCallPath.Ignored, ArgDescriptor.Void, new ArgDescriptor[]{ArgDescriptor.PyTypeObject, ArgDescriptor.traverseproc}, 414);
+    public static final CApiBuiltinExecutable Py_set_PyTypeObject_tp_weaklistoffset = new CApiBuiltinExecutable("Py_set_PyTypeObject_tp_weaklistoffset", CApiCallPath.Ignored, ArgDescriptor.Void, new ArgDescriptor[]{ArgDescriptor.PyTypeObject, ArgDescriptor.Py_ssize_t}, 415);
+    public static final CApiBuiltinExecutable Py_set_PyVarObject_ob_size = new CApiBuiltinExecutable("Py_set_PyVarObject_ob_size", CApiCallPath.Ignored, ArgDescriptor.Void, new ArgDescriptor[]{ArgDescriptor.PyVarObject, ArgDescriptor.Py_ssize_t}, 416);
+    public static final CApiBuiltinExecutable _PyArray_Data = new CApiBuiltinExecutable("_PyArray_Data", CApiCallPath.Direct, ArgDescriptor.CHAR_PTR, new ArgDescriptor[]{ArgDescriptor.PyObject}, 417);
+    public static final CApiBuiltinExecutable _PyArray_Resize = new CApiBuiltinExecutable("_PyArray_Resize", CApiCallPath.Direct, ArgDescriptor.Int, new ArgDescriptor[]{ArgDescriptor.PyObject, ArgDescriptor.Py_ssize_t}, 418);
+    public static final CApiBuiltinExecutable _PyBytes_Join = new CApiBuiltinExecutable("_PyBytes_Join", CApiCallPath.Direct, ArgDescriptor.PyObjectTransfer, new ArgDescriptor[]{ArgDescriptor.PyObject, ArgDescriptor.PyObject}, 419);
+    public static final CApiBuiltinExecutable _PyDict_Pop = new CApiBuiltinExecutable("_PyDict_Pop", CApiCallPath.Direct, ArgDescriptor.PyObjectTransfer, new ArgDescriptor[]{ArgDescriptor.PyObject, ArgDescriptor.PyObject, ArgDescriptor.PyObject}, 420);
+    public static final CApiBuiltinExecutable _PyDict_SetItem_KnownHash = new CApiBuiltinExecutable("_PyDict_SetItem_KnownHash", CApiCallPath.Direct, ArgDescriptor.Int, new ArgDescriptor[]{ArgDescriptor.PyObject, ArgDescriptor.PyObject, ArgDescriptor.PyObject, ArgDescriptor.Py_hash_t}, 421);
+    public static final CApiBuiltinExecutable _PyErr_BadInternalCall = new CApiBuiltinExecutable("_PyErr_BadInternalCall", CApiCallPath.Direct, ArgDescriptor.Void, new ArgDescriptor[]{ArgDescriptor.ConstCharPtrAsTruffleString, ArgDescriptor.Int}, 422);
+    public static final CApiBuiltinExecutable _PyErr_ChainExceptions = new CApiBuiltinExecutable("_PyErr_ChainExceptions", CApiCallPath.Direct, ArgDescriptor.Void, new ArgDescriptor[]{ArgDescriptor.PyObject, ArgDescriptor.PyObject, ArgDescriptor.PyObject}, 423);
+    public static final CApiBuiltinExecutable _PyErr_Occurred = new CApiBuiltinExecutable("_PyErr_Occurred", CApiCallPath.Direct, ArgDescriptor.PyObjectBorrowed, new ArgDescriptor[]{ArgDescriptor.PyThreadState}, 424);
+    public static final CApiBuiltinExecutable _PyErr_WriteUnraisableMsg = new CApiBuiltinExecutable("_PyErr_WriteUnraisableMsg", CApiCallPath.Direct, ArgDescriptor.Void, new ArgDescriptor[]{ArgDescriptor.ConstCharPtrAsTruffleString, ArgDescriptor.PyObject}, 425);
+    public static final CApiBuiltinExecutable _PyList_Extend = new CApiBuiltinExecutable("_PyList_Extend", CApiCallPath.Direct, ArgDescriptor.PyObjectTransfer, new ArgDescriptor[]{ArgDescriptor.PyListObject, ArgDescriptor.PyObject}, 426);
+    public static final CApiBuiltinExecutable _PyLong_AsByteArray = new CApiBuiltinExecutable("_PyLong_AsByteArray", CApiCallPath.Direct, ArgDescriptor.Int, new ArgDescriptor[]{ArgDescriptor.PyLongObject, ArgDescriptor.UNSIGNED_CHAR_PTR, ArgDescriptor.SIZE_T, ArgDescriptor.Int, ArgDescriptor.Int}, 427);
+    public static final CApiBuiltinExecutable _PyLong_Sign = new CApiBuiltinExecutable("_PyLong_Sign", CApiCallPath.Direct, ArgDescriptor.Int, new ArgDescriptor[]{ArgDescriptor.PyObject}, 428);
+    public static final CApiBuiltinExecutable _PyNamespace_New = new CApiBuiltinExecutable("_PyNamespace_New", CApiCallPath.Direct, ArgDescriptor.PyObjectTransfer, new ArgDescriptor[]{ArgDescriptor.PyObject}, 429);
+    public static final CApiBuiltinExecutable _PyNumber_Index = new CApiBuiltinExecutable("_PyNumber_Index", CApiCallPath.Direct, ArgDescriptor.PyObjectTransfer, new ArgDescriptor[]{ArgDescriptor.PyObject}, 430);
+    public static final CApiBuiltinExecutable _PyObject_Dump = new CApiBuiltinExecutable("_PyObject_Dump", CApiCallPath.Direct, ArgDescriptor.Void, new ArgDescriptor[]{ArgDescriptor.PyObjectWrapper}, 431);
+    public static final CApiBuiltinExecutable _PyObject_MakeTpCall = new CApiBuiltinExecutable("_PyObject_MakeTpCall", CApiCallPath.Direct, ArgDescriptor.PyObjectTransfer, new ArgDescriptor[]{ArgDescriptor.PyThreadState, ArgDescriptor.PyObject, ArgDescriptor.PyObjectConstPtr, ArgDescriptor.Py_ssize_t, ArgDescriptor.PyObject}, 432);
+    public static final CApiBuiltinExecutable _PyTraceback_Add = new CApiBuiltinExecutable("_PyTraceback_Add", CApiCallPath.Direct, ArgDescriptor.Void, new ArgDescriptor[]{ArgDescriptor.ConstCharPtrAsTruffleString, ArgDescriptor.ConstCharPtrAsTruffleString, ArgDescriptor.Int}, 433);
+    public static final CApiBuiltinExecutable _PyTruffleBytes_Resize = new CApiBuiltinExecutable("_PyTruffleBytes_Resize", CApiCallPath.Ignored, ArgDescriptor.Int, new ArgDescriptor[]{ArgDescriptor.PyObject, ArgDescriptor.Py_ssize_t}, 434);
+    public static final CApiBuiltinExecutable _PyTruffleErr_CreateAndSetException = new CApiBuiltinExecutable("_PyTruffleErr_CreateAndSetException", CApiCallPath.Direct, ArgDescriptor.Void, new ArgDescriptor[]{ArgDescriptor.PyObject, ArgDescriptor.PyObject}, 435);
+    public static final CApiBuiltinExecutable _PyTruffleErr_Warn = new CApiBuiltinExecutable("_PyTruffleErr_Warn", CApiCallPath.Ignored, ArgDescriptor.PyObjectTransfer, new ArgDescriptor[]{ArgDescriptor.PyObject, ArgDescriptor.PyObject, ArgDescriptor.Py_ssize_t, ArgDescriptor.PyObject}, 436);
+    public static final CApiBuiltinExecutable _PyTruffleEval_EvalCodeEx = new CApiBuiltinExecutable("_PyTruffleEval_EvalCodeEx", CApiCallPath.Ignored, ArgDescriptor.PyObjectTransfer, new ArgDescriptor[]{ArgDescriptor.PyObject, ArgDescriptor.PyObject, ArgDescriptor.PyObject, ArgDescriptor.PyObjectConstPtr, ArgDescriptor.Int, ArgDescriptor.PyObjectConstPtr, ArgDescriptor.Int, ArgDescriptor.PyObjectConstPtr, ArgDescriptor.Int, ArgDescriptor.PyObject, ArgDescriptor.PyObject}, 437);
+    public static final CApiBuiltinExecutable _PyTruffleModule_CreateInitialized_PyModule_New = new CApiBuiltinExecutable("_PyTruffleModule_CreateInitialized_PyModule_New", CApiCallPath.Ignored, ArgDescriptor.PyModuleObjectTransfer, new ArgDescriptor[]{ArgDescriptor.ConstCharPtrAsTruffleString}, 438);
+    public static final CApiBuiltinExecutable _PyTruffleModule_GetAndIncMaxModuleNumber = new CApiBuiltinExecutable("_PyTruffleModule_GetAndIncMaxModuleNumber", CApiCallPath.Ignored, ArgDescriptor.Py_ssize_t, new ArgDescriptor[]{}, 439);
+    public static final CApiBuiltinExecutable _PyTruffleObject_Call1 = new CApiBuiltinExecutable("_PyTruffleObject_Call1", CApiCallPath.Direct, ArgDescriptor.PyObjectTransfer, new ArgDescriptor[]{ArgDescriptor.PyObject, ArgDescriptor.PyObject, ArgDescriptor.PyObject, ArgDescriptor.Int}, 440);
+    public static final CApiBuiltinExecutable _PyTruffleObject_CallMethod1 = new CApiBuiltinExecutable("_PyTruffleObject_CallMethod1", CApiCallPath.Direct, ArgDescriptor.PyObjectTransfer, new ArgDescriptor[]{ArgDescriptor.PyObject, ArgDescriptor.ConstCharPtrAsTruffleString, ArgDescriptor.PyObject, ArgDescriptor.Int}, 441);
+    public static final CApiBuiltinExecutable _PyTruffleSet_NextEntry = new CApiBuiltinExecutable("_PyTruffleSet_NextEntry", CApiCallPath.Ignored, ArgDescriptor.PyObjectTransfer, new ArgDescriptor[]{ArgDescriptor.PyObject, ArgDescriptor.Py_ssize_t}, 442);
+    public static final CApiBuiltinExecutable _PyType_Lookup = new CApiBuiltinExecutable("_PyType_Lookup", CApiCallPath.Direct, ArgDescriptor.PyObjectBorrowed, new ArgDescriptor[]{ArgDescriptor.PyTypeObject, ArgDescriptor.PyObject}, 443);
+    public static final CApiBuiltinExecutable _PyUnicode_AsASCIIString = new CApiBuiltinExecutable("_PyUnicode_AsASCIIString", CApiCallPath.Direct, ArgDescriptor.PyObjectTransfer, new ArgDescriptor[]{ArgDescriptor.PyObject, ArgDescriptor.ConstCharPtrAsTruffleString}, 444);
+    public static final CApiBuiltinExecutable _PyUnicode_AsLatin1String = new CApiBuiltinExecutable("_PyUnicode_AsLatin1String", CApiCallPath.Direct, ArgDescriptor.PyObjectTransfer, new ArgDescriptor[]{ArgDescriptor.PyObject, ArgDescriptor.ConstCharPtrAsTruffleString}, 445);
+    public static final CApiBuiltinExecutable _PyUnicode_AsUTF8String = new CApiBuiltinExecutable("_PyUnicode_AsUTF8String", CApiCallPath.Direct, ArgDescriptor.PyObjectTransfer, new ArgDescriptor[]{ArgDescriptor.PyObject, ArgDescriptor.ConstCharPtrAsTruffleString}, 446);
+    public static final CApiBuiltinExecutable _PyUnicode_EqualToASCIIString = new CApiBuiltinExecutable("_PyUnicode_EqualToASCIIString", CApiCallPath.Direct, ArgDescriptor.Int, new ArgDescriptor[]{ArgDescriptor.PyObject, ArgDescriptor.ConstCharPtrAsTruffleString}, 447);
+    public static final CApiBuiltinExecutable _Py_GetErrorHandler = new CApiBuiltinExecutable("_Py_GetErrorHandler", CApiCallPath.Direct, ArgDescriptor._PY_ERROR_HANDLER, new ArgDescriptor[]{ArgDescriptor.ConstCharPtrAsTruffleString}, 448);
+    public static final CApiBuiltinExecutable _Py_HashBytes = new CApiBuiltinExecutable("_Py_HashBytes", CApiCallPath.Direct, ArgDescriptor.Py_hash_t, new ArgDescriptor[]{ArgDescriptor.CONST_VOID_PTR, ArgDescriptor.Py_ssize_t}, 449);
+    public static final CApiBuiltinExecutable _Py_HashDouble = new CApiBuiltinExecutable("_Py_HashDouble", CApiCallPath.Direct, ArgDescriptor.Py_hash_t, new ArgDescriptor[]{ArgDescriptor.PyObject, ArgDescriptor.Double}, 450);
 
     public static final CApiBuiltinExecutable[] builtins = {
                     PyByteArray_AsString,
@@ -880,11 +733,8 @@
                     PyTruffleGILState_Ensure,
                     PyTruffleGILState_Release,
                     PyTruffleHash_InitSecret,
-<<<<<<< HEAD
+                    PyTruffleIter_Send,
                     PyTruffleList_SET_ITEM,
-=======
-                    PyTruffleIter_Send,
->>>>>>> 4e8f33eb
                     PyTruffleLong_AsPrimitive,
                     PyTruffleLong_FromString,
                     PyTruffleLong_One,
@@ -1561,565 +1411,369 @@
             case 221:
                 return com.oracle.graal.python.builtins.modules.cext.PythonCextHashBuiltinsFactory.PyTruffleHash_InitSecretNodeGen.create();
             case 222:
-<<<<<<< HEAD
+                return com.oracle.graal.python.builtins.modules.cext.PythonCextAbstractBuiltinsFactory.PyTruffleIter_SendNodeGen.create();
+            case 223:
                 return com.oracle.graal.python.builtins.modules.cext.PythonCextListBuiltinsFactory.PyTruffleList_SET_ITEMNodeGen.create();
-=======
-                return com.oracle.graal.python.builtins.modules.cext.PythonCextAbstractBuiltinsFactory.PyTruffleIter_SendNodeGen.create();
->>>>>>> 4e8f33eb
-            case 223:
+            case 224:
                 return com.oracle.graal.python.builtins.modules.cext.PythonCextLongBuiltinsFactory.PyTruffleLong_AsPrimitiveNodeGen.create();
-            case 224:
+            case 225:
                 return com.oracle.graal.python.builtins.modules.cext.PythonCextLongBuiltinsFactory.PyTruffleLong_FromStringNodeGen.create();
-            case 225:
+            case 226:
                 return com.oracle.graal.python.builtins.modules.cext.PythonCextLongBuiltinsFactory.PyTruffleLong_OneNodeGen.create();
-            case 226:
+            case 227:
                 return com.oracle.graal.python.builtins.modules.cext.PythonCextLongBuiltinsFactory.PyTruffleLong_ZeroNodeGen.create();
-            case 227:
+            case 228:
                 return com.oracle.graal.python.builtins.modules.cext.PythonCextModuleBuiltinsFactory.PyTruffleModule_AddFunctionToModuleNodeGen.create();
-            case 228:
+            case 229:
                 return com.oracle.graal.python.builtins.modules.cext.PythonCextAbstractBuiltinsFactory.PyTruffleNumber_BinOpNodeGen.create();
-            case 229:
+            case 230:
                 return com.oracle.graal.python.builtins.modules.cext.PythonCextAbstractBuiltinsFactory.PyTruffleNumber_InPlaceBinOpNodeGen.create();
-            case 230:
+            case 231:
                 return com.oracle.graal.python.builtins.modules.cext.PythonCextAbstractBuiltinsFactory.PyTruffleNumber_UnaryOpNodeGen.create();
-            case 231:
+            case 232:
                 return com.oracle.graal.python.builtins.modules.cext.PythonCextObjectBuiltinsFactory.PyTruffleObject_CallFunctionObjArgsNodeGen.create();
-            case 232:
+            case 233:
                 return com.oracle.graal.python.builtins.modules.cext.PythonCextObjectBuiltinsFactory.PyTruffleObject_CallMethodObjArgsNodeGen.create();
-            case 233:
+            case 234:
                 return com.oracle.graal.python.builtins.modules.cext.PythonCextBuiltinsFactory.PyTruffleObject_GC_TrackNodeGen.create();
-            case 234:
+            case 235:
                 return com.oracle.graal.python.builtins.modules.cext.PythonCextBuiltinsFactory.PyTruffleObject_GC_UnTrackNodeGen.create();
-            case 235:
+            case 236:
                 return com.oracle.graal.python.builtins.modules.cext.PythonCextObjectBuiltinsFactory.PyTruffleObject_GenericGetAttrNodeGen.create();
-            case 236:
+            case 237:
                 return com.oracle.graal.python.builtins.modules.cext.PythonCextObjectBuiltinsFactory.PyTruffleObject_GenericSetAttrNodeGen.create();
-            case 237:
+            case 238:
                 return com.oracle.graal.python.builtins.modules.cext.PythonCextAbstractBuiltinsFactory.PyObject_GetItemNodeGen.create();
-            case 238:
+            case 239:
                 return com.oracle.graal.python.builtins.modules.cext.PythonCextPyStateBuiltinsFactory.PyTruffleState_FindModuleNodeGen.create();
-            case 239:
+            case 240:
                 return com.oracle.graal.python.builtins.modules.cext.PythonCextStructSeqBuiltinsFactory.PyTruffleStructSequence_InitType2NodeGen.create();
-            case 240:
+            case 241:
                 return com.oracle.graal.python.builtins.modules.cext.PythonCextStructSeqBuiltinsFactory.PyTruffleStructSequence_NewTypeNodeGen.create();
-            case 241:
-<<<<<<< HEAD
+            case 242:
                 return com.oracle.graal.python.builtins.modules.cext.PythonCextTupleBuiltinsFactory.PyTruffleTuple_SET_ITEMNodeGen.create();
-            case 242:
+            case 243:
                 return com.oracle.graal.python.builtins.modules.cext.PythonCextTypeBuiltinsFactory.PyTruffleType_AddFunctionToTypeNodeGen.create();
-            case 243:
+            case 244:
                 return com.oracle.graal.python.builtins.modules.cext.PythonCextTypeBuiltinsFactory.PyTruffleType_AddGetSetNodeGen.create();
-            case 244:
+            case 245:
                 return com.oracle.graal.python.builtins.modules.cext.PythonCextTypeBuiltinsFactory.PyTruffleType_AddMemberNodeGen.create();
-            case 245:
+            case 246:
                 return com.oracle.graal.python.builtins.modules.cext.PythonCextTypeBuiltinsFactory.PyTruffleType_AddSlotNodeGen.create();
-=======
-                return com.oracle.graal.python.builtins.modules.cext.PythonCextTypeBuiltinsFactory.PyTruffleType_AddFunctionToTypeNodeGen.create();
-            case 242:
-                return com.oracle.graal.python.builtins.modules.cext.PythonCextTypeBuiltinsFactory.PyTruffleType_AddGetSetNodeGen.create();
-            case 243:
-                return com.oracle.graal.python.builtins.modules.cext.PythonCextTypeBuiltinsFactory.PyTruffleType_AddMemberNodeGen.create();
-            case 244:
-                return com.oracle.graal.python.builtins.modules.cext.PythonCextTypeBuiltinsFactory.PyTruffleType_AddSlotNodeGen.create();
-            case 245:
+            case 247:
                 return com.oracle.graal.python.builtins.modules.cext.PythonCextTypeBuiltinsFactory.PyTruffleType_IsSubtypeNodeGen.create();
->>>>>>> 4e8f33eb
-            case 246:
+            case 248:
                 return com.oracle.graal.python.builtins.modules.cext.PythonCextUnicodeBuiltinsFactory.PyTruffleUnicode_DecodeNodeGen.create();
-            case 247:
+            case 249:
                 return com.oracle.graal.python.builtins.modules.cext.PythonCextUnicodeBuiltinsFactory.PyTruffleUnicode_DecodeUTF16StatefulNodeGen.create();
-            case 248:
+            case 250:
                 return com.oracle.graal.python.builtins.modules.cext.PythonCextUnicodeBuiltinsFactory.PyTruffleUnicode_DecodeUTF32StatefulNodeGen.create();
-            case 249:
+            case 251:
                 return com.oracle.graal.python.builtins.modules.cext.PythonCextUnicodeBuiltinsFactory.PyTruffleUnicode_DecodeUTF8StatefulNodeGen.create();
-            case 250:
+            case 252:
                 return com.oracle.graal.python.builtins.modules.cext.PythonCextUnicodeBuiltinsFactory.PyTruffleUnicode_FromUCSNodeGen.create();
-            case 251:
+            case 253:
                 return com.oracle.graal.python.builtins.modules.cext.PythonCextUnicodeBuiltinsFactory.PyTruffleUnicode_FromUTFNodeGen.create();
-            case 252:
+            case 254:
                 return com.oracle.graal.python.builtins.modules.cext.PythonCextUnicodeBuiltinsFactory.PyTruffleUnicode_LookupAndInternNodeGen.create();
-            case 253:
+            case 255:
                 return com.oracle.graal.python.builtins.modules.cext.PythonCextUnicodeBuiltinsFactory.PyTruffleUnicode_NewNodeGen.create();
-            case 254:
+            case 256:
                 return com.oracle.graal.python.builtins.modules.cext.PythonCextBuiltinsFactory.PyTruffle_AddInheritedSlotsNodeGen.create();
-            case 255:
+            case 257:
                 return com.oracle.graal.python.builtins.modules.cext.PythonCextBuiltinsFactory.PyTruffle_Arg_ParseArrayAndKeywordsNodeGen.create();
-            case 256:
+            case 258:
                 return com.oracle.graal.python.builtins.modules.cext.PythonCextBuiltinsFactory.PyTruffle_Arg_ParseTupleAndKeywordsNodeGen.create();
-            case 257:
+            case 259:
                 return com.oracle.graal.python.builtins.modules.cext.PythonCextArrayBuiltinsFactory.PyTruffle_Array_getbufferNodeGen.create();
-            case 258:
+            case 260:
                 return com.oracle.graal.python.builtins.modules.cext.PythonCextArrayBuiltinsFactory.PyTruffle_Array_releasebufferNodeGen.create();
-            case 259:
+            case 261:
                 return com.oracle.graal.python.builtins.modules.cext.PythonCextObjectBuiltinsFactory.PyTruffle_BulkNotifyRefCountNodeGen.create();
-            case 260:
+            case 262:
                 return com.oracle.graal.python.builtins.modules.cext.PythonCextBytesBuiltinsFactory.PyTruffle_ByteArray_EmptyWithCapacityNodeGen.create();
-            case 261:
+            case 263:
                 return com.oracle.graal.python.builtins.modules.cext.PythonCextBytesBuiltinsFactory.PyTruffle_Bytes_CheckEmbeddedNullNodeGen.create();
-            case 262:
+            case 264:
                 return com.oracle.graal.python.builtins.modules.cext.PythonCextBytesBuiltinsFactory.PyTruffle_Bytes_EmptyWithCapacityNodeGen.create();
-            case 263:
+            case 265:
                 return com.oracle.graal.python.builtins.modules.cext.PythonCextTypeBuiltinsFactory.PyTruffle_Compute_MroNodeGen.create();
-            case 264:
+            case 266:
                 return com.oracle.graal.python.builtins.modules.cext.PythonCextBuiltinsFactory.PyTruffle_DebugNodeGen.create();
-            case 265:
+            case 267:
                 return com.oracle.graal.python.builtins.modules.cext.PythonCextBuiltinsFactory.PyTruffle_DebugTraceNodeGen.create();
-            case 266:
+            case 268:
                 return com.oracle.graal.python.builtins.modules.cext.PythonCextSliceBuiltinsFactory.PyTruffle_EllipsisNodeGen.create();
-            case 267:
+            case 269:
                 return com.oracle.graal.python.builtins.modules.cext.PythonCextBoolBuiltinsFactory.PyTruffle_FalseNodeGen.create();
-            case 268:
+            case 270:
                 return com.oracle.graal.python.builtins.modules.cext.PythonCextPyLifecycleBuiltinsFactory.PyTruffle_FatalErrorFuncNodeGen.create();
-            case 269:
+            case 271:
                 return com.oracle.graal.python.builtins.modules.cext.PythonCextBuiltinsFactory.PyTruffle_FileSystemDefaultEncodingNodeGen.create();
-            case 270:
+            case 272:
                 return com.oracle.graal.python.builtins.modules.cext.PythonCextBuiltinsFactory.PyTruffle_GetInitialNativeMemoryNodeGen.create();
-            case 271:
+            case 273:
                 return com.oracle.graal.python.builtins.modules.cext.PythonCextBuiltinsFactory.PyTruffle_GetMMapDataNodeGen.create();
-            case 272:
+            case 274:
                 return com.oracle.graal.python.builtins.modules.cext.PythonCextBuiltinsFactory.PyTruffle_GetMaxNativeMemoryNodeGen.create();
-            case 273:
+            case 275:
                 return com.oracle.graal.python.builtins.modules.cext.PythonCextHashBuiltinsFactory.PyTruffle_HashConstantNodeGen.create();
-            case 274:
+            case 276:
                 return com.oracle.graal.python.builtins.modules.cext.PythonCextBuiltinsFactory.PyTruffle_InitBuiltinTypesAndStructsNodeGen.create();
-            case 275:
+            case 277:
                 return com.oracle.graal.python.builtins.modules.cext.PythonCextBuiltinsFactory.PyTruffle_LogStringNodeGen.create();
-            case 276:
+            case 278:
                 return com.oracle.graal.python.builtins.modules.cext.PythonCextBuiltinsFactory.PyTruffle_MemoryViewFromBufferNodeGen.create();
-            case 277:
+            case 279:
                 return com.oracle.graal.python.builtins.modules.cext.PythonCextBuiltinsFactory.PyTruffle_Native_OptionsNodeGen.create();
-            case 278:
+            case 280:
                 return com.oracle.graal.python.builtins.modules.cext.PythonCextTypeBuiltinsFactory.PyTruffle_NewTypeDictNodeGen.create();
-            case 279:
+            case 281:
                 return com.oracle.graal.python.builtins.modules.cext.PythonCextObjectBuiltinsFactory.PyTruffle_NoValueNodeGen.create();
-            case 280:
+            case 282:
                 return com.oracle.graal.python.builtins.modules.cext.PythonCextObjectBuiltinsFactory.PyTruffle_NoneNodeGen.create();
-            case 281:
+            case 283:
                 return com.oracle.graal.python.builtins.modules.cext.PythonCextObjectBuiltinsFactory.PyTruffle_NotImplementedNodeGen.create();
-            case 282:
+            case 284:
                 return com.oracle.graal.python.builtins.modules.cext.PythonCextObjectBuiltinsFactory.PyTruffle_NotifyRefCountNodeGen.create();
-            case 283:
+            case 285:
                 return com.oracle.graal.python.builtins.modules.cext.PythonCextBuiltinsFactory.PyTruffle_Object_FreeNodeGen.create();
-            case 284:
+            case 286:
                 return com.oracle.graal.python.builtins.modules.cext.PythonCextDateTimeBuiltinsFactory.PyTruffle_PyDateTime_GET_TZINFONodeGen.create();
-            case 285:
+            case 287:
                 return com.oracle.graal.python.builtins.modules.cext.PythonCextUnicodeBuiltinsFactory.PyTruffle_PyUnicode_FindNodeGen.create();
-            case 286:
+            case 288:
                 return com.oracle.graal.python.builtins.modules.cext.PythonCextBuiltinsFactory.PyTruffle_Register_NULLNodeGen.create();
-            case 287:
+            case 289:
                 return com.oracle.graal.python.builtins.modules.cext.PythonCextBuiltinsFactory.PyTruffle_Set_Native_SlotsNodeGen.create();
-            case 288:
+            case 290:
                 return com.oracle.graal.python.builtins.modules.cext.PythonCextBuiltinsFactory.PyTruffle_ToNativeNodeGen.create();
-            case 289:
+            case 291:
                 return com.oracle.graal.python.builtins.modules.cext.PythonCextTypeBuiltinsFactory.PyTruffle_Trace_TypeNodeGen.create();
-            case 290:
+            case 292:
                 return com.oracle.graal.python.builtins.modules.cext.PythonCextBuiltinsFactory.PyTruffle_TriggerGCNodeGen.create();
-            case 291:
+            case 293:
                 return com.oracle.graal.python.builtins.modules.cext.PythonCextBoolBuiltinsFactory.PyTruffle_TrueNodeGen.create();
-            case 292:
+            case 294:
                 return com.oracle.graal.python.builtins.modules.cext.PythonCextBuiltinsFactory.PyTruffle_TypeNodeGen.create();
-            case 293:
+            case 295:
                 return com.oracle.graal.python.builtins.modules.cext.PythonCextTypeBuiltinsFactory.PyTruffle_Type_ModifiedNodeGen.create();
-            case 294:
+            case 296:
                 return com.oracle.graal.python.builtins.modules.cext.PythonCextUnicodeBuiltinsFactory.PyTruffle_Unicode_AsUTF8AndSize_CharPtrNodeGen.create();
-            case 295:
+            case 297:
                 return com.oracle.graal.python.builtins.modules.cext.PythonCextUnicodeBuiltinsFactory.PyTruffle_Unicode_AsUTF8AndSize_SizeNodeGen.create();
-            case 296:
+            case 298:
                 return com.oracle.graal.python.builtins.modules.cext.PythonCextUnicodeBuiltinsFactory.PyTruffle_Unicode_AsUnicodeAndSize_CharPtrNodeGen.create();
-            case 297:
+            case 299:
                 return com.oracle.graal.python.builtins.modules.cext.PythonCextUnicodeBuiltinsFactory.PyTruffle_Unicode_AsUnicodeAndSize_SizeNodeGen.create();
-            case 298:
+            case 300:
                 return com.oracle.graal.python.builtins.modules.cext.PythonCextUnicodeBuiltinsFactory.PyTruffle_Unicode_AsWideCharNodeGen.create();
-            case 299:
+            case 301:
                 return com.oracle.graal.python.builtins.modules.cext.PythonCextUnicodeBuiltinsFactory.PyTruffle_Unicode_FromFormatNodeGen.create();
-            case 300:
+            case 302:
                 return com.oracle.graal.python.builtins.modules.cext.PythonCextPyThreadBuiltinsFactory.PyTruffle_tss_createNodeGen.create();
-            case 301:
+            case 303:
                 return com.oracle.graal.python.builtins.modules.cext.PythonCextPyThreadBuiltinsFactory.PyTruffle_tss_deleteNodeGen.create();
-            case 302:
+            case 304:
                 return com.oracle.graal.python.builtins.modules.cext.PythonCextPyThreadBuiltinsFactory.PyTruffle_tss_getNodeGen.create();
-            case 303:
+            case 305:
                 return com.oracle.graal.python.builtins.modules.cext.PythonCextPyThreadBuiltinsFactory.PyTruffle_tss_setNodeGen.create();
-            case 304:
+            case 306:
                 return com.oracle.graal.python.builtins.modules.cext.PythonCextTupleBuiltinsFactory.PyTuple_GetItemNodeGen.create();
-            case 305:
+            case 307:
                 return com.oracle.graal.python.builtins.modules.cext.PythonCextTupleBuiltinsFactory.PyTuple_GetSliceNodeGen.create();
-            case 306:
+            case 308:
                 return com.oracle.graal.python.builtins.modules.cext.PythonCextTupleBuiltinsFactory.PyTuple_NewNodeGen.create();
-            case 307:
+            case 309:
                 return com.oracle.graal.python.builtins.modules.cext.PythonCextTupleBuiltinsFactory.PyTuple_SetItemNodeGen.create();
-            case 308:
+            case 310:
                 return com.oracle.graal.python.builtins.modules.cext.PythonCextTupleBuiltinsFactory.PyTuple_SizeNodeGen.create();
-            case 309:
-<<<<<<< HEAD
-                return com.oracle.graal.python.builtins.modules.cext.PythonCextTypeBuiltinsFactory.PyType_IsSubtypeNodeGen.create();
-            case 310:
+            case 311:
                 return com.oracle.graal.python.builtins.modules.cext.PythonCextUnicodeBuiltinsFactory.PyUnicodeDecodeError_CreateNodeGen.create();
-            case 311:
+            case 312:
                 return com.oracle.graal.python.builtins.modules.cext.PythonCextUnicodeBuiltinsFactory.PyUnicode_AsEncodedStringNodeGen.create();
-            case 312:
+            case 313:
                 return com.oracle.graal.python.builtins.modules.cext.PythonCextUnicodeBuiltinsFactory.PyUnicode_AsUnicodeEscapeStringNodeGen.create();
-            case 313:
+            case 314:
                 return com.oracle.graal.python.builtins.modules.cext.PythonCextUnicodeBuiltinsFactory.PyUnicode_CompareNodeGen.create();
-            case 314:
+            case 315:
                 return com.oracle.graal.python.builtins.modules.cext.PythonCextUnicodeBuiltinsFactory.PyUnicode_CompareWithASCIIStringNodeGen.create();
-            case 315:
+            case 316:
                 return com.oracle.graal.python.builtins.modules.cext.PythonCextUnicodeBuiltinsFactory.PyUnicode_ConcatNodeGen.create();
-            case 316:
+            case 317:
                 return com.oracle.graal.python.builtins.modules.cext.PythonCextUnicodeBuiltinsFactory.PyUnicode_ContainsNodeGen.create();
-            case 317:
+            case 318:
                 return com.oracle.graal.python.builtins.modules.cext.PythonCextUnicodeBuiltinsFactory.PyUnicode_CountNodeGen.create();
-            case 318:
+            case 319:
                 return com.oracle.graal.python.builtins.modules.cext.PythonCextUnicodeBuiltinsFactory.PyUnicode_DecodeFSDefaultNodeGen.create();
-            case 319:
+            case 320:
                 return com.oracle.graal.python.builtins.modules.cext.PythonCextUnicodeBuiltinsFactory.PyUnicode_EncodeFSDefaultNodeGen.create();
-            case 320:
+            case 321:
                 return com.oracle.graal.python.builtins.modules.cext.PythonCextUnicodeBuiltinsFactory.PyUnicode_FindCharNodeGen.create();
-            case 321:
+            case 322:
                 return com.oracle.graal.python.builtins.modules.cext.PythonCextUnicodeBuiltinsFactory.PyUnicode_FormatNodeGen.create();
-            case 322:
+            case 323:
                 return com.oracle.graal.python.builtins.modules.cext.PythonCextUnicodeBuiltinsFactory.PyUnicode_FromEncodedObjectNodeGen.create();
-            case 323:
+            case 324:
                 return com.oracle.graal.python.builtins.modules.cext.PythonCextUnicodeBuiltinsFactory.PyUnicode_FromObjectNodeGen.create();
-            case 324:
+            case 325:
                 return com.oracle.graal.python.builtins.modules.cext.PythonCextUnicodeBuiltinsFactory.PyUnicode_FromOrdinalNodeGen.create();
-            case 325:
+            case 326:
                 return com.oracle.graal.python.builtins.modules.cext.PythonCextUnicodeBuiltinsFactory.PyUnicode_FromStringNodeGen.create();
-            case 326:
+            case 327:
                 return com.oracle.graal.python.builtins.modules.cext.PythonCextUnicodeBuiltinsFactory.PyUnicode_FromWideCharNodeGen.create();
-            case 327:
+            case 328:
                 return com.oracle.graal.python.builtins.modules.cext.PythonCextUnicodeBuiltinsFactory.PyUnicode_JoinNodeGen.create();
-            case 328:
+            case 329:
                 return com.oracle.graal.python.builtins.modules.cext.PythonCextUnicodeBuiltinsFactory.PyUnicode_ReadCharNodeGen.create();
-            case 329:
+            case 330:
                 return com.oracle.graal.python.builtins.modules.cext.PythonCextUnicodeBuiltinsFactory.PyUnicode_ReplaceNodeGen.create();
-            case 330:
+            case 331:
                 return com.oracle.graal.python.builtins.modules.cext.PythonCextUnicodeBuiltinsFactory.PyUnicode_SplitNodeGen.create();
-            case 331:
+            case 332:
                 return com.oracle.graal.python.builtins.modules.cext.PythonCextUnicodeBuiltinsFactory.PyUnicode_SubstringNodeGen.create();
-            case 332:
+            case 333:
                 return com.oracle.graal.python.builtins.modules.cext.PythonCextUnicodeBuiltinsFactory.PyUnicode_TailmatchNodeGen.create();
-            case 333:
+            case 334:
                 return com.oracle.graal.python.builtins.modules.cext.PythonCextWeakrefBuiltinsFactory.PyWeakref_GetObjectNodeGen.create();
-            case 334:
+            case 335:
                 return com.oracle.graal.python.builtins.modules.cext.PythonCextWeakrefBuiltinsFactory.PyWeakref_NewRefNodeGen.create();
-            case 335:
+            case 336:
                 return com.oracle.graal.python.builtins.modules.cext.PythonCextPyLifecycleBuiltinsFactory.Py_AtExitNodeGen.create();
-            case 336:
+            case 337:
                 return com.oracle.graal.python.builtins.modules.cext.PythonCextPythonRunBuiltinsFactory.Py_CompileStringNodeGen.create();
-            case 337:
+            case 338:
                 return com.oracle.graal.python.builtins.modules.cext.PythonCextPythonRunBuiltinsFactory.Py_CompileStringExFlagsNodeGen.create();
-            case 338:
+            case 339:
                 return com.oracle.graal.python.builtins.modules.cext.PythonCextPythonRunBuiltinsFactory.Py_CompileStringObjectNodeGen.create();
-            case 339:
+            case 340:
                 return com.oracle.graal.python.builtins.modules.cext.PythonCextCEvalBuiltinsFactory.Py_EnterRecursiveCallNodeGen.create();
-            case 340:
+            case 341:
                 return com.oracle.graal.python.builtins.modules.cext.PythonCextGenericAliasBuiltinsFactory.Py_GenericAliasNodeGen.create();
-            case 341:
+            case 342:
                 return com.oracle.graal.python.builtins.modules.cext.PythonCextCEvalBuiltinsFactory.Py_LeaveRecursiveCallNodeGen.create();
-            case 342:
+            case 343:
                 return com.oracle.graal.python.builtins.modules.cext.PythonCextSlotBuiltinsFactory.Py_get_PyASCIIObject_lengthNodeGen.create();
-            case 343:
+            case 344:
                 return com.oracle.graal.python.builtins.modules.cext.PythonCextSlotBuiltinsFactory.Py_get_PyASCIIObject_state_asciiNodeGen.create();
-            case 344:
+            case 345:
                 return com.oracle.graal.python.builtins.modules.cext.PythonCextSlotBuiltinsFactory.Py_get_PyASCIIObject_state_compactNodeGen.create();
-            case 345:
+            case 346:
                 return com.oracle.graal.python.builtins.modules.cext.PythonCextSlotBuiltinsFactory.Py_get_PyASCIIObject_state_internedNodeGen.create();
-            case 346:
+            case 347:
                 return com.oracle.graal.python.builtins.modules.cext.PythonCextSlotBuiltinsFactory.Py_get_PyASCIIObject_state_kindNodeGen.create();
-            case 347:
+            case 348:
                 return com.oracle.graal.python.builtins.modules.cext.PythonCextSlotBuiltinsFactory.Py_get_PyASCIIObject_state_readyNodeGen.create();
-            case 348:
+            case 349:
                 return com.oracle.graal.python.builtins.modules.cext.PythonCextSlotBuiltinsFactory.Py_get_PyASCIIObject_wstrNodeGen.create();
-            case 349:
+            case 350:
                 return com.oracle.graal.python.builtins.modules.cext.PythonCextSlotBuiltinsFactory.Py_get_PyByteArrayObject_ob_exportsNodeGen.create();
-            case 350:
+            case 351:
                 return com.oracle.graal.python.builtins.modules.cext.PythonCextSlotBuiltinsFactory.Py_get_PyByteArrayObject_ob_startNodeGen.create();
-            case 351:
+            case 352:
                 return com.oracle.graal.python.builtins.modules.cext.PythonCextSlotBuiltinsFactory.Py_get_PyCFunctionObject_m_mlNodeGen.create();
-            case 352:
+            case 353:
                 return com.oracle.graal.python.builtins.modules.cext.PythonCextSlotBuiltinsFactory.Py_get_PyCFunctionObject_m_moduleNodeGen.create();
-            case 353:
+            case 354:
                 return com.oracle.graal.python.builtins.modules.cext.PythonCextSlotBuiltinsFactory.Py_get_PyCFunctionObject_m_selfNodeGen.create();
-            case 354:
+            case 355:
                 return com.oracle.graal.python.builtins.modules.cext.PythonCextSlotBuiltinsFactory.Py_get_PyCFunctionObject_m_weakreflistNodeGen.create();
-            case 355:
+            case 356:
                 return com.oracle.graal.python.builtins.modules.cext.PythonCextSlotBuiltinsFactory.Py_get_PyCFunctionObject_vectorcallNodeGen.create();
-            case 356:
+            case 357:
                 return com.oracle.graal.python.builtins.modules.cext.PythonCextSlotBuiltinsFactory.Py_get_PyCMethodObject_mm_classNodeGen.create();
-            case 357:
+            case 358:
                 return com.oracle.graal.python.builtins.modules.cext.PythonCextSlotBuiltinsFactory.Py_get_PyCompactUnicodeObject_wstr_lengthNodeGen.create();
-            case 358:
+            case 359:
                 return com.oracle.graal.python.builtins.modules.cext.PythonCextSlotBuiltinsFactory.Py_get_PyDescrObject_d_nameNodeGen.create();
-            case 359:
+            case 360:
                 return com.oracle.graal.python.builtins.modules.cext.PythonCextSlotBuiltinsFactory.Py_get_PyDescrObject_d_typeNodeGen.create();
-            case 360:
+            case 361:
                 return com.oracle.graal.python.builtins.modules.cext.PythonCextSlotBuiltinsFactory.Py_get_PyFrameObject_f_linenoNodeGen.create();
-            case 361:
+            case 362:
                 return com.oracle.graal.python.builtins.modules.cext.PythonCextSlotBuiltinsFactory.Py_get_PyGetSetDef_closureNodeGen.create();
-            case 362:
+            case 363:
                 return com.oracle.graal.python.builtins.modules.cext.PythonCextSlotBuiltinsFactory.Py_get_PyGetSetDef_docNodeGen.create();
-            case 363:
+            case 364:
                 return com.oracle.graal.python.builtins.modules.cext.PythonCextSlotBuiltinsFactory.Py_get_PyGetSetDef_getNodeGen.create();
-            case 364:
+            case 365:
                 return com.oracle.graal.python.builtins.modules.cext.PythonCextSlotBuiltinsFactory.Py_get_PyGetSetDef_nameNodeGen.create();
-            case 365:
+            case 366:
                 return com.oracle.graal.python.builtins.modules.cext.PythonCextSlotBuiltinsFactory.Py_get_PyGetSetDef_setNodeGen.create();
-            case 366:
+            case 367:
                 return com.oracle.graal.python.builtins.modules.cext.PythonCextSlotBuiltinsFactory.Py_get_PyInstanceMethodObject_funcNodeGen.create();
-            case 367:
+            case 368:
                 return com.oracle.graal.python.builtins.modules.cext.PythonCextSlotBuiltinsFactory.Py_get_PSequence_ob_itemNodeGen.create();
-            case 368:
+            case 369:
                 return com.oracle.graal.python.builtins.modules.cext.PythonCextSlotBuiltinsFactory.Py_get_PyMethodDef_ml_docNodeGen.create();
-            case 369:
+            case 370:
                 return com.oracle.graal.python.builtins.modules.cext.PythonCextSlotBuiltinsFactory.Py_get_PyMethodDef_ml_flagsNodeGen.create();
-            case 370:
+            case 371:
                 return com.oracle.graal.python.builtins.modules.cext.PythonCextSlotBuiltinsFactory.Py_get_PyMethodDef_ml_methNodeGen.create();
-            case 371:
+            case 372:
                 return com.oracle.graal.python.builtins.modules.cext.PythonCextSlotBuiltinsFactory.Py_get_PyMethodDef_ml_nameNodeGen.create();
-            case 372:
+            case 373:
                 return com.oracle.graal.python.builtins.modules.cext.PythonCextSlotBuiltinsFactory.Py_get_PyMethodDescrObject_d_methodNodeGen.create();
-            case 373:
+            case 374:
                 return com.oracle.graal.python.builtins.modules.cext.PythonCextSlotBuiltinsFactory.Py_get_PyMethodObject_im_funcNodeGen.create();
-            case 374:
+            case 375:
                 return com.oracle.graal.python.builtins.modules.cext.PythonCextSlotBuiltinsFactory.Py_get_PyMethodObject_im_selfNodeGen.create();
-            case 375:
+            case 376:
                 return com.oracle.graal.python.builtins.modules.cext.PythonCextSlotBuiltinsFactory.Py_get_PyModuleDef_m_docNodeGen.create();
-            case 376:
+            case 377:
                 return com.oracle.graal.python.builtins.modules.cext.PythonCextSlotBuiltinsFactory.Py_get_PyModuleDef_m_methodsNodeGen.create();
-            case 377:
+            case 378:
                 return com.oracle.graal.python.builtins.modules.cext.PythonCextSlotBuiltinsFactory.Py_get_PyModuleDef_m_nameNodeGen.create();
-            case 378:
+            case 379:
                 return com.oracle.graal.python.builtins.modules.cext.PythonCextSlotBuiltinsFactory.Py_get_PyModuleDef_m_sizeNodeGen.create();
-            case 379:
+            case 380:
                 return com.oracle.graal.python.builtins.modules.cext.PythonCextSlotBuiltinsFactory.Py_get_PyModuleObject_md_defNodeGen.create();
-            case 380:
+            case 381:
                 return com.oracle.graal.python.builtins.modules.cext.PythonCextSlotBuiltinsFactory.Py_get_PyModuleObject_md_dictNodeGen.create();
-            case 381:
+            case 382:
                 return com.oracle.graal.python.builtins.modules.cext.PythonCextSlotBuiltinsFactory.Py_get_PyModuleObject_md_stateNodeGen.create();
-            case 382:
+            case 383:
                 return com.oracle.graal.python.builtins.modules.cext.PythonCextSlotBuiltinsFactory.Py_get_PyObject_ob_refcntNodeGen.create();
-            case 383:
+            case 384:
                 return com.oracle.graal.python.builtins.modules.cext.PythonCextSlotBuiltinsFactory.Py_get_PyObject_ob_typeNodeGen.create();
-            case 384:
+            case 385:
                 return com.oracle.graal.python.builtins.modules.cext.PythonCextSlotBuiltinsFactory.Py_get_PySetObject_usedNodeGen.create();
-            case 385:
+            case 386:
                 return com.oracle.graal.python.builtins.modules.cext.PythonCextSlotBuiltinsFactory.Py_get_PySliceObject_startNodeGen.create();
-            case 386:
+            case 387:
                 return com.oracle.graal.python.builtins.modules.cext.PythonCextSlotBuiltinsFactory.Py_get_PySliceObject_stepNodeGen.create();
-            case 387:
+            case 388:
                 return com.oracle.graal.python.builtins.modules.cext.PythonCextSlotBuiltinsFactory.Py_get_PySliceObject_stopNodeGen.create();
-            case 388:
+            case 389:
                 return com.oracle.graal.python.builtins.modules.cext.PythonCextSlotBuiltinsFactory.Py_get_PSequence_ob_itemNodeGen.create();
-            case 389:
+            case 390:
                 return com.oracle.graal.python.builtins.modules.cext.PythonCextSlotBuiltinsFactory.Py_get_PyUnicodeObject_dataNodeGen.create();
-            case 390:
+            case 391:
                 return com.oracle.graal.python.builtins.modules.cext.PythonCextSlotBuiltinsFactory.Py_get_PyVarObject_ob_sizeNodeGen.create();
-            case 391:
+            case 392:
                 return com.oracle.graal.python.builtins.modules.cext.PythonCextSlotBuiltinsFactory.PyGetSlotDummyPtrNodeGen.create();
-            case 392:
+            case 393:
                 return com.oracle.graal.python.builtins.modules.cext.PythonCextSlotBuiltinsFactory.Py_set_PyByteArrayObject_ob_exportsNodeGen.create();
-            case 393:
+            case 394:
                 return com.oracle.graal.python.builtins.modules.cext.PythonCextSlotBuiltinsFactory.Py_set_PyFrameObject_f_linenoNodeGen.create();
-            case 394:
+            case 395:
                 return com.oracle.graal.python.builtins.modules.cext.PythonCextSlotBuiltinsFactory.Py_set_PyModuleObject_md_defNodeGen.create();
-=======
-                return com.oracle.graal.python.builtins.modules.cext.PythonCextUnicodeBuiltinsFactory.PyUnicodeDecodeError_CreateNodeGen.create();
-            case 310:
-                return com.oracle.graal.python.builtins.modules.cext.PythonCextUnicodeBuiltinsFactory.PyUnicode_AsEncodedStringNodeGen.create();
-            case 311:
-                return com.oracle.graal.python.builtins.modules.cext.PythonCextUnicodeBuiltinsFactory.PyUnicode_AsUnicodeEscapeStringNodeGen.create();
-            case 312:
-                return com.oracle.graal.python.builtins.modules.cext.PythonCextUnicodeBuiltinsFactory.PyUnicode_CompareNodeGen.create();
-            case 313:
-                return com.oracle.graal.python.builtins.modules.cext.PythonCextUnicodeBuiltinsFactory.PyUnicode_ConcatNodeGen.create();
-            case 314:
-                return com.oracle.graal.python.builtins.modules.cext.PythonCextUnicodeBuiltinsFactory.PyUnicode_ContainsNodeGen.create();
-            case 315:
-                return com.oracle.graal.python.builtins.modules.cext.PythonCextUnicodeBuiltinsFactory.PyUnicode_CountNodeGen.create();
-            case 316:
-                return com.oracle.graal.python.builtins.modules.cext.PythonCextUnicodeBuiltinsFactory.PyUnicode_DecodeFSDefaultNodeGen.create();
-            case 317:
-                return com.oracle.graal.python.builtins.modules.cext.PythonCextUnicodeBuiltinsFactory.PyUnicode_EncodeFSDefaultNodeGen.create();
-            case 318:
-                return com.oracle.graal.python.builtins.modules.cext.PythonCextUnicodeBuiltinsFactory.PyUnicode_FindCharNodeGen.create();
-            case 319:
-                return com.oracle.graal.python.builtins.modules.cext.PythonCextUnicodeBuiltinsFactory.PyUnicode_FormatNodeGen.create();
-            case 320:
-                return com.oracle.graal.python.builtins.modules.cext.PythonCextUnicodeBuiltinsFactory.PyUnicode_FromEncodedObjectNodeGen.create();
-            case 321:
-                return com.oracle.graal.python.builtins.modules.cext.PythonCextUnicodeBuiltinsFactory.PyUnicode_FromObjectNodeGen.create();
-            case 322:
-                return com.oracle.graal.python.builtins.modules.cext.PythonCextUnicodeBuiltinsFactory.PyUnicode_FromOrdinalNodeGen.create();
-            case 323:
-                return com.oracle.graal.python.builtins.modules.cext.PythonCextUnicodeBuiltinsFactory.PyUnicode_FromStringNodeGen.create();
-            case 324:
-                return com.oracle.graal.python.builtins.modules.cext.PythonCextUnicodeBuiltinsFactory.PyUnicode_FromWideCharNodeGen.create();
-            case 325:
-                return com.oracle.graal.python.builtins.modules.cext.PythonCextUnicodeBuiltinsFactory.PyUnicode_JoinNodeGen.create();
-            case 326:
-                return com.oracle.graal.python.builtins.modules.cext.PythonCextUnicodeBuiltinsFactory.PyUnicode_ReadCharNodeGen.create();
-            case 327:
-                return com.oracle.graal.python.builtins.modules.cext.PythonCextUnicodeBuiltinsFactory.PyUnicode_ReplaceNodeGen.create();
-            case 328:
-                return com.oracle.graal.python.builtins.modules.cext.PythonCextUnicodeBuiltinsFactory.PyUnicode_SplitNodeGen.create();
-            case 329:
-                return com.oracle.graal.python.builtins.modules.cext.PythonCextUnicodeBuiltinsFactory.PyUnicode_SubstringNodeGen.create();
-            case 330:
-                return com.oracle.graal.python.builtins.modules.cext.PythonCextUnicodeBuiltinsFactory.PyUnicode_TailmatchNodeGen.create();
-            case 331:
-                return com.oracle.graal.python.builtins.modules.cext.PythonCextWeakrefBuiltinsFactory.PyWeakref_GetObjectNodeGen.create();
-            case 332:
-                return com.oracle.graal.python.builtins.modules.cext.PythonCextWeakrefBuiltinsFactory.PyWeakref_NewRefNodeGen.create();
-            case 333:
-                return com.oracle.graal.python.builtins.modules.cext.PythonCextPyLifecycleBuiltinsFactory.Py_AtExitNodeGen.create();
-            case 334:
-                return com.oracle.graal.python.builtins.modules.cext.PythonCextPythonRunBuiltinsFactory.Py_CompileStringNodeGen.create();
-            case 335:
-                return com.oracle.graal.python.builtins.modules.cext.PythonCextPythonRunBuiltinsFactory.Py_CompileStringExFlagsNodeGen.create();
-            case 336:
-                return com.oracle.graal.python.builtins.modules.cext.PythonCextPythonRunBuiltinsFactory.Py_CompileStringObjectNodeGen.create();
-            case 337:
-                return com.oracle.graal.python.builtins.modules.cext.PythonCextCEvalBuiltinsFactory.Py_EnterRecursiveCallNodeGen.create();
-            case 338:
-                return com.oracle.graal.python.builtins.modules.cext.PythonCextGenericAliasBuiltinsFactory.Py_GenericAliasNodeGen.create();
-            case 339:
-                return com.oracle.graal.python.builtins.modules.cext.PythonCextCEvalBuiltinsFactory.Py_LeaveRecursiveCallNodeGen.create();
-            case 340:
-                return com.oracle.graal.python.builtins.modules.cext.PythonCextSlotBuiltinsFactory.Py_get_PyASCIIObject_lengthNodeGen.create();
-            case 341:
-                return com.oracle.graal.python.builtins.modules.cext.PythonCextSlotBuiltinsFactory.Py_get_PyASCIIObject_state_asciiNodeGen.create();
-            case 342:
-                return com.oracle.graal.python.builtins.modules.cext.PythonCextSlotBuiltinsFactory.Py_get_PyASCIIObject_state_compactNodeGen.create();
-            case 343:
-                return com.oracle.graal.python.builtins.modules.cext.PythonCextSlotBuiltinsFactory.Py_get_PyASCIIObject_state_kindNodeGen.create();
-            case 344:
-                return com.oracle.graal.python.builtins.modules.cext.PythonCextSlotBuiltinsFactory.Py_get_PyASCIIObject_state_readyNodeGen.create();
-            case 345:
-                return com.oracle.graal.python.builtins.modules.cext.PythonCextSlotBuiltinsFactory.Py_get_PyASCIIObject_wstrNodeGen.create();
-            case 346:
-                return com.oracle.graal.python.builtins.modules.cext.PythonCextSlotBuiltinsFactory.Py_get_PyByteArrayObject_ob_exportsNodeGen.create();
-            case 347:
-                return com.oracle.graal.python.builtins.modules.cext.PythonCextSlotBuiltinsFactory.Py_get_PyByteArrayObject_ob_startNodeGen.create();
-            case 348:
-                return com.oracle.graal.python.builtins.modules.cext.PythonCextSlotBuiltinsFactory.Py_get_PyCFunctionObject_m_mlNodeGen.create();
-            case 349:
-                return com.oracle.graal.python.builtins.modules.cext.PythonCextSlotBuiltinsFactory.Py_get_PyCFunctionObject_m_moduleNodeGen.create();
-            case 350:
-                return com.oracle.graal.python.builtins.modules.cext.PythonCextSlotBuiltinsFactory.Py_get_PyCFunctionObject_m_selfNodeGen.create();
-            case 351:
-                return com.oracle.graal.python.builtins.modules.cext.PythonCextSlotBuiltinsFactory.Py_get_PyCFunctionObject_m_weakreflistNodeGen.create();
-            case 352:
-                return com.oracle.graal.python.builtins.modules.cext.PythonCextSlotBuiltinsFactory.Py_get_PyCFunctionObject_vectorcallNodeGen.create();
-            case 353:
-                return com.oracle.graal.python.builtins.modules.cext.PythonCextSlotBuiltinsFactory.Py_get_PyCMethodObject_mm_classNodeGen.create();
-            case 354:
-                return com.oracle.graal.python.builtins.modules.cext.PythonCextSlotBuiltinsFactory.Py_get_PyCompactUnicodeObject_wstr_lengthNodeGen.create();
-            case 355:
-                return com.oracle.graal.python.builtins.modules.cext.PythonCextSlotBuiltinsFactory.Py_get_PyDescrObject_d_nameNodeGen.create();
-            case 356:
-                return com.oracle.graal.python.builtins.modules.cext.PythonCextSlotBuiltinsFactory.Py_get_PyDescrObject_d_typeNodeGen.create();
-            case 357:
-                return com.oracle.graal.python.builtins.modules.cext.PythonCextSlotBuiltinsFactory.Py_get_PyFrameObject_f_linenoNodeGen.create();
-            case 358:
-                return com.oracle.graal.python.builtins.modules.cext.PythonCextSlotBuiltinsFactory.Py_get_PyGetSetDef_closureNodeGen.create();
-            case 359:
-                return com.oracle.graal.python.builtins.modules.cext.PythonCextSlotBuiltinsFactory.Py_get_PyGetSetDef_docNodeGen.create();
-            case 360:
-                return com.oracle.graal.python.builtins.modules.cext.PythonCextSlotBuiltinsFactory.Py_get_PyGetSetDef_getNodeGen.create();
-            case 361:
-                return com.oracle.graal.python.builtins.modules.cext.PythonCextSlotBuiltinsFactory.Py_get_PyGetSetDef_nameNodeGen.create();
-            case 362:
-                return com.oracle.graal.python.builtins.modules.cext.PythonCextSlotBuiltinsFactory.Py_get_PyGetSetDef_setNodeGen.create();
-            case 363:
-                return com.oracle.graal.python.builtins.modules.cext.PythonCextSlotBuiltinsFactory.Py_get_PyInstanceMethodObject_funcNodeGen.create();
-            case 364:
-                return com.oracle.graal.python.builtins.modules.cext.PythonCextSlotBuiltinsFactory.Py_get_PSequence_ob_itemNodeGen.create();
-            case 365:
-                return com.oracle.graal.python.builtins.modules.cext.PythonCextSlotBuiltinsFactory.Py_get_PyMethodDef_ml_docNodeGen.create();
-            case 366:
-                return com.oracle.graal.python.builtins.modules.cext.PythonCextSlotBuiltinsFactory.Py_get_PyMethodDef_ml_flagsNodeGen.create();
-            case 367:
-                return com.oracle.graal.python.builtins.modules.cext.PythonCextSlotBuiltinsFactory.Py_get_PyMethodDef_ml_methNodeGen.create();
-            case 368:
-                return com.oracle.graal.python.builtins.modules.cext.PythonCextSlotBuiltinsFactory.Py_get_PyMethodDef_ml_nameNodeGen.create();
-            case 369:
-                return com.oracle.graal.python.builtins.modules.cext.PythonCextSlotBuiltinsFactory.Py_get_PyMethodDescrObject_d_methodNodeGen.create();
-            case 370:
-                return com.oracle.graal.python.builtins.modules.cext.PythonCextSlotBuiltinsFactory.Py_get_PyMethodObject_im_funcNodeGen.create();
-            case 371:
-                return com.oracle.graal.python.builtins.modules.cext.PythonCextSlotBuiltinsFactory.Py_get_PyMethodObject_im_selfNodeGen.create();
-            case 372:
-                return com.oracle.graal.python.builtins.modules.cext.PythonCextSlotBuiltinsFactory.Py_get_PyModuleDef_m_docNodeGen.create();
-            case 373:
-                return com.oracle.graal.python.builtins.modules.cext.PythonCextSlotBuiltinsFactory.Py_get_PyModuleDef_m_methodsNodeGen.create();
-            case 374:
-                return com.oracle.graal.python.builtins.modules.cext.PythonCextSlotBuiltinsFactory.Py_get_PyModuleDef_m_nameNodeGen.create();
-            case 375:
-                return com.oracle.graal.python.builtins.modules.cext.PythonCextSlotBuiltinsFactory.Py_get_PyModuleDef_m_sizeNodeGen.create();
-            case 376:
-                return com.oracle.graal.python.builtins.modules.cext.PythonCextSlotBuiltinsFactory.Py_get_PyModuleObject_md_defNodeGen.create();
-            case 377:
-                return com.oracle.graal.python.builtins.modules.cext.PythonCextSlotBuiltinsFactory.Py_get_PyModuleObject_md_dictNodeGen.create();
-            case 378:
-                return com.oracle.graal.python.builtins.modules.cext.PythonCextSlotBuiltinsFactory.Py_get_PyModuleObject_md_stateNodeGen.create();
-            case 379:
-                return com.oracle.graal.python.builtins.modules.cext.PythonCextSlotBuiltinsFactory.Py_get_PyObject_ob_refcntNodeGen.create();
-            case 380:
-                return com.oracle.graal.python.builtins.modules.cext.PythonCextSlotBuiltinsFactory.Py_get_PyObject_ob_typeNodeGen.create();
-            case 381:
-                return com.oracle.graal.python.builtins.modules.cext.PythonCextSlotBuiltinsFactory.Py_get_PySetObject_usedNodeGen.create();
-            case 382:
-                return com.oracle.graal.python.builtins.modules.cext.PythonCextSlotBuiltinsFactory.Py_get_PySliceObject_startNodeGen.create();
-            case 383:
-                return com.oracle.graal.python.builtins.modules.cext.PythonCextSlotBuiltinsFactory.Py_get_PySliceObject_stepNodeGen.create();
-            case 384:
-                return com.oracle.graal.python.builtins.modules.cext.PythonCextSlotBuiltinsFactory.Py_get_PySliceObject_stopNodeGen.create();
-            case 385:
-                return com.oracle.graal.python.builtins.modules.cext.PythonCextSlotBuiltinsFactory.Py_get_PSequence_ob_itemNodeGen.create();
-            case 386:
-                return com.oracle.graal.python.builtins.modules.cext.PythonCextSlotBuiltinsFactory.Py_get_PyUnicodeObject_dataNodeGen.create();
-            case 387:
-                return com.oracle.graal.python.builtins.modules.cext.PythonCextSlotBuiltinsFactory.Py_get_PyVarObject_ob_sizeNodeGen.create();
-            case 388:
-                return com.oracle.graal.python.builtins.modules.cext.PythonCextSlotBuiltinsFactory.PyGetSlotDummyPtrNodeGen.create();
-            case 389:
-                return com.oracle.graal.python.builtins.modules.cext.PythonCextSlotBuiltinsFactory.Py_set_PyByteArrayObject_ob_exportsNodeGen.create();
-            case 390:
-                return com.oracle.graal.python.builtins.modules.cext.PythonCextSlotBuiltinsFactory.Py_set_PyFrameObject_f_linenoNodeGen.create();
-            case 391:
-                return com.oracle.graal.python.builtins.modules.cext.PythonCextSlotBuiltinsFactory.Py_set_PyModuleObject_md_defNodeGen.create();
-            case 392:
+            case 396:
                 return com.oracle.graal.python.builtins.modules.cext.PythonCextSlotBuiltinsFactory.Py_set_PyModuleObject_md_stateNodeGen.create();
-            case 393:
+            case 397:
                 return com.oracle.graal.python.builtins.modules.cext.PythonCextSlotBuiltinsFactory.Py_set_PyObject_ob_refcntNodeGen.create();
-            case 394:
+            case 398:
                 return com.oracle.graal.python.builtins.modules.cext.PythonCextSlotBuiltinsFactory.Py_set_PyTypeObject_tp_as_bufferNodeGen.create();
->>>>>>> 4e8f33eb
-            case 395:
-                return com.oracle.graal.python.builtins.modules.cext.PythonCextSlotBuiltinsFactory.Py_set_PyModuleObject_md_stateNodeGen.create();
-            case 396:
-                return com.oracle.graal.python.builtins.modules.cext.PythonCextSlotBuiltinsFactory.Py_set_PyObject_ob_refcntNodeGen.create();
-            case 397:
-<<<<<<< HEAD
-                return com.oracle.graal.python.builtins.modules.cext.PythonCextSlotBuiltinsFactory.Py_set_PyTypeObject_tp_as_bufferNodeGen.create();
-            case 398:
+            case 399:
                 return com.oracle.graal.python.builtins.modules.cext.PythonCextSlotBuiltinsFactory.PySetSlotDummyPtrNodeGen.create();
-=======
-                return com.oracle.graal.python.builtins.modules.cext.PythonCextSlotBuiltinsFactory.PySetSlotDummyPtrNodeGen.create();
-            case 398:
-                return com.oracle.graal.python.builtins.modules.cext.PythonCextSlotBuiltinsFactory.Py_set_PyTypeObject_tp_dictNodeGen.create();
->>>>>>> 4e8f33eb
-            case 399:
-                return com.oracle.graal.python.builtins.modules.cext.PythonCextSlotBuiltinsFactory.Py_set_PyTypeObject_tp_dictoffsetNodeGen.create();
             case 400:
                 return com.oracle.graal.python.builtins.modules.cext.PythonCextSlotBuiltinsFactory.PySetSlotDummyPtrNodeGen.create();
             case 401:
+                return com.oracle.graal.python.builtins.modules.cext.PythonCextSlotBuiltinsFactory.PySetSlotDummyPtrNodeGen.create();
+            case 402:
                 return com.oracle.graal.python.builtins.modules.cext.PythonCextSlotBuiltinsFactory.Py_set_PyTypeObject_tp_dictNodeGen.create();
-            case 402:
+            case 403:
                 return com.oracle.graal.python.builtins.modules.cext.PythonCextSlotBuiltinsFactory.Py_set_PyTypeObject_tp_dictoffsetNodeGen.create();
-            case 403:
-                return com.oracle.graal.python.builtins.modules.cext.PythonCextSlotBuiltinsFactory.PySetSlotDummyPtrNodeGen.create();
             case 404:
                 return com.oracle.graal.python.builtins.modules.cext.PythonCextSlotBuiltinsFactory.PySetSlotDummyPtrNodeGen.create();
             case 405:
@@ -2139,138 +1793,80 @@
             case 412:
                 return com.oracle.graal.python.builtins.modules.cext.PythonCextSlotBuiltinsFactory.PySetSlotDummyPtrNodeGen.create();
             case 413:
-<<<<<<< HEAD
                 return com.oracle.graal.python.builtins.modules.cext.PythonCextSlotBuiltinsFactory.PySetSlotDummyPtrNodeGen.create();
             case 414:
                 return com.oracle.graal.python.builtins.modules.cext.PythonCextSlotBuiltinsFactory.PySetSlotDummyPtrNodeGen.create();
             case 415:
                 return com.oracle.graal.python.builtins.modules.cext.PythonCextSlotBuiltinsFactory.PySetSlotDummyPtrNodeGen.create();
             case 416:
+                return com.oracle.graal.python.builtins.modules.cext.PythonCextSlotBuiltinsFactory.PySetSlotDummyPtrNodeGen.create();
+            case 417:
                 return com.oracle.graal.python.builtins.modules.cext.PythonCextArrayBuiltinsFactory._PyArray_DataNodeGen.create();
-            case 417:
+            case 418:
                 return com.oracle.graal.python.builtins.modules.cext.PythonCextArrayBuiltinsFactory._PyArray_ResizeNodeGen.create();
-            case 418:
+            case 419:
                 return com.oracle.graal.python.builtins.modules.cext.PythonCextBytesBuiltinsFactory._PyBytes_JoinNodeGen.create();
-            case 419:
+            case 420:
                 return com.oracle.graal.python.builtins.modules.cext.PythonCextDictBuiltinsFactory._PyDict_PopNodeGen.create();
-            case 420:
+            case 421:
                 return com.oracle.graal.python.builtins.modules.cext.PythonCextDictBuiltinsFactory._PyDict_SetItem_KnownHashNodeGen.create();
-            case 421:
+            case 422:
                 return com.oracle.graal.python.builtins.modules.cext.PythonCextErrBuiltinsFactory._PyErr_BadInternalCallNodeGen.create();
-            case 422:
+            case 423:
                 return com.oracle.graal.python.builtins.modules.cext.PythonCextErrBuiltinsFactory._PyErr_ChainExceptionsNodeGen.create();
-            case 423:
+            case 424:
                 return com.oracle.graal.python.builtins.modules.cext.PythonCextErrBuiltinsFactory._PyErr_OccurredNodeGen.create();
-            case 424:
+            case 425:
                 return com.oracle.graal.python.builtins.modules.cext.PythonCextErrBuiltinsFactory._PyErr_WriteUnraisableMsgNodeGen.create();
-            case 425:
+            case 426:
                 return com.oracle.graal.python.builtins.modules.cext.PythonCextListBuiltinsFactory._PyList_ExtendNodeGen.create();
-            case 426:
+            case 427:
                 return com.oracle.graal.python.builtins.modules.cext.PythonCextLongBuiltinsFactory._PyLong_AsByteArrayNodeGen.create();
-            case 427:
+            case 428:
                 return com.oracle.graal.python.builtins.modules.cext.PythonCextLongBuiltinsFactory._PyLong_SignNodeGen.create();
-            case 428:
+            case 429:
                 return com.oracle.graal.python.builtins.modules.cext.PythonCextNamespaceBuiltinsFactory._PyNamespace_NewNodeGen.create();
-            case 429:
+            case 430:
                 return com.oracle.graal.python.builtins.modules.cext.PythonCextAbstractBuiltinsFactory.PyNumber_IndexNodeGen.create();
-            case 430:
+            case 431:
                 return com.oracle.graal.python.builtins.modules.cext.PythonCextObjectBuiltinsFactory._PyObject_DumpNodeGen.create();
-            case 431:
+            case 432:
                 return com.oracle.graal.python.builtins.modules.cext.PythonCextObjectBuiltinsFactory._PyObject_MakeTpCallNodeGen.create();
-            case 432:
+            case 433:
                 return com.oracle.graal.python.builtins.modules.cext.PythonCextTracebackBuiltinsFactory._PyTraceback_AddNodeGen.create();
-            case 433:
+            case 434:
                 return com.oracle.graal.python.builtins.modules.cext.PythonCextBytesBuiltinsFactory._PyTruffleBytes_ResizeNodeGen.create();
-            case 434:
+            case 435:
                 return com.oracle.graal.python.builtins.modules.cext.PythonCextErrBuiltinsFactory._PyTruffleErr_CreateAndSetExceptionNodeGen.create();
-            case 435:
+            case 436:
                 return com.oracle.graal.python.builtins.modules.cext.PythonCextWarnBuiltinsFactory._PyTruffleErr_WarnNodeGen.create();
-            case 436:
+            case 437:
                 return com.oracle.graal.python.builtins.modules.cext.PythonCextCEvalBuiltinsFactory._PyTruffleEval_EvalCodeExNodeGen.create();
-            case 437:
+            case 438:
                 return com.oracle.graal.python.builtins.modules.cext.PythonCextModuleBuiltinsFactory._PyTruffleModule_CreateInitialized_PyModule_NewNodeGen.create();
-            case 438:
+            case 439:
                 return com.oracle.graal.python.builtins.modules.cext.PythonCextModuleBuiltinsFactory._PyTruffleModule_GetAndIncMaxModuleNumberNodeGen.create();
-            case 439:
+            case 440:
                 return com.oracle.graal.python.builtins.modules.cext.PythonCextObjectBuiltinsFactory._PyTruffleObject_Call1NodeGen.create();
-            case 440:
+            case 441:
                 return com.oracle.graal.python.builtins.modules.cext.PythonCextObjectBuiltinsFactory._PyTruffleObject_CallMethod1NodeGen.create();
-            case 441:
+            case 442:
                 return com.oracle.graal.python.builtins.modules.cext.PythonCextSetBuiltinsFactory._PyTruffleSet_NextEntryNodeGen.create();
-=======
-                return com.oracle.graal.python.builtins.modules.cext.PythonCextArrayBuiltinsFactory._PyArray_DataNodeGen.create();
-            case 414:
-                return com.oracle.graal.python.builtins.modules.cext.PythonCextArrayBuiltinsFactory._PyArray_ResizeNodeGen.create();
-            case 415:
-                return com.oracle.graal.python.builtins.modules.cext.PythonCextBytesBuiltinsFactory._PyBytes_JoinNodeGen.create();
-            case 416:
-                return com.oracle.graal.python.builtins.modules.cext.PythonCextDictBuiltinsFactory._PyDict_PopNodeGen.create();
-            case 417:
-                return com.oracle.graal.python.builtins.modules.cext.PythonCextDictBuiltinsFactory._PyDict_SetItem_KnownHashNodeGen.create();
-            case 418:
-                return com.oracle.graal.python.builtins.modules.cext.PythonCextErrBuiltinsFactory._PyErr_BadInternalCallNodeGen.create();
-            case 419:
-                return com.oracle.graal.python.builtins.modules.cext.PythonCextErrBuiltinsFactory._PyErr_ChainExceptionsNodeGen.create();
-            case 420:
-                return com.oracle.graal.python.builtins.modules.cext.PythonCextErrBuiltinsFactory._PyErr_OccurredNodeGen.create();
-            case 421:
-                return com.oracle.graal.python.builtins.modules.cext.PythonCextErrBuiltinsFactory._PyErr_WriteUnraisableMsgNodeGen.create();
-            case 422:
-                return com.oracle.graal.python.builtins.modules.cext.PythonCextListBuiltinsFactory._PyList_ExtendNodeGen.create();
-            case 423:
-                return com.oracle.graal.python.builtins.modules.cext.PythonCextListBuiltinsFactory._PyList_SET_ITEMNodeGen.create();
-            case 424:
-                return com.oracle.graal.python.builtins.modules.cext.PythonCextLongBuiltinsFactory._PyLong_AsByteArrayNodeGen.create();
-            case 425:
-                return com.oracle.graal.python.builtins.modules.cext.PythonCextLongBuiltinsFactory._PyLong_SignNodeGen.create();
-            case 426:
-                return com.oracle.graal.python.builtins.modules.cext.PythonCextNamespaceBuiltinsFactory._PyNamespace_NewNodeGen.create();
-            case 427:
-                return com.oracle.graal.python.builtins.modules.cext.PythonCextAbstractBuiltinsFactory.PyNumber_IndexNodeGen.create();
-            case 428:
-                return com.oracle.graal.python.builtins.modules.cext.PythonCextObjectBuiltinsFactory._PyObject_DumpNodeGen.create();
-            case 429:
-                return com.oracle.graal.python.builtins.modules.cext.PythonCextObjectBuiltinsFactory._PyObject_MakeTpCallNodeGen.create();
-            case 430:
-                return com.oracle.graal.python.builtins.modules.cext.PythonCextBuiltinsFactory._PyTraceMalloc_NewReferenceNodeGen.create();
-            case 431:
-                return com.oracle.graal.python.builtins.modules.cext.PythonCextTracebackBuiltinsFactory._PyTraceback_AddNodeGen.create();
-            case 432:
-                return com.oracle.graal.python.builtins.modules.cext.PythonCextBytesBuiltinsFactory._PyTruffleBytes_ResizeNodeGen.create();
-            case 433:
-                return com.oracle.graal.python.builtins.modules.cext.PythonCextErrBuiltinsFactory._PyTruffleErr_CreateAndSetExceptionNodeGen.create();
-            case 434:
-                return com.oracle.graal.python.builtins.modules.cext.PythonCextWarnBuiltinsFactory._PyTruffleErr_WarnNodeGen.create();
-            case 435:
-                return com.oracle.graal.python.builtins.modules.cext.PythonCextCEvalBuiltinsFactory._PyTruffleEval_EvalCodeExNodeGen.create();
-            case 436:
-                return com.oracle.graal.python.builtins.modules.cext.PythonCextModuleBuiltinsFactory._PyTruffleModule_CreateInitialized_PyModule_NewNodeGen.create();
-            case 437:
-                return com.oracle.graal.python.builtins.modules.cext.PythonCextModuleBuiltinsFactory._PyTruffleModule_GetAndIncMaxModuleNumberNodeGen.create();
-            case 438:
-                return com.oracle.graal.python.builtins.modules.cext.PythonCextObjectBuiltinsFactory._PyTruffleObject_Call1NodeGen.create();
-            case 439:
-                return com.oracle.graal.python.builtins.modules.cext.PythonCextObjectBuiltinsFactory._PyTruffleObject_CallMethod1NodeGen.create();
-            case 440:
-                return com.oracle.graal.python.builtins.modules.cext.PythonCextSetBuiltinsFactory._PyTruffleSet_NextEntryNodeGen.create();
-            case 441:
-                return com.oracle.graal.python.builtins.modules.cext.PythonCextTupleBuiltinsFactory._PyTuple_SET_ITEMNodeGen.create();
->>>>>>> 4e8f33eb
-            case 442:
+            case 443:
                 return com.oracle.graal.python.builtins.modules.cext.PythonCextTypeBuiltinsFactory._PyType_LookupNodeGen.create();
-            case 443:
+            case 444:
                 return com.oracle.graal.python.builtins.modules.cext.PythonCextUnicodeBuiltinsFactory._PyUnicode_AsASCIIStringNodeGen.create();
-            case 444:
+            case 445:
                 return com.oracle.graal.python.builtins.modules.cext.PythonCextUnicodeBuiltinsFactory._PyUnicode_AsLatin1StringNodeGen.create();
-            case 445:
+            case 446:
                 return com.oracle.graal.python.builtins.modules.cext.PythonCextUnicodeBuiltinsFactory._PyUnicode_AsUTF8StringNodeGen.create();
-            case 446:
+            case 447:
                 return com.oracle.graal.python.builtins.modules.cext.PythonCextUnicodeBuiltinsFactory._PyUnicode_EqualToASCIIStringNodeGen.create();
-            case 447:
+            case 448:
                 return com.oracle.graal.python.builtins.modules.cext.PythonCextUnicodeBuiltinsFactory._Py_GetErrorHandlerNodeGen.create();
-            case 448:
+            case 449:
                 return com.oracle.graal.python.builtins.modules.cext.PythonCextHashBuiltinsFactory._Py_HashBytesNodeGen.create();
-            case 449:
+            case 450:
                 return com.oracle.graal.python.builtins.modules.cext.PythonCextHashBuiltinsFactory._Py_HashDoubleNodeGen.create();
         }
         return null;
