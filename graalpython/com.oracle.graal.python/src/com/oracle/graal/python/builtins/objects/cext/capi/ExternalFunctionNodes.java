--- conflicted
+++ resolved
@@ -85,12 +85,8 @@
 import com.oracle.graal.python.builtins.objects.cext.common.CExtContext;
 import com.oracle.graal.python.builtins.objects.cext.common.CExtToJavaNode;
 import com.oracle.graal.python.builtins.objects.cext.common.CExtToNativeNode;
-<<<<<<< HEAD
-=======
 import com.oracle.graal.python.builtins.objects.cext.common.NativeCExtSymbol;
 import com.oracle.graal.python.builtins.objects.cext.structs.CStructAccess;
-import com.oracle.graal.python.builtins.objects.exception.PBaseException;
->>>>>>> b1e1896f
 import com.oracle.graal.python.builtins.objects.floats.PFloat;
 import com.oracle.graal.python.builtins.objects.function.PArguments;
 import com.oracle.graal.python.builtins.objects.function.PBuiltinFunction;
@@ -121,7 +117,6 @@
 import com.oracle.graal.python.runtime.PythonContext.GetThreadStateNode;
 import com.oracle.graal.python.runtime.PythonContext.PythonThreadState;
 import com.oracle.graal.python.runtime.PythonContextFactory.GetThreadStateNodeGen;
-import com.oracle.graal.python.runtime.PythonOptions;
 import com.oracle.graal.python.runtime.exception.PException;
 import com.oracle.graal.python.runtime.object.PythonObjectFactory;
 import com.oracle.graal.python.util.Function;
@@ -2069,65 +2064,6 @@
             checkFunctionResult(node, name, indicatesError, strict, language, context, errOccurredProfile, RETURNED_NULL_WO_SETTING_EXCEPTION, RETURNED_RESULT_WITH_EXCEPTION_SET);
         }
 
-<<<<<<< HEAD
-        protected static boolean isNativeNull(Object object) {
-            return object instanceof PythonNativePointer;
-=======
-        /**
-         * Check the result of a C extension function.
-         *
-         * @param node The processing node (needed for the source location if a {@code SystemError}
-         *            is raised).
-         * @param name The name of the function (used for the error message).
-         * @param indicatesError {@code true} if the function results indicates an error (e.g.
-         *            {@code NULL} if the return type is a pointer or {@code -1} if the return type
-         *            is an int).
-         * @param strict If {@code true}, a {@code SystemError} will be raised if the result value
-         *            indicates an error but no exception was set. Setting this to {@code false}
-         *            mostly makes sense for primitive return values with semantics
-         *            {@code if (res != -1 && PyErr_Occurred()}.
-         * @param language The Python language.
-         * @param context The Python context.
-         * @param errOccurredProfile Profiles if a Python exception occurred and is set in the
-         *            context.
-         * @param nullButNoErrorMessage Error message used if the value indicates an error and is
-         *            not primitive but no error was set.
-         * @param resultWithErrorMessage Error message used if an error was set but the value does
-         *            not indicate and error.
-         */
-        static void checkFunctionResult(Node node, TruffleString name, boolean indicatesError, boolean strict, PythonLanguage language, PythonContext context, ConditionProfile errOccurredProfile,
-                        TruffleString nullButNoErrorMessage, TruffleString resultWithErrorMessage) {
-            PythonThreadState threadState = context.getThreadState(language);
-            PException currentException = threadState.getCurrentException();
-            boolean errOccurred = errOccurredProfile.profile(currentException != null);
-            if (indicatesError) {
-                // consume exception
-                threadState.setCurrentException(null);
-                if (errOccurred) {
-                    throw currentException.getExceptionForReraise(false);
-                } else if (strict) {
-                    throw raiseNullButNoError(node, name, nullButNoErrorMessage);
-                }
-            } else if (errOccurred) {
-                // consume exception
-                threadState.setCurrentException(null);
-                throw raiseResultWithError(language, node, name, currentException, resultWithErrorMessage);
-            }
-        }
-
-        @TruffleBoundary
-        private static PException raiseNullButNoError(Node node, TruffleString name, TruffleString nullButNoErrorMessage) {
-            throw PRaiseNode.raiseUncached(node, PythonErrorType.SystemError, nullButNoErrorMessage, name);
-        }
-
-        @TruffleBoundary
-        private static PException raiseResultWithError(PythonLanguage language, Node node, TruffleString name, PException currentException, TruffleString resultWithErrorMessage) {
-            PBaseException sysExc = PythonObjectFactory.getUncached().createBaseException(PythonErrorType.SystemError, resultWithErrorMessage, new Object[]{name});
-            sysExc.setCause(currentException.getEscapedException());
-            throw PRaiseNode.raiseExceptionObject(node, sysExc, PythonOptions.isPExceptionWithJavaStacktrace(language));
->>>>>>> b1e1896f
-        }
-
         protected static boolean isPythonNativeWrapper(Object object) {
             return object instanceof PythonNativeWrapper;
         }
