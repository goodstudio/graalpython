--- conflicted
+++ resolved
@@ -747,14 +747,8 @@
             }
             final String codeToCompile = code;
             Supplier<CallTarget> createCode = () -> {
-<<<<<<< HEAD
-                Source source = PythonLanguage.newSource(context, expression, filename, mayBeFromFile);
-                RootNode rootNode = (RootNode) getCore().getParser().parse(pm, getCore(), source, null);
-                return Truffle.getRuntime().createCallTarget(rootNode);
-=======
                 Source source = PythonLanguage.newSource(context, codeToCompile, filename, mayBeFromFile);
                 return Truffle.getRuntime().createCallTarget((RootNode) getCore().getParser().parse(pm, getCore(), source, null));
->>>>>>> 249c4aa5
             };
             RootCallTarget ct;
             if (getCore().isInitialized()) {
