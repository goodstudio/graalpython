/*
 * Copyright (c) 2017, 2022, Oracle and/or its affiliates.
 * Copyright (c) 2013, Regents of the University of California
 *
 * All rights reserved.
 *
 * Redistribution and use in source and binary forms, with or without modification, are
 * permitted provided that the following conditions are met:
 *
 * 1. Redistributions of source code must retain the above copyright notice, this list of
 * conditions and the following disclaimer.
 * 2. Redistributions in binary form must reproduce the above copyright notice, this list of
 * conditions and the following disclaimer in the documentation and/or other materials provided
 * with the distribution.
 *
 * THIS SOFTWARE IS PROVIDED BY THE COPYRIGHT HOLDERS AND CONTRIBUTORS "AS IS" AND ANY EXPRESS
 * OR IMPLIED WARRANTIES, INCLUDING, BUT NOT LIMITED TO, THE IMPLIED WARRANTIES OF
 * MERCHANTABILITY AND FITNESS FOR A PARTICULAR PURPOSE ARE DISCLAIMED. IN NO EVENT SHALL THE
 * COPYRIGHT HOLDER OR CONTRIBUTORS BE LIABLE FOR ANY DIRECT, INDIRECT, INCIDENTAL, SPECIAL,
 * EXEMPLARY, OR CONSEQUENTIAL DAMAGES (INCLUDING, BUT NOT LIMITED TO, PROCUREMENT OF SUBSTITUTE
 * GOODS OR SERVICES; LOSS OF USE, DATA, OR PROFITS; OR BUSINESS INTERRUPTION) HOWEVER CAUSED
 * AND ON ANY THEORY OF LIABILITY, WHETHER IN CONTRACT, STRICT LIABILITY, OR TORT (INCLUDING
 * NEGLIGENCE OR OTHERWISE) ARISING IN ANY WAY OUT OF THE USE OF THIS SOFTWARE, EVEN IF ADVISED
 * OF THE POSSIBILITY OF SUCH DAMAGE.
 */
package com.oracle.graal.python.builtins.objects.dict;

import static com.oracle.graal.python.builtins.objects.PNone.NO_VALUE;
import static com.oracle.graal.python.nodes.SpecialMethodNames.J_ITEMS;
import static com.oracle.graal.python.nodes.SpecialMethodNames.J_KEYS;
import static com.oracle.graal.python.nodes.SpecialMethodNames.J_VALUES;
import static com.oracle.graal.python.nodes.SpecialMethodNames.J___CLASS_GETITEM__;
import static com.oracle.graal.python.nodes.SpecialMethodNames.J___CONTAINS__;
import static com.oracle.graal.python.nodes.SpecialMethodNames.J___DELITEM__;
import static com.oracle.graal.python.nodes.SpecialMethodNames.J___EQ__;
import static com.oracle.graal.python.nodes.SpecialMethodNames.J___GETITEM__;
import static com.oracle.graal.python.nodes.SpecialMethodNames.J___INIT__;
import static com.oracle.graal.python.nodes.SpecialMethodNames.J___IOR__;
import static com.oracle.graal.python.nodes.SpecialMethodNames.J___ITER__;
import static com.oracle.graal.python.nodes.SpecialMethodNames.J___LEN__;
import static com.oracle.graal.python.nodes.SpecialMethodNames.J___OR__;
import static com.oracle.graal.python.nodes.SpecialMethodNames.J___REVERSED__;
import static com.oracle.graal.python.nodes.SpecialMethodNames.J___ROR__;
import static com.oracle.graal.python.nodes.SpecialMethodNames.J___SETITEM__;
import static com.oracle.graal.python.nodes.SpecialMethodNames.T___HASH__;
import static com.oracle.graal.python.runtime.exception.PythonErrorType.KeyError;
import static com.oracle.graal.python.runtime.exception.PythonErrorType.TypeError;

import java.util.List;

import com.oracle.graal.python.builtins.Builtin;
import com.oracle.graal.python.builtins.CoreFunctions;
import com.oracle.graal.python.builtins.Python3Core;
import com.oracle.graal.python.builtins.PythonBuiltinClassType;
import com.oracle.graal.python.builtins.PythonBuiltins;
import com.oracle.graal.python.builtins.objects.PNone;
import com.oracle.graal.python.builtins.objects.PNotImplemented;
import com.oracle.graal.python.builtins.objects.common.HashingCollectionNodes;
import com.oracle.graal.python.builtins.objects.common.HashingStorage;
import com.oracle.graal.python.builtins.objects.common.HashingStorageNodes.HashingStorageAddAllToOther;
import com.oracle.graal.python.builtins.objects.common.HashingStorageNodes.HashingStorageClear;
import com.oracle.graal.python.builtins.objects.common.HashingStorageNodes.HashingStorageCopy;
import com.oracle.graal.python.builtins.objects.common.HashingStorageNodes.HashingStorageDelItem;
import com.oracle.graal.python.builtins.objects.common.HashingStorageNodes.HashingStorageEq;
import com.oracle.graal.python.builtins.objects.common.HashingStorageNodes.HashingStorageGetItem;
import com.oracle.graal.python.builtins.objects.common.HashingStorageNodes.HashingStorageGetItemWithHash;
import com.oracle.graal.python.builtins.objects.common.HashingStorageNodes.HashingStorageGetIterator;
import com.oracle.graal.python.builtins.objects.common.HashingStorageNodes.HashingStorageGetReverseIterator;
import com.oracle.graal.python.builtins.objects.common.HashingStorageNodes.HashingStorageIterator;
import com.oracle.graal.python.builtins.objects.common.HashingStorageNodes.HashingStorageIteratorKey;
import com.oracle.graal.python.builtins.objects.common.HashingStorageNodes.HashingStorageIteratorNext;
import com.oracle.graal.python.builtins.objects.common.HashingStorageNodes.HashingStorageIteratorValue;
import com.oracle.graal.python.builtins.objects.common.HashingStorageNodes.HashingStorageLen;
import com.oracle.graal.python.builtins.objects.common.HashingStorageNodes.HashingStorageSetItemWithHash;
import com.oracle.graal.python.builtins.objects.dict.DictBuiltinsFactory.DispatchMissingNodeGen;
import com.oracle.graal.python.builtins.objects.function.PKeyword;
import com.oracle.graal.python.builtins.objects.tuple.PTuple;
import com.oracle.graal.python.builtins.objects.type.SpecialMethodSlot;
import com.oracle.graal.python.builtins.objects.type.TypeNodes;
import com.oracle.graal.python.lib.PyObjectGetIter;
import com.oracle.graal.python.lib.PyObjectHashNode;
import com.oracle.graal.python.nodes.ErrorMessages;
import com.oracle.graal.python.nodes.PNodeWithRaise;
import com.oracle.graal.python.nodes.call.CallNode;
import com.oracle.graal.python.nodes.call.special.CallTernaryMethodNode;
import com.oracle.graal.python.nodes.call.special.LookupAndCallBinaryNode;
import com.oracle.graal.python.nodes.call.special.LookupSpecialMethodSlotNode;
import com.oracle.graal.python.nodes.control.GetNextNode;
import com.oracle.graal.python.nodes.function.PythonBuiltinBaseNode;
import com.oracle.graal.python.nodes.function.PythonBuiltinNode;
import com.oracle.graal.python.nodes.function.builtins.PythonBinaryBuiltinNode;
import com.oracle.graal.python.nodes.function.builtins.PythonTernaryBuiltinNode;
import com.oracle.graal.python.nodes.function.builtins.PythonUnaryBuiltinNode;
import com.oracle.graal.python.nodes.function.builtins.PythonVarargsBuiltinNode;
import com.oracle.graal.python.nodes.object.GetClassNode;
import com.oracle.graal.python.nodes.object.IsBuiltinClassProfile;
import com.oracle.graal.python.runtime.exception.PException;
import com.oracle.truffle.api.CompilerDirectives;
import com.oracle.truffle.api.dsl.Cached;
import com.oracle.truffle.api.dsl.Cached.Shared;
import com.oracle.truffle.api.dsl.Fallback;
import com.oracle.truffle.api.dsl.GenerateNodeFactory;
import com.oracle.truffle.api.dsl.ImportStatic;
import com.oracle.truffle.api.dsl.Specialization;
import com.oracle.truffle.api.frame.VirtualFrame;
import com.oracle.truffle.api.nodes.Node;
import com.oracle.truffle.api.profiles.BranchProfile;
import com.oracle.truffle.api.profiles.ConditionProfile;
import com.oracle.truffle.api.strings.TruffleString;

@CoreFunctions(extendClasses = {PythonBuiltinClassType.PDict, PythonBuiltinClassType.PDefaultDict})
public final class DictBuiltins extends PythonBuiltins {

    @Override
    public void initialize(Python3Core core) {
        super.initialize(core);
        addBuiltinConstant(T___HASH__, PNone.NONE);
    }

    @Override
    protected List<com.oracle.truffle.api.dsl.NodeFactory<? extends PythonBuiltinBaseNode>> getNodeFactories() {
        return DictBuiltinsFactory.getFactories();
    }

    @Builtin(name = J___INIT__, minNumOfPositionalArgs = 1, takesVarArgs = true, takesVarKeywordArgs = true)
    @GenerateNodeFactory
    public abstract static class InitNode extends PythonVarargsBuiltinNode {
        @Child private HashingStorage.InitNode initNode;

        private HashingStorage.InitNode getInitNode() {
            if (initNode == null) {
                CompilerDirectives.transferToInterpreterAndInvalidate();
                initNode = insert(HashingStorage.InitNode.create());
            }
            return initNode;
        }

        @Specialization(guards = {"args.length == 1"})
        Object doVarargs(VirtualFrame frame, PDict self, Object[] args, PKeyword[] kwargs,
                        @Shared("addAllToOther") @Cached HashingStorageAddAllToOther addAllToOtherNode) {
            addAllToOtherNode.execute(frame, getInitNode().execute(frame, args[0], kwargs), self);
            return PNone.NONE;
        }

        @Specialization(guards = {"args.length == 0", "kwargs.length > 0"})
        Object doKeywords(VirtualFrame frame, PDict self, @SuppressWarnings("unused") Object[] args, PKeyword[] kwargs,
                        @Shared("addAllToOther") @Cached HashingStorageAddAllToOther addAllToOtherNode) {
            addAllToOtherNode.execute(frame, getInitNode().execute(frame, NO_VALUE, kwargs), self);
            return PNone.NONE;
        }

        @SuppressWarnings("unused")
        @Specialization(guards = {"args.length == 0", "kwargs.length == 0"})
        static Object doEmpty(PDict self, Object[] args, PKeyword[] kwargs) {
            return PNone.NONE;
        }

        @Specialization(guards = "args.length > 1")
        Object doGeneric(@SuppressWarnings("unused") PDict self, Object[] args, @SuppressWarnings("unused") PKeyword[] kwargs) {
            throw raise(TypeError, ErrorMessages.EXPECTED_AT_MOST_D_ARGS_GOT_D, "dict", 1, args.length);
        }
    }

    // setdefault(key[, default])
    @Builtin(name = "setdefault", minNumOfPositionalArgs = 2, parameterNames = {"self", "key", "default"})
    @GenerateNodeFactory
<<<<<<< HEAD
    public abstract static class SetDefaultNode extends PythonBuiltinNode {
        @Child HashingStorageSetItemWithHash setItemWithHash;
=======
    public abstract static class SetDefaultNode extends PythonTernaryBuiltinNode {
>>>>>>> 639483a6

        @Specialization
        public Object doIt(VirtualFrame frame, PDict dict, Object key, Object defaultValue,
                        @Cached PyObjectHashNode hashNode,
                        @Cached HashingStorageGetItemWithHash getItem,
                        @Cached BranchProfile hasValue,
                        @Cached BranchProfile defaultValProfile) {
            long keyHash = hashNode.execute(frame, key);
            Object value = getItem.execute(frame, dict.getDictStorage(), key, keyHash);
            if (value != null) {
                hasValue.enter();
                return value;
            }
            Object newValue = defaultValue;
            if (defaultValue == PNone.NO_VALUE) {
                defaultValProfile.enter();
                newValue = PNone.NONE;
            }
            if (setItemWithHash == null) {
                CompilerDirectives.transferToInterpreterAndInvalidate();
                setItemWithHash = insert(HashingStorageSetItemWithHash.create());
            }
            HashingStorage newStorage = setItemWithHash.execute(frame, dict.getDictStorage(), key, keyHash, newValue);
            dict.setDictStorage(newStorage);
            return newValue;
        }
    }

    // pop(key[, default])
    @Builtin(name = "pop", minNumOfPositionalArgs = 2, maxNumOfPositionalArgs = 3)
    @GenerateNodeFactory
    public abstract static class PopNode extends PythonTernaryBuiltinNode {

        @Specialization(guards = "!isNoValue(defaultValue)")
        public Object popDefault(VirtualFrame frame, PDict dict, Object key, Object defaultValue,
                        @Cached ConditionProfile hasKeyProfile,
                        @Shared("delItem") @Cached HashingStorageDelItem delItem) {
            Object retVal = delItem.executePop(frame, dict.getDictStorage(), key, dict);
            if (hasKeyProfile.profile(retVal != null)) {
                return retVal;
            } else {
                return defaultValue;
            }
        }

        @Specialization(guards = "isNoValue(defaultValue)")
        public Object popWithoutDefault(VirtualFrame frame, PDict dict, Object key, @SuppressWarnings("unused") PNone defaultValue,
                        @Shared("delItem") @Cached HashingStorageDelItem delItem) {
            Object retVal = delItem.executePop(frame, dict.getDictStorage(), key, dict);
            if (retVal != null) {
                return retVal;
            }
            throw raise(PythonBuiltinClassType.KeyError, ErrorMessages.S, key);
        }
    }

    // popitem()
    @Builtin(name = "popitem", minNumOfPositionalArgs = 1)
    @GenerateNodeFactory
    public abstract static class PopItemNode extends PythonUnaryBuiltinNode {

        @Specialization
        public Object popItem(VirtualFrame frame, PDict dict,
                        @Cached HashingStorageDelItem delItem,
                        @Cached HashingStorageGetReverseIterator getReverseIterator,
                        @Cached HashingStorageIteratorNext iterNext,
                        @Cached HashingStorageIteratorKey iterKey,
                        @Cached HashingStorageIteratorValue iterValue) {
            HashingStorage storage = dict.getDictStorage();
            HashingStorageIterator it = getReverseIterator.execute(storage);
            while (iterNext.execute(storage, it)) {
                Object key = iterKey.execute(storage, it);
                PTuple result = factory().createTuple(new Object[]{key, iterValue.execute(storage, it)});
                delItem.execute(frame, storage, key, dict);
                return result;
            }
            throw raise(KeyError, ErrorMessages.IS_EMPTY, "popitem(): dictionary");
        }
    }

    // keys()
    @Builtin(name = J_KEYS, minNumOfPositionalArgs = 1)
    @GenerateNodeFactory
    public abstract static class KeysNode extends PythonUnaryBuiltinNode {

        @Specialization
        public PDictView keys(PDict self) {
            return factory().createDictKeysView(self);
        }
    }

    // items()
    @Builtin(name = J_ITEMS, minNumOfPositionalArgs = 1)
    @GenerateNodeFactory
    public abstract static class ItemsNode extends PythonUnaryBuiltinNode {

        @Specialization
        public PDictView items(PDict self) {
            return factory().createDictItemsView(self);
        }
    }

    // get(key[, default])
    @Builtin(name = "get", minNumOfPositionalArgs = 2, maxNumOfPositionalArgs = 3)
    @GenerateNodeFactory
    public abstract static class GetNode extends PythonTernaryBuiltinNode {
        @Specialization
        public static Object doWithDefault(VirtualFrame frame, PDict self, Object key, Object defaultValue,
                        @Cached HashingStorageGetItem getItem) {
            final Object value = getItem.execute(frame, self.getDictStorage(), key);
            return value != null ? value : (defaultValue == PNone.NO_VALUE ? PNone.NONE : defaultValue);
        }
    }

    @Builtin(name = J___GETITEM__, minNumOfPositionalArgs = 2)
    @GenerateNodeFactory
    public abstract static class GetItemNode extends PythonBinaryBuiltinNode {
        @Child private DispatchMissingNode missing;

        @Specialization
        Object getItem(VirtualFrame frame, PDict self, Object key,
                        @Cached HashingStorageGetItem getItem) {
            final Object result = getItem.execute(frame, self.getDictStorage(), key);
            if (result == null) {
                if (missing == null) {
                    CompilerDirectives.transferToInterpreterAndInvalidate();
                    missing = insert(DispatchMissingNodeGen.create());
                }
                return missing.execute(frame, self, key);
            }
            return result;
        }
    }

    @ImportStatic(SpecialMethodSlot.class)
    protected abstract static class DispatchMissingNode extends Node {

        protected abstract Object execute(VirtualFrame frame, Object self, Object key);

        @Specialization
        protected static Object misssing(VirtualFrame frame, Object self, Object key,
                        @Cached("create(Missing)") LookupAndCallBinaryNode callMissing,
                        @Cached DefaultMissingNode defaultMissing) {
            Object result = callMissing.executeObject(frame, self, key);
            if (result == PNotImplemented.NOT_IMPLEMENTED) {
                return defaultMissing.execute(key);
            }
            return result;
        }
    }

    protected abstract static class DefaultMissingNode extends PNodeWithRaise {
        public abstract Object execute(Object key);

        @Specialization
        Object run(TruffleString key) {
            throw raise(KeyError, ErrorMessages.S, key);
        }

        @Fallback
        Object run(Object key) {
            throw raise(KeyError, new Object[]{key});
        }
    }

    @Builtin(name = J___SETITEM__, minNumOfPositionalArgs = 3)
    @GenerateNodeFactory
    public abstract static class SetItemNode extends PythonTernaryBuiltinNode {
        @Specialization
        static Object run(VirtualFrame frame, PDict self, Object key, Object value,
                        @Cached HashingCollectionNodes.SetItemNode setItemNode) {
            setItemNode.execute(frame, self, key, value);
            return PNone.NONE;
        }
    }

    @Builtin(name = J___DELITEM__, minNumOfPositionalArgs = 2)
    @GenerateNodeFactory
    public abstract static class DelItemNode extends PythonBinaryBuiltinNode {
        @Specialization
        Object run(VirtualFrame frame, PDict self, Object key,
                        @Cached HashingStorageDelItem delItem) {
            Object found = delItem.executePop(frame, self.getDictStorage(), key, self);
            if (found != null) {
                return PNone.NONE;
            }
            throw raise(KeyError, ErrorMessages.S, key);
        }
    }

    @Builtin(name = J___ITER__, minNumOfPositionalArgs = 1)
    @GenerateNodeFactory
    public abstract static class IterNode extends PythonUnaryBuiltinNode {
        @Specialization
        Object run(@SuppressWarnings("unused") PDict self,
                        @Cached HashingStorageLen lenNode,
                        @Cached HashingStorageGetIterator getIterator) {
            HashingStorage dictStorage = self.getDictStorage();
            return factory().createDictKeyIterator(getIterator.execute(dictStorage), dictStorage, lenNode.execute(dictStorage));
        }
    }

    @Builtin(name = J___REVERSED__, minNumOfPositionalArgs = 1)
    @GenerateNodeFactory
    public abstract static class ReversedNode extends PythonUnaryBuiltinNode {
        @Specialization
        Object run(PDict self,
                        @Cached HashingStorageLen lenNode,
                        @Cached HashingStorageGetReverseIterator getReverseIterator) {
            HashingStorage storage = self.getDictStorage();
            return factory().createDictKeyIterator(getReverseIterator.execute(storage), storage, lenNode.execute(storage));
        }
    }

    @Builtin(name = J___EQ__, minNumOfPositionalArgs = 2)
    @GenerateNodeFactory
    public abstract static class EqNode extends PythonBinaryBuiltinNode {

        @Specialization
        static Object doDictDict(VirtualFrame frame, PDict self, PDict other,
                        @Cached HashingStorageEq eqNode) {
            return eqNode.execute(frame, self.getDictStorage(), other.getDictStorage());
        }

        @Fallback
        @SuppressWarnings("unused")
        static PNotImplemented doGeneric(Object self, Object other) {
            return PNotImplemented.NOT_IMPLEMENTED;
        }
    }

    @Builtin(name = J___CONTAINS__, minNumOfPositionalArgs = 2)
    @GenerateNodeFactory
    public abstract static class ContainsNode extends PythonBinaryBuiltinNode {

        @Specialization
        static boolean run(VirtualFrame frame, PDict self, Object key,
                        @Cached HashingStorageGetItem getItem) {
            return getItem.hasKey(frame, self.getDictStorage(), key);
        }
    }

    @Builtin(name = J___LEN__, minNumOfPositionalArgs = 1)
    @GenerateNodeFactory
    public abstract static class LenNode extends PythonUnaryBuiltinNode {
        @Specialization
        public static int len(PDict self,
                        @Cached HashingStorageLen lenNode) {
            return lenNode.execute(self.getDictStorage());
        }
    }

    // copy()
    @Builtin(name = "copy", minNumOfPositionalArgs = 1)
    @GenerateNodeFactory
    public abstract static class CopyNode extends PythonUnaryBuiltinNode {

        @Specialization
        public PDict copy(@SuppressWarnings("unused") VirtualFrame frame, PDict dict,
                        @Cached HashingStorageCopy copyNode) {
            return factory().createDict(copyNode.execute(dict.getDictStorage()));
        }
    }

    // clear()
    @Builtin(name = "clear", minNumOfPositionalArgs = 1)
    @GenerateNodeFactory
    public abstract static class ClearNode extends PythonUnaryBuiltinNode {

        @Specialization
        public static PDict clear(PDict dict,
                        @Cached HashingStorageClear clearNode) {
            HashingStorage newStorage = clearNode.execute(dict.getDictStorage());
            dict.setDictStorage(newStorage);
            return dict;
        }
    }

    // values()
    @Builtin(name = J_VALUES, minNumOfPositionalArgs = 1)
    @GenerateNodeFactory
    public abstract static class ValuesNode extends PythonUnaryBuiltinNode {

        @Specialization
        public PDictView values(PDict self) {
            return factory().createDictValuesView(self);
        }
    }

    // update()
    @Builtin(name = "update", minNumOfPositionalArgs = 1, takesVarArgs = true, takesVarKeywordArgs = true)
    @GenerateNodeFactory
    public abstract static class UpdateNode extends PythonBuiltinNode {

        @SuppressWarnings("unused")
        @Specialization(guards = {"args.length == 0", "kwargs.length == 0"})
        static Object updateEmpy(VirtualFrame frame, PDict self, Object[] args, PKeyword[] kwargs) {
            return PNone.NONE;
        }

        @Specialization(guards = {"args.length == 1", "kwargs.length == 0"})
        static Object update(VirtualFrame frame, PDict self, Object[] args, @SuppressWarnings("unused") PKeyword[] kwargs,
                        @Shared("updateNode") @Cached DictNodes.UpdateNode updateNode) {
            updateNode.execute(frame, self, args[0]);
            return PNone.NONE;
        }

        @Specialization(guards = {"args.length == 0", "kwargs.length > 0"})
        static Object update(VirtualFrame frame, PDict self, @SuppressWarnings("unused") Object[] args, PKeyword[] kwargs,
                        @Shared("initNode") @Cached HashingStorage.InitNode initNode,
                        @Shared("addAllToOther") @Cached HashingStorageAddAllToOther addAllToOtherNode) {
            updateKwargs(frame, self, kwargs, initNode, addAllToOtherNode);
            return PNone.NONE;
        }

        @Specialization(guards = {"args.length == 1", "kwargs.length > 0"})
        static Object update(VirtualFrame frame, PDict self, Object[] args, PKeyword[] kwargs,
                        @Shared("updateNode") @Cached DictNodes.UpdateNode updateNode,
                        @Shared("initNode") @Cached HashingStorage.InitNode initNode,
                        @Shared("addAllToOther") @Cached HashingStorageAddAllToOther addAllToOtherNode) {
            updateNode.execute(frame, self, args[0]);
            updateKwargs(frame, self, kwargs, initNode, addAllToOtherNode);
            return PNone.NONE;
        }

        @Specialization(guards = "args.length > 1")
        @SuppressWarnings("unused")
        Object error(PDict self, Object[] args, PKeyword[] kwargs) {
            throw raise(TypeError, ErrorMessages.EXPECTED_AT_MOST_D_ARGS_GOT_D, "update", 1, args.length);
        }

        private static void updateKwargs(VirtualFrame frame, PDict self, PKeyword[] kwargs, HashingStorage.InitNode initNode, HashingStorageAddAllToOther addAllToOtherNode) {
            addAllToOtherNode.execute(frame, initNode.execute(frame, PNone.NO_VALUE, kwargs), self);
        }
    }

    // fromkeys()
    @Builtin(name = "fromkeys", minNumOfPositionalArgs = 2, parameterNames = {"$cls", "iterable", "value"}, isClassmethod = true)
    @ImportStatic(SpecialMethodSlot.class)
    @GenerateNodeFactory
    public abstract static class FromKeysNode extends PythonTernaryBuiltinNode {

        @Specialization(guards = "isBuiltinDict(cls, isSameTypeNode)", limit = "1")
        public Object doKeys(VirtualFrame frame, Object cls, Object iterable, Object value,
                        @SuppressWarnings("unused") @Cached TypeNodes.IsSameTypeNode isSameTypeNode,
                        @Cached HashingCollectionNodes.GetClonedHashingStorageNode getHashingStorageNode) {
            HashingStorage s = getHashingStorageNode.execute(frame, iterable, value);
            return factory().createDict(cls, s);
        }

        @Fallback
        public Object doKeys(VirtualFrame frame, Object cls, Object iterable, Object value,
                        @Cached PyObjectGetIter getIter,
                        @Cached CallNode callCtor,
                        @Cached GetClassNode getClassNode,
                        @Cached(parameters = "SetItem") LookupSpecialMethodSlotNode lookupSetItem,
                        @Cached CallTernaryMethodNode callSetItem,
                        @Cached GetNextNode nextNode,
                        @Cached IsBuiltinClassProfile errorProfile) {
            Object dict = callCtor.execute(frame, cls);
            Object val = value == PNone.NO_VALUE ? PNone.NONE : value;
            Object it = getIter.execute(frame, iterable);
            Object setitemMethod = lookupSetItem.execute(frame, getClassNode.execute(dict), dict);
            if (setitemMethod != PNone.NO_VALUE) {
                while (true) {
                    try {
                        Object key = nextNode.execute(frame, it);
                        callSetItem.execute(frame, setitemMethod, dict, key, val);
                    } catch (PException e) {
                        e.expectStopIteration(errorProfile);
                        break;
                    }
                }
                return dict;
            } else {
                throw raise(TypeError, ErrorMessages.P_OBJ_DOES_NOT_SUPPORT_ITEM_ASSIGMENT, iterable);
            }
        }

        protected static boolean isBuiltinDict(Object cls, TypeNodes.IsSameTypeNode isSameTypeNode) {
            return isSameTypeNode.execute(PythonBuiltinClassType.PDict, cls);
        }
    }

    @Builtin(name = J___OR__, minNumOfPositionalArgs = 2)
    @Builtin(name = J___ROR__, minNumOfPositionalArgs = 2, reverseOperation = true)
    @GenerateNodeFactory
    abstract static class OrNode extends PythonBinaryBuiltinNode {
        @Specialization
        PDict or(VirtualFrame frame, PDict self, PDict other,
                        @Cached HashingStorageCopy copyNode,
                        @Cached DictNodes.UpdateNode updateNode) {
            PDict merged = factory().createDict(copyNode.execute(self.getDictStorage()));
            updateNode.execute(frame, merged, other);
            return merged;
        }

        @Fallback
        @SuppressWarnings("unused")
        static Object or(Object self, Object other) {
            return PNotImplemented.NOT_IMPLEMENTED;
        }
    }

    @Builtin(name = J___IOR__, minNumOfPositionalArgs = 2)
    @GenerateNodeFactory
    abstract static class IOrNode extends PythonBinaryBuiltinNode {
        @Specialization
        PDict or(VirtualFrame frame, PDict self, Object other,
                        @Cached DictNodes.UpdateNode updateNode) {
            updateNode.execute(frame, self, other);
            return self;
        }
    }

    @Builtin(name = J___CLASS_GETITEM__, minNumOfPositionalArgs = 2, isClassmethod = true)
    @GenerateNodeFactory
    public abstract static class ClassGetItemNode extends PythonBinaryBuiltinNode {
        @Specialization
        Object classGetItem(Object cls, Object key) {
            return factory().createGenericAlias(cls, key);
        }
    }
}<|MERGE_RESOLUTION|>--- conflicted
+++ resolved
@@ -164,12 +164,8 @@
     // setdefault(key[, default])
     @Builtin(name = "setdefault", minNumOfPositionalArgs = 2, parameterNames = {"self", "key", "default"})
     @GenerateNodeFactory
-<<<<<<< HEAD
-    public abstract static class SetDefaultNode extends PythonBuiltinNode {
+    public abstract static class SetDefaultNode extends PythonTernaryBuiltinNode {
         @Child HashingStorageSetItemWithHash setItemWithHash;
-=======
-    public abstract static class SetDefaultNode extends PythonTernaryBuiltinNode {
->>>>>>> 639483a6
 
         @Specialization
         public Object doIt(VirtualFrame frame, PDict dict, Object key, Object defaultValue,
