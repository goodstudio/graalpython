--- conflicted
+++ resolved
@@ -42,12 +42,9 @@
 
 import com.oracle.graal.python.builtins.objects.object.PythonBuiltinObject;
 import com.oracle.graal.python.builtins.objects.type.LazyPythonClass;
-<<<<<<< HEAD
 import com.oracle.truffle.api.interop.InteropLibrary;
 import com.oracle.truffle.api.interop.UnsupportedMessageException;
-=======
 import com.oracle.truffle.api.object.DynamicObject;
->>>>>>> d5508b7d
 
 public class PForeignArrayIterator extends PythonBuiltinObject {
 
@@ -55,13 +52,8 @@
     private final InteropLibrary lib;
     private int cursor;
 
-<<<<<<< HEAD
-    public PForeignArrayIterator(LazyPythonClass cls, Object foreignArray, InteropLibrary lib) {
-        super(cls);
-=======
-    public PForeignArrayIterator(LazyPythonClass cls, DynamicObject storage, Object foreignArray, int size) {
+    public PForeignArrayIterator(LazyPythonClass cls, DynamicObject storage, Object foreignArray, InteropLibrary lib) {
         super(cls, storage);
->>>>>>> d5508b7d
         this.foreignArray = foreignArray;
         this.lib = lib;
     }
