--- conflicted
+++ resolved
@@ -258,12 +258,6 @@
                 CompilerDirectives.transferToInterpreterAndInvalidate();
 
                 String libPythonName = "libpython" + ExtensionSuffixesNode.getSoAbi(context);
-<<<<<<< HEAD
-                String libPythonPath = getCapiHome(context, env, libPythonName);
-                TruffleFile capiFile = env.getInternalTruffleFile(libPythonPath);
-                Object capi = loadSharedLibrary(context, capiFile);
-
-=======
                 TruffleFile homePath = env.getInternalTruffleFile(context.getCAPIHome());
                 TruffleFile capiFile = homePath.resolve(libPythonName);
                 Object capi = null;
@@ -278,7 +272,6 @@
                     PythonLanguage.getLogger().fine(() -> "Original error was: " + e);
                     throw raise(PythonErrorType.ImportError, CAPI_LOAD_ERROR, capiFile.getAbsoluteFile().getPath());
                 }
->>>>>>> 9e4a471d
                 // call into Python to initialize python_cext module globals
                 ReadAttributeFromObjectNode readNode = ReadAttributeFromObjectNode.getUncached();
                 PythonModule builtinModule = context.getCore().lookupBuiltinModule(PythonCextBuiltins.PYTHON_CEXT);
@@ -294,59 +287,6 @@
             }
         }
 
-<<<<<<< HEAD
-        private String getCapiHome(PythonContext context, Env env, String libPythonName) {
-            CompilerAsserts.neverPartOfCompilation();
-            // look for file 'libPythonName' in the path
-            ReadAttributeFromObjectNode readNode = ReadAttributeFromObjectNode.getUncached();
-            PythonModule sysModule = context.getCore().lookupBuiltinModule("sys");
-            String path = tryPathEntry(env, libPythonName, readNode.execute(sysModule, "graal_python_capi_home"));
-            if (path != null) {
-                return path;
-            }
-            PythonLanguage.getLogger().severe(() -> String.format(CAPI_LOCATE_ERROR, libPythonName));
-            throw raise(PythonErrorType.ImportError, CAPI_LOCATE_ERROR, libPythonName);
-        }
-
-        private String tryPathEntry(Env env, String libPythonName, Object entry) {
-            String path = String.join(env.getFileNameSeparator(), asString(entry), libPythonName);
-            PythonLanguage.getLogger().log(Level.FINER, "Looking for " + libPythonName + " in " + path);
-            try {
-                if (env.getPublicTruffleFile(path).exists()) {
-                    PythonLanguage.getLogger().log(Level.FINE, "Found " + libPythonName + " in " + path);
-                    return path;
-                }
-            } catch (SecurityException e) {
-                // ignore
-            }
-            return null;
-        }
-
-        private String asString(Object object) {
-            if (object instanceof String) {
-                return (String) object;
-            } else if (object instanceof PString) {
-                return ((PString) object).getValue();
-            }
-            throw raise(PythonBuiltinClassType.TypeError, "path entry '%s' is not of type 'str'", object);
-        }
-
-        private Object loadSharedLibrary(PythonContext context, TruffleFile capiFile) {
-            try {
-                SourceBuilder capiSrcBuilder = Source.newBuilder(LLVM_LANGUAGE, capiFile);
-                if (!PythonOptions.getOption(context, PythonOptions.ExposeInternalSources)) {
-                    capiSrcBuilder.internal(true);
-                }
-                return context.getEnv().parseInternal(capiSrcBuilder.build()).call();
-            } catch (IOException | RuntimeException e) {
-                PythonLanguage.getLogger().severe(() -> String.format(CAPI_LOAD_ERROR, capiFile.getAbsoluteFile().getPath()));
-                PythonLanguage.getLogger().fine(() -> "Original error was: " + e);
-                throw raise(PythonErrorType.ImportError, CAPI_LOAD_ERROR, capiFile.getAbsoluteFile().getPath());
-            }
-        }
-
-=======
->>>>>>> 9e4a471d
         private SetItemNode getSetItemNode() {
             if (setItemNode == null) {
                 CompilerDirectives.transferToInterpreterAndInvalidate();
