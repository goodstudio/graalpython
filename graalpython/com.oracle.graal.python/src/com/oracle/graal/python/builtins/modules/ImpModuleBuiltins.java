/*
 * Copyright (c) 2017, 2019, Oracle and/or its affiliates. All rights reserved.
 * DO NOT ALTER OR REMOVE COPYRIGHT NOTICES OR THIS FILE HEADER.
 *
 * The Universal Permissive License (UPL), Version 1.0
 *
 * Subject to the condition set forth below, permission is hereby granted to any
 * person obtaining a copy of this software, associated documentation and/or
 * data (collectively the "Software"), free of charge and under any and all
 * copyright rights in the Software, and any and all patent rights owned or
 * freely licensable by each licensor hereunder covering either (i) the
 * unmodified Software as contributed to or provided by such licensor, or (ii)
 * the Larger Works (as defined below), to deal in both
 *
 * (a) the Software, and
 *
 * (b) any piece of software and/or hardware listed in the lrgrwrks.txt file if
 * one is included with the Software each a "Larger Work" to which the Software
 * is contributed by such licensors),
 *
 * without restriction, including without limitation the rights to copy, create
 * derivative works of, display, perform, and distribute the Software and make,
 * use, sell, offer for sale, import, export, have made, and have sold the
 * Software and the Larger Work(s), and to sublicense the foregoing rights on
 * either these or other terms.
 *
 * This license is subject to the following condition:
 *
 * The above copyright notice and either this complete permission notice or at a
 * minimum a reference to the UPL must be included in all copies or substantial
 * portions of the Software.
 *
 * THE SOFTWARE IS PROVIDED "AS IS", WITHOUT WARRANTY OF ANY KIND, EXPRESS OR
 * IMPLIED, INCLUDING BUT NOT LIMITED TO THE WARRANTIES OF MERCHANTABILITY,
 * FITNESS FOR A PARTICULAR PURPOSE AND NONINFRINGEMENT. IN NO EVENT SHALL THE
 * AUTHORS OR COPYRIGHT HOLDERS BE LIABLE FOR ANY CLAIM, DAMAGES OR OTHER
 * LIABILITY, WHETHER IN AN ACTION OF CONTRACT, TORT OR OTHERWISE, ARISING FROM,
 * OUT OF OR IN CONNECTION WITH THE SOFTWARE OR THE USE OR OTHER DEALINGS IN THE
 * SOFTWARE.
 */
package com.oracle.graal.python.builtins.modules;

import static com.oracle.graal.python.nodes.SpecialAttributeNames.__CAUSE__;
import static com.oracle.graal.python.nodes.SpecialAttributeNames.__FILE__;
import static com.oracle.graal.python.runtime.exception.PythonErrorType.ImportError;
import static com.oracle.graal.python.runtime.exception.PythonErrorType.NotImplementedError;

import java.io.IOException;
import java.util.List;
import java.util.concurrent.locks.ReentrantLock;

import com.oracle.graal.python.builtins.Builtin;
import com.oracle.graal.python.builtins.CoreFunctions;
import com.oracle.graal.python.builtins.PythonBuiltins;
import com.oracle.graal.python.builtins.modules.PythonCextBuiltins.CheckFunctionResultNode;
import com.oracle.graal.python.builtins.objects.PNone;
import com.oracle.graal.python.builtins.objects.cext.CExtNodes.AsPythonObjectNode;
import com.oracle.graal.python.builtins.objects.code.PCode;
import com.oracle.graal.python.builtins.objects.common.HashingCollectionNodes.SetItemNode;
import com.oracle.graal.python.builtins.objects.common.HashingStorageNodes;
import com.oracle.graal.python.builtins.objects.dict.PDict;
import com.oracle.graal.python.builtins.objects.exception.PBaseException;
import com.oracle.graal.python.builtins.objects.module.PythonModule;
import com.oracle.graal.python.builtins.objects.object.PythonObject;
import com.oracle.graal.python.builtins.objects.str.PString;
import com.oracle.graal.python.nodes.SpecialMethodNames;
import com.oracle.graal.python.nodes.attributes.ReadAttributeFromObjectNode;
import com.oracle.graal.python.nodes.call.special.CallUnaryMethodNode;
import com.oracle.graal.python.nodes.call.special.LookupAndCallUnaryNode;
import com.oracle.graal.python.nodes.function.PythonBuiltinBaseNode;
import com.oracle.graal.python.nodes.function.PythonBuiltinNode;
import com.oracle.graal.python.nodes.function.builtins.PythonBinaryBuiltinNode;
import com.oracle.graal.python.runtime.PythonContext;
import com.oracle.graal.python.runtime.PythonCore;
import com.oracle.graal.python.runtime.PythonOptions;
import com.oracle.graal.python.runtime.exception.PException;
import com.oracle.graal.python.runtime.exception.PythonErrorType;
import com.oracle.truffle.api.CallTarget;
import com.oracle.truffle.api.CompilerDirectives;
import com.oracle.truffle.api.CompilerDirectives.TruffleBoundary;
import com.oracle.truffle.api.TruffleFile;
import com.oracle.truffle.api.TruffleLanguage.Env;
import com.oracle.truffle.api.dsl.Cached;
import com.oracle.truffle.api.dsl.GenerateNodeFactory;
import com.oracle.truffle.api.dsl.NodeFactory;
import com.oracle.truffle.api.dsl.Specialization;
import com.oracle.truffle.api.interop.ArityException;
import com.oracle.truffle.api.interop.InteropLibrary;
import com.oracle.truffle.api.interop.TruffleObject;
import com.oracle.truffle.api.interop.UnknownIdentifierException;
import com.oracle.truffle.api.interop.UnsupportedMessageException;
import com.oracle.truffle.api.interop.UnsupportedTypeException;
<<<<<<< HEAD
import com.oracle.truffle.api.nodes.LanguageInfo;
import com.oracle.truffle.api.nodes.Node;
=======
import com.oracle.truffle.api.library.CachedLibrary;
>>>>>>> 2a719050
import com.oracle.truffle.api.source.Source;
import com.oracle.truffle.api.source.Source.SourceBuilder;
import com.oracle.truffle.llvm.api.SulongToolchain;

@CoreFunctions(defineModule = "_imp")
public class ImpModuleBuiltins extends PythonBuiltins {
    @Override
    protected List<? extends NodeFactory<? extends PythonBuiltinBaseNode>> getNodeFactories() {
        return ImpModuleBuiltinsFactory.getFactories();
    }

    @Builtin(name = "acquire_lock")
    @GenerateNodeFactory
    public abstract static class AcquireLock extends PythonBuiltinNode {
        @Specialization
        @TruffleBoundary
        public Object run() {
            getContext().getImportLock().lock();
            return PNone.NONE;
        }
    }

    @Builtin(name = "release_lock")
    @GenerateNodeFactory
    public abstract static class ReleaseLockNode extends PythonBuiltinNode {
        @Specialization
        @TruffleBoundary
        public Object run() {
            ReentrantLock importLock = getContext().getImportLock();
            if (importLock.isHeldByCurrentThread()) {
                importLock.unlock();
            }
            return PNone.NONE;
        }
    }

    @Builtin(name = "lock_held")
    @GenerateNodeFactory
    public abstract static class LockHeld extends PythonBuiltinNode {
        @Specialization
        @TruffleBoundary
        public boolean run() {
            ReentrantLock importLock = getContext().getImportLock();
            return importLock.isHeldByCurrentThread();
        }
    }

    @Builtin(name = "__create_dynamic__", minNumOfPositionalArgs = 2)
    @GenerateNodeFactory
    public abstract static class CreateDynamic extends PythonBuiltinNode {
        protected static final String INITIALIZE_CAPI = "initialize_capi";
        protected static final String IMPORT_NATIVE_MEMORYVIEW = "import_native_memoryview";
        protected static final String RUN_CAPI_LOADED_HOOKS = "run_capi_loaded_hooks";
        private static final String LLVM_LANGUAGE = "llvm";
        @Child private SetItemNode setItemNode;
        @Child private CheckFunctionResultNode checkResultNode;

        @Specialization
        @TruffleBoundary
        public Object run(PythonObject moduleSpec, @SuppressWarnings("unused") Object filename,
                        @CachedLibrary(limit = "1") InteropLibrary interop) {
            String name = moduleSpec.getAttribute("name").toString();
            String path = moduleSpec.getAttribute("origin").toString();

            Object existingModule = findExtensionObject(name, path);
            if (existingModule != null) {
                return existingModule;
            }

            return loadDynamicModuleWithSpec(name, path, interop);
        }

        @SuppressWarnings({"static-method", "unused"})
        private Object findExtensionObject(String name, String path) {
            // TODO: to avoid initializing an extension module twice, keep an internal dict
            // and possibly return from there, i.e., _PyImport_FindExtensionObject(name, path)
            return null;
        }

        @TruffleBoundary
        private Object loadDynamicModuleWithSpec(String name, String path, InteropLibrary interop) {
            ensureCapiWasLoaded();
            Env env = getContext().getEnv();
            String basename = name.substring(name.lastIndexOf('.') + 1);
            TruffleObject sulongLibrary;
            try {
                CallTarget callTarget = env.parse(Source.newBuilder(LLVM_LANGUAGE, env.getTruffleFile(path)).build());
                sulongLibrary = (TruffleObject) callTarget.call();
            } catch (SecurityException | IOException e) {
                throw raise(ImportError, "cannot load %s: %m", path, e);
            } catch (RuntimeException e) {
                throw reportImportError(e, path);
            }
            TruffleObject pyinitFunc;
            try {
                pyinitFunc = (TruffleObject) interop.readMember(sulongLibrary, "PyInit_" + basename);
            } catch (UnknownIdentifierException | UnsupportedMessageException e1) {
                throw raise(ImportError, "no function PyInit_%s found in %s", basename, path);
            }
            try {
                // save current exception state
                PException exceptionState = getContext().getCaughtException();
                // clear current exception such that native code has clean environment
                getContext().setCaughtException(null);

                Object nativeResult = interop.execute(pyinitFunc);
                getCheckResultNode().execute("PyInit_" + basename, nativeResult);

                // restore previous exception state
                getContext().setCaughtException(exceptionState);

                Object result = AsPythonObjectNode.doSlowPath(nativeResult, false);
                if (!(result instanceof PythonModule)) {
                    // PyModuleDef_Init(pyModuleDef)
                    // TODO: PyModule_FromDefAndSpec((PyModuleDef*)m, spec);
                    throw raise(PythonErrorType.NotImplementedError, "multi-phase init of extension module %s", name);
                } else {
                    ((PythonObject) result).setAttribute(__FILE__, path);
                    // TODO: _PyImport_FixupExtensionObject(result, name, path, sys.modules)
                    PDict sysModules = getContext().getSysModules();
                    getSetItemNode().execute(sysModules, name, result);
                    return result;
                }
            } catch (UnsupportedTypeException | ArityException | UnsupportedMessageException e) {
                e.printStackTrace();
                throw raise(ImportError, "cannot initialize %s with PyInit_%s", path, basename);
            } catch (RuntimeException e) {
                throw reportImportError(e, path);
            }
        }

        @TruffleBoundary
        private void ensureCapiWasLoaded() {
            PythonContext ctxt = getContext();
            if (!ctxt.capiWasLoaded()) {
                Env env = ctxt.getEnv();
                CompilerDirectives.transferToInterpreterAndInvalidate();
<<<<<<< HEAD
                LanguageInfo llvmInfo = env.getLanguages().get(LLVM_LANGUAGE);
                SulongToolchain toolchain = env.lookup(llvmInfo, SulongToolchain.class);
                TruffleFile capiFile = env.getTruffleFile(String.join(PythonCore.FILE_SEPARATOR, PythonCore.getNativeModuleHome(env), toolchain.getIdentifier(), "capi.so"));
=======
                TruffleFile capiFile = env.getTruffleFile(PythonCore.getCoreHome(env) + env.getFileNameSeparator() + "capi.bc");
>>>>>>> 2a719050
                Object capi = null;
                try {
                    SourceBuilder capiSrcBuilder = Source.newBuilder(LLVM_LANGUAGE, capiFile);
                    if (!PythonOptions.getOption(ctxt, PythonOptions.ExposeInternalSources)) {
                        capiSrcBuilder.internal(true);
                    }
                    capi = ctxt.getEnv().parse(capiSrcBuilder.build()).call();
                } catch (SecurityException | IOException e) {
                    throw raise(PythonErrorType.ImportError, "cannot load capi from " + capiFile.getAbsoluteFile().getPath());
                }
                // call into Python to initialize python_cext module globals
                ReadAttributeFromObjectNode readNode = insert(ReadAttributeFromObjectNode.create());
                CallUnaryMethodNode callNode = insert(CallUnaryMethodNode.create());
                callNode.executeObject(readNode.execute(ctxt.getCore().lookupBuiltinModule(PythonCextBuiltins.PYTHON_CEXT), INITIALIZE_CAPI), capi);
                ctxt.setCapiWasLoaded(capi);
                callNode.executeObject(readNode.execute(ctxt.getCore().lookupBuiltinModule(PythonCextBuiltins.PYTHON_CEXT), RUN_CAPI_LOADED_HOOKS), capi);

                // initialization needs to be finished already but load memoryview implemenation
                // immediately
                callNode.executeObject(readNode.execute(ctxt.getCore().lookupBuiltinModule(PythonCextBuiltins.PYTHON_CEXT), IMPORT_NATIVE_MEMORYVIEW), capi);
            }
        }

        private SetItemNode getSetItemNode() {
            if (setItemNode == null) {
                CompilerDirectives.transferToInterpreterAndInvalidate();
                setItemNode = insert(SetItemNode.create());
            }
            return setItemNode;
        }

        private CheckFunctionResultNode getCheckResultNode() {
            if (checkResultNode == null) {
                CompilerDirectives.transferToInterpreterAndInvalidate();
                checkResultNode = insert(CheckFunctionResultNode.create());
            }
            return checkResultNode;
        }

        @Child private LookupAndCallUnaryNode callReprNode = LookupAndCallUnaryNode.create(SpecialMethodNames.__REPR__);

        @TruffleBoundary
        private PException reportImportError(RuntimeException e, String path) {
            StringBuilder sb = new StringBuilder();
            Object pythonCause = PNone.NONE;
            if (e instanceof PException) {
                PBaseException excObj = ((PException) e).getExceptionObject();
                pythonCause = excObj;
                sb.append(callReprNode.executeObject(excObj));
            } else {
                // that call will cause problems if the format string contains '%p'
                sb.append(e.getMessage());
            }
            Throwable cause = e;
            while ((cause = cause.getCause()) != null) {
                if (e instanceof PException) {
                    if (pythonCause != PNone.NONE) {
                        ((PythonObject) pythonCause).setAttribute(__CAUSE__, ((PException) e).getExceptionObject());
                    }
                    pythonCause = ((PException) e).getExceptionObject();
                }
                if (cause.getMessage() != null) {
                    sb.append(", ");
                    sb.append(cause.getMessage());
                }
            }
            Object[] args = new Object[]{path, sb.toString()};
            PBaseException importExc = factory().createBaseException(ImportError, "cannot load %s: %s", args);
            importExc.setAttribute(__CAUSE__, pythonCause);
            throw raise(importExc);
        }

    }

    @Builtin(name = "exec_dynamic", minNumOfPositionalArgs = 1)
    @GenerateNodeFactory
    public abstract static class ExecDynamicNode extends PythonBuiltinNode {
        @Specialization
        public Object run(PythonModule extensionModule) {
            // TODO: implement PyModule_ExecDef
            return extensionModule;
        }
    }

    @Builtin(name = "is_builtin", minNumOfPositionalArgs = 1)
    @GenerateNodeFactory
    public abstract static class IsBuiltin extends PythonBuiltinNode {
        @Specialization
        @TruffleBoundary
        public int run(String name,
                        @Cached("create()") HashingStorageNodes.ContainsKeyNode hasKey) {
            if (getCore().lookupBuiltinModule(name) != null) {
                return 1;
            } else if (getContext() != null && getContext().isInitialized() && hasKey.execute(getContext().getImportedModules().getDictStorage(), name)) {
                return -1;
            } else {
                return 0;
            }
        }

        @Specialization
        public int run(@SuppressWarnings("unused") Object noName) {
            return 0;
        }
    }

    @Builtin(name = "create_builtin", minNumOfPositionalArgs = 1)
    @GenerateNodeFactory
    public abstract static class CreateBuiltin extends PythonBuiltinNode {
        @SuppressWarnings("unused")
        @Specialization
        @TruffleBoundary
        public Object run(PythonObject moduleSpec) {
            Object origin = moduleSpec.getAttribute("origin");
            Object name = moduleSpec.getAttribute("name");
            if ("built-in".equals(origin)) {
                for (String bm : getCore().builtinModuleNames()) {
                    if (bm.equals(name)) {
                        return getCore().lookupBuiltinModule(bm);
                    }
                }
            }
            throw raise(NotImplementedError, "_imp.create_builtin");
        }
    }

    @Builtin(name = "_fix_co_filename", minNumOfPositionalArgs = 2)
    @GenerateNodeFactory
    public abstract static class FixCoFilename extends PythonBinaryBuiltinNode {
        @Specialization
        public Object run(PCode code, PString path) {
            code.setFilename(path.getValue());
            return PNone.NONE;
        }

        @Specialization
        public Object run(PCode code, String path) {
            code.setFilename(path);
            return PNone.NONE;
        }
    }
}<|MERGE_RESOLUTION|>--- conflicted
+++ resolved
@@ -90,12 +90,9 @@
 import com.oracle.truffle.api.interop.UnknownIdentifierException;
 import com.oracle.truffle.api.interop.UnsupportedMessageException;
 import com.oracle.truffle.api.interop.UnsupportedTypeException;
-<<<<<<< HEAD
 import com.oracle.truffle.api.nodes.LanguageInfo;
 import com.oracle.truffle.api.nodes.Node;
-=======
 import com.oracle.truffle.api.library.CachedLibrary;
->>>>>>> 2a719050
 import com.oracle.truffle.api.source.Source;
 import com.oracle.truffle.api.source.Source.SourceBuilder;
 import com.oracle.truffle.llvm.api.SulongToolchain;
@@ -233,13 +230,9 @@
             if (!ctxt.capiWasLoaded()) {
                 Env env = ctxt.getEnv();
                 CompilerDirectives.transferToInterpreterAndInvalidate();
-<<<<<<< HEAD
                 LanguageInfo llvmInfo = env.getLanguages().get(LLVM_LANGUAGE);
                 SulongToolchain toolchain = env.lookup(llvmInfo, SulongToolchain.class);
-                TruffleFile capiFile = env.getTruffleFile(String.join(PythonCore.FILE_SEPARATOR, PythonCore.getNativeModuleHome(env), toolchain.getIdentifier(), "capi.so"));
-=======
-                TruffleFile capiFile = env.getTruffleFile(PythonCore.getCoreHome(env) + env.getFileNameSeparator() + "capi.bc");
->>>>>>> 2a719050
+                TruffleFile capiFile = env.getTruffleFile(String.join(env.getFileNameSeparator(), PythonCore.getNativeModuleHome(env), toolchain.getIdentifier(), "capi.so"));
                 Object capi = null;
                 try {
                     SourceBuilder capiSrcBuilder = Source.newBuilder(LLVM_LANGUAGE, capiFile);
