/*
 * Copyright (c) 2018, 2021, Oracle and/or its affiliates. All rights reserved.
 * DO NOT ALTER OR REMOVE COPYRIGHT NOTICES OR THIS FILE HEADER.
 *
 * The Universal Permissive License (UPL), Version 1.0
 *
 * Subject to the condition set forth below, permission is hereby granted to any
 * person obtaining a copy of this software, associated documentation and/or
 * data (collectively the "Software"), free of charge and under any and all
 * copyright rights in the Software, and any and all patent rights owned or
 * freely licensable by each licensor hereunder covering either (i) the
 * unmodified Software as contributed to or provided by such licensor, or (ii)
 * the Larger Works (as defined below), to deal in both
 *
 * (a) the Software, and
 *
 * (b) any piece of software and/or hardware listed in the lrgrwrks.txt file if
 * one is included with the Software each a "Larger Work" to which the Software
 * is contributed by such licensors),
 *
 * without restriction, including without limitation the rights to copy, create
 * derivative works of, display, perform, and distribute the Software and make,
 * use, sell, offer for sale, import, export, have made, and have sold the
 * Software and the Larger Work(s), and to sublicense the foregoing rights on
 * either these or other terms.
 *
 * This license is subject to the following condition:
 *
 * The above copyright notice and either this complete permission notice or at a
 * minimum a reference to the UPL must be included in all copies or substantial
 * portions of the Software.
 *
 * THE SOFTWARE IS PROVIDED "AS IS", WITHOUT WARRANTY OF ANY KIND, EXPRESS OR
 * IMPLIED, INCLUDING BUT NOT LIMITED TO THE WARRANTIES OF MERCHANTABILITY,
 * FITNESS FOR A PARTICULAR PURPOSE AND NONINFRINGEMENT. IN NO EVENT SHALL THE
 * AUTHORS OR COPYRIGHT HOLDERS BE LIABLE FOR ANY CLAIM, DAMAGES OR OTHER
 * LIABILITY, WHETHER IN AN ACTION OF CONTRACT, TORT OR OTHERWISE, ARISING FROM,
 * OUT OF OR IN CONNECTION WITH THE SOFTWARE OR THE USE OR OTHER DEALINGS IN THE
 * SOFTWARE.
 */
package com.oracle.graal.python.builtins.objects.socket;

import static com.oracle.graal.python.builtins.PythonBuiltinClassType.OSError;
import static com.oracle.graal.python.builtins.PythonBuiltinClassType.TypeError;
import static com.oracle.graal.python.builtins.PythonBuiltinClassType.ValueError;
import static com.oracle.graal.python.nodes.SpecialMethodNames.__INIT__;

import java.io.IOException;
import java.net.InetAddress;
import java.net.InetSocketAddress;
import java.net.SocketAddress;
import java.nio.ByteBuffer;
import java.nio.channels.NotYetConnectedException;
import java.nio.channels.ServerSocketChannel;
import java.nio.channels.SocketChannel;
import java.util.List;

import com.oracle.graal.python.annotations.ArgumentClinic;
import com.oracle.graal.python.builtins.Builtin;
import com.oracle.graal.python.builtins.CoreFunctions;
import com.oracle.graal.python.builtins.PythonBuiltinClassType;
import com.oracle.graal.python.builtins.PythonBuiltins;
import com.oracle.graal.python.builtins.objects.PNone;
import com.oracle.graal.python.builtins.objects.PNotImplemented;
import com.oracle.graal.python.builtins.objects.bytes.PByteArray;
import com.oracle.graal.python.builtins.objects.bytes.PBytes;
import com.oracle.graal.python.builtins.objects.bytes.PBytesLike;
import com.oracle.graal.python.builtins.objects.common.SequenceNodes.GetObjectArrayNode;
import com.oracle.graal.python.builtins.objects.common.SequenceStorageNodes;
import com.oracle.graal.python.builtins.objects.exception.OSErrorEnum;
import com.oracle.graal.python.builtins.objects.function.PArguments;
import com.oracle.graal.python.builtins.objects.memoryview.PMemoryView;
import com.oracle.graal.python.builtins.objects.object.PythonObjectLibrary;
import com.oracle.graal.python.builtins.objects.socket.SocketUtils.TimeoutHelper;
import com.oracle.graal.python.builtins.objects.tuple.PTuple;
import com.oracle.graal.python.nodes.ErrorMessages;
import com.oracle.graal.python.nodes.PNodeWithRaise;
import com.oracle.graal.python.nodes.call.special.LookupAndCallTernaryNode;
import com.oracle.graal.python.nodes.call.special.LookupAndCallUnaryNode;
import com.oracle.graal.python.nodes.function.PythonBuiltinBaseNode;
import com.oracle.graal.python.nodes.function.PythonBuiltinNode;
import com.oracle.graal.python.nodes.function.builtins.PythonBinaryBuiltinNode;
import com.oracle.graal.python.nodes.function.builtins.PythonBinaryClinicBuiltinNode;
import com.oracle.graal.python.nodes.function.builtins.PythonTernaryBuiltinNode;
import com.oracle.graal.python.nodes.function.builtins.PythonUnaryBuiltinNode;
import com.oracle.graal.python.nodes.function.builtins.clinic.ArgumentClinicProvider;
import com.oracle.graal.python.nodes.util.CannotCastException;
import com.oracle.graal.python.nodes.util.CastToJavaDoubleNode;
import com.oracle.graal.python.runtime.sequence.storage.ByteSequenceStorage;
import com.oracle.graal.python.runtime.sequence.storage.SequenceStorage;
import com.oracle.graal.python.util.PythonUtils;
import com.oracle.truffle.api.CompilerDirectives.TruffleBoundary;
import com.oracle.truffle.api.dsl.Cached;
import com.oracle.truffle.api.dsl.GenerateNodeFactory;
import com.oracle.truffle.api.dsl.NodeFactory;
import com.oracle.truffle.api.dsl.Specialization;
import com.oracle.truffle.api.frame.VirtualFrame;
import com.oracle.truffle.api.library.CachedLibrary;
import com.oracle.truffle.api.profiles.ConditionProfile;

@CoreFunctions(extendClasses = PythonBuiltinClassType.PSocket)
@SuppressWarnings("unused")
public class SocketBuiltins extends PythonBuiltins {

    @Override
    protected List<? extends NodeFactory<? extends PythonBuiltinBaseNode>> getNodeFactories() {
        return SocketBuiltinsFactory.getFactories();
    }

    @Builtin(name = __INIT__, minNumOfPositionalArgs = 1, maxNumOfPositionalArgs = 5)
    @GenerateNodeFactory
    public abstract static class InitNode extends PythonBuiltinNode {
        @Specialization
        @SuppressWarnings("unused")
        Object init(Object self, Object family, Object type, Object proto, Object fileno) {
            return PNone.NONE;
        }
    }

    // accept()
    @Builtin(name = "_accept", minNumOfPositionalArgs = 1)
    @GenerateNodeFactory
    abstract static class AcceptNode extends PythonUnaryBuiltinNode {
        @Specialization
        @TruffleBoundary
        Object accept(PSocket socket) {
            try {
                SocketChannel acceptSocket = SocketUtils.accept(this, socket);
                if (acceptSocket == null) {
                    throw raiseOSError(null, OSErrorEnum.EWOULDBLOCK);
                }
                SocketAddress addr = acceptSocket.getLocalAddress();
                if (!acceptSocket.socket().isBound() || addr == null) {
                    throw raise(OSError);
                }
                PSocket newSocket = factory().createSocket(socket.getFamily(), socket.getType(), socket.getProto());
                int fd = getContext().getResources().openSocket(newSocket);
                newSocket.setFileno(fd);
                newSocket.setSocket(acceptSocket);
                Object[] output = {fd, ((InetSocketAddress) addr).getAddress().getHostAddress()};
                return factory().createTuple(output);
            } catch (IOException e) {
                throw raise(OSError);
            }
        }
    }

    // bind(address)
    @Builtin(name = "bind", minNumOfPositionalArgs = 2)
    @GenerateNodeFactory
    abstract static class BindNode extends PythonBinaryBuiltinNode {
        @Specialization
        Object bind(PSocket socket, PTuple address,
                        @Cached GetObjectArrayNode getObjectArrayNode) {
            Object[] hostAndPort = getObjectArrayNode.execute(address);

            int port = (int) hostAndPort[1];

            if (port >= 65536 || port < 0) {
                throw raise(PythonBuiltinClassType.OverflowError);
            }

            socket.serverHost = (String) hostAndPort[0];
            socket.serverPort = port;
            return PNone.NONE;
        }
    }

    // close()
    @Builtin(name = "close", minNumOfPositionalArgs = 1)
    @GenerateNodeFactory
    abstract static class CloseNode extends PythonUnaryBuiltinNode {
        @Specialization
        @TruffleBoundary
        Object close(PSocket socket) {
            if (socket.getSocket() != null) {
                if (!socket.getSocket().isOpen()) {
                    throw raise(OSError, ErrorMessages.BAD_FILE_DESCRIPTOR);
                }

                try {
                    socket.getSocket().close();
                } catch (IOException e) {
                    throw raise(OSError, ErrorMessages.BAD_FILE_DESCRIPTOR);
                }
            } else if (socket.getServerSocket() != null) {
                if (!socket.getServerSocket().isOpen()) {
                    throw raise(OSError, ErrorMessages.BAD_FILE_DESCRIPTOR);
                }

                try {
                    socket.getServerSocket().close();
                } catch (IOException e) {
                    throw raise(OSError, ErrorMessages.BAD_FILE_DESCRIPTOR);
                }
            }
            getContext().getResources().close(socket.getFileno());
            return PNone.NONE;
        }
    }

    // connect(address)
    @Builtin(name = "connect", minNumOfPositionalArgs = 2)
    @GenerateNodeFactory
    abstract static class ConnectNode extends PythonBinaryBuiltinNode {
        @Specialization
        Object connect(PSocket socket, PTuple address,
                        @Cached GetObjectArrayNode getObjectArrayNode) {
            Object[] hostAndPort = getObjectArrayNode.execute(address);
            try {
                doConnect(socket, hostAndPort);
                return PNone.NONE;
            } catch (IOException e) {
                throw raise(OSError);
            }
        }

        @TruffleBoundary
        private static void doConnect(PSocket socket, Object[] hostAndPort) throws IOException {
            InetSocketAddress socketAddress = new InetSocketAddress((String) hostAndPort[0], (Integer) hostAndPort[1]);
            SocketChannel channel = SocketChannel.open();
            channel.connect(socketAddress);
            socket.setSocket(channel);
        }
    }

    // getpeername()
    @Builtin(name = "getpeername", minNumOfPositionalArgs = 1)
    @GenerateNodeFactory
    abstract static class GetPeerNameNode extends PythonUnaryBuiltinNode {
        @Specialization
        Object get(VirtualFrame frame, PSocket socket) {
            if (socket.getSocket() == null) {
                throw raiseOSError(frame, OSErrorEnum.ENOTCONN);
            }

            try {
                return factory().createTuple(doGet(socket));
            } catch (IOException e) {
                throw raiseOSError(frame, OSErrorEnum.EBADF);
            }
        }

        @TruffleBoundary
        private static Object[] doGet(PSocket socket) throws IOException {
            InetSocketAddress addr = (InetSocketAddress) socket.getSocket().getRemoteAddress();
            return new Object[]{addr.getAddress().getHostAddress(), addr.getPort()};
        }
    }

    // getsockname()
    @Builtin(name = "getsockname", minNumOfPositionalArgs = 1)
    @GenerateNodeFactory
    abstract static class GetSockNameNode extends PythonUnaryBuiltinNode {
        @Specialization
        @TruffleBoundary
        Object get(PSocket socket) {
            if (socket.getServerSocket() != null) {
                try {
                    InetSocketAddress addr = (InetSocketAddress) socket.getServerSocket().getLocalAddress();
                    return factory().createTuple(new Object[]{addr.getAddress().getHostAddress(), addr.getPort()});
                } catch (IOException e) {
                    throw raise(OSError);
                }
            }

            if (socket.getSocket() != null) {
                try {
                    InetSocketAddress addr = (InetSocketAddress) socket.getSocket().getLocalAddress();
                    return factory().createTuple(new Object[]{addr.getAddress().getHostAddress(), addr.getPort()});
                } catch (IOException e) {
                    throw raise(OSError);
                }
            }

            if (socket.serverHost != null) {
                return factory().createTuple(new Object[]{socket.serverHost, socket.serverPort});
            }

            return factory().createTuple(new Object[]{"0.0.0.0", 0});
        }
    }

    // getblocking()
    @Builtin(name = "getblocking", minNumOfPositionalArgs = 1)
    @GenerateNodeFactory
    public abstract static class GetBlockingNode extends PythonUnaryBuiltinNode {
        @Specialization
        public static boolean get(PSocket socket) {
            return socket.isBlocking();
        }
    }

    // gettimeout
    @Builtin(name = "gettimeout", minNumOfPositionalArgs = 1)
    @GenerateNodeFactory
    abstract static class GetTimeoutNode extends PythonUnaryBuiltinNode {
        @Specialization
        static Object get(PSocket socket) {
            if (socket.isBlocking()) {
                return PNone.NONE;
            }
            return socket.getTimeout();
        }
    }

    // listen
    @Builtin(name = "listen", minNumOfPositionalArgs = 1, maxNumOfPositionalArgs = 2)
    @GenerateNodeFactory
    abstract static class ListenNode extends PythonBinaryBuiltinNode {
        @Specialization
        @TruffleBoundary
        Object listen(PSocket socket, int backlog) {
            try {
                InetAddress host = InetAddress.getByName(socket.serverHost);
                InetSocketAddress socketAddress = new InetSocketAddress(host, socket.serverPort);

                ServerSocketChannel serverSocketChannel = ServerSocketChannel.open();
                // calling bind with port 0 will take the first available
                // for some reason this only works on the ServerSocket not on the
                // ServerSocketChannel
                serverSocketChannel.socket().bind(socketAddress, backlog);
                serverSocketChannel.configureBlocking(socket.isBlocking());

                socket.setServerSocket(serverSocketChannel);
                return PNone.NONE;
            } catch (IOException e) {
                throw raise(OSError);
            }
        }

        @Specialization
        @TruffleBoundary
        Object listen(PSocket socket, PNone backlog) {
            return listen(socket, 50);
        }
    }

    // recv(bufsize[, flags])
    @Builtin(name = "recv", minNumOfPositionalArgs = 2, maxNumOfPositionalArgs = 3)
    @GenerateNodeFactory
    abstract static class RecvNode extends PythonTernaryBuiltinNode {
        @Specialization
        Object recv(VirtualFrame frame, PSocket socket, int bufsize, int flags) {
<<<<<<< HEAD
            ByteBuffer readBytes = ByteBuffer.allocate(bufsize);
            try {
                int length = SocketUtils.recv(this, socket, readBytes);
                return factory().createBytes(readBytes.array(), length);
=======
            ByteBuffer readBytes = PythonUtils.allocateByteBuffer(bufsize);
            try {
                int length = SocketUtils.recv(this, socket, readBytes);
                return factory().createBytes(PythonUtils.getBufferArray(readBytes), length);
>>>>>>> 90a8cd5d
            } catch (NotYetConnectedException e) {
                throw raiseOSError(frame, OSErrorEnum.ENOTCONN, e);
            } catch (IOException e) {
                throw raiseOSError(frame, OSErrorEnum.EBADF, e);
            }
        }

    }

    // recvfrom(bufsize[, flags])
    @Builtin(name = "recvfrom", minNumOfPositionalArgs = 2, maxNumOfPositionalArgs = 3)
    @GenerateNodeFactory
    abstract static class RecvFromNode extends PythonTernaryBuiltinNode {
        @Specialization
        Object recvFrom(PSocket socket, int bufsize, int flags) {
            return PNotImplemented.NOT_IMPLEMENTED;
        }

        @Specialization
        Object recvFrom(PSocket socket, int bufsize, PNone flags) {
            return PNotImplemented.NOT_IMPLEMENTED;
        }
    }

    // recv_into(bufsize[, flags])
    @Builtin(name = "recv_into", minNumOfPositionalArgs = 1, maxNumOfPositionalArgs = 3, needsFrame = true)
    @GenerateNodeFactory
    abstract static class RecvIntoNode extends PythonTernaryBuiltinNode {
        protected static SequenceStorageNodes.SetItemNode createSetItem() {
            return SequenceStorageNodes.SetItemNode.create("cannot happen: non-byte store in socket.recv_into");
        }

        @Specialization
        Object recvInto(VirtualFrame frame, PSocket socket, PMemoryView buffer, Object flags,
                        @Cached("createBinaryProfile()") ConditionProfile byteStorage,
                        @CachedLibrary(limit = "getCallSiteInlineCacheMaxDepth()") PythonObjectLibrary lib,
                        @Cached("create(__LEN__)") LookupAndCallUnaryNode callLen,
                        @Cached("create(__SETITEM__)") LookupAndCallTernaryNode setItem) {
            int bufferLen = lib.asSizeWithState(callLen.executeObject(frame, buffer), PArguments.getThreadState(frame));
            byte[] targetBuffer = new byte[bufferLen];
            ByteBuffer byteBuffer = PythonUtils.wrapByteBuffer(targetBuffer);
            int length;
            try {
                length = SocketUtils.recv(this, socket, byteBuffer);
            } catch (NotYetConnectedException e) {
                throw raiseOSError(frame, OSErrorEnum.ENOTCONN, e);
            } catch (IOException e) {
                throw raiseOSError(frame, OSErrorEnum.EBADF, e);
            }
            for (int i = 0; i < length; i++) {
                int b = targetBuffer[i];
                if (b < 0) {
                    b += 256;
                }
                setItem.execute(frame, buffer, i, (Object) b);
            }
            return length;
        }

        @Specialization
        Object recvInto(VirtualFrame frame, PSocket socket, PByteArray buffer, Object flags,
                        @Cached("createBinaryProfile()") ConditionProfile byteStorage,
                        @Cached SequenceStorageNodes.LenNode lenNode,
                        @Cached("createSetItem()") SequenceStorageNodes.SetItemNode setItem) {
            SequenceStorage storage = buffer.getSequenceStorage();
            int bufferLen = lenNode.execute(storage);
            if (byteStorage.profile(storage instanceof ByteSequenceStorage)) {
                ByteBuffer byteBuffer = ((ByteSequenceStorage) storage).getBufferView();
                try {
                    return SocketUtils.recv(this, socket, byteBuffer);
                } catch (NotYetConnectedException e) {
                    throw raiseOSError(frame, OSErrorEnum.ENOTCONN, e);
                } catch (IOException e) {
                    throw raiseOSError(frame, OSErrorEnum.EBADF, e);
                }
            } else {
                byte[] targetBuffer = new byte[bufferLen];
                ByteBuffer byteBuffer = PythonUtils.wrapByteBuffer(targetBuffer);
                int length;
                try {
                    length = SocketUtils.recv(this, socket, byteBuffer);
                } catch (NotYetConnectedException e) {
                    throw raiseOSError(frame, OSErrorEnum.ENOTCONN, e);
                } catch (IOException e) {
                    throw raiseOSError(frame, OSErrorEnum.EBADF, e);
                }
                for (int i = 0; i < length; i++) {
                    // we don't allow generalization
                    setItem.execute(frame, storage, i, targetBuffer[i]);
                }
                return length;
            }
        }
<<<<<<< HEAD

        @TruffleBoundary
        private static ByteBuffer wrap(byte[] data) {
            return ByteBuffer.wrap(data);
        }
=======
>>>>>>> 90a8cd5d
    }

    // recvmsg(bufsize[, ancbufsize[, flags]])
    @Builtin(name = "recvmsg", minNumOfPositionalArgs = 2, maxNumOfPositionalArgs = 4)
    @GenerateNodeFactory
    abstract static class RecvMsgNode extends PythonBuiltinNode {
        @Specialization
        Object recvFrom(PSocket socket, int bufsize, int ancbufsize, int flags) {
            return PNotImplemented.NOT_IMPLEMENTED;
        }

        @Specialization
        Object recvFrom(PSocket socket, int bufsize, int ancbufsize, PNone flags) {
            return PNotImplemented.NOT_IMPLEMENTED;
        }

        @Specialization
        Object recvFrom(PSocket socket, int bufsize, PNone ancbufsize, PNone flags) {
            return PNotImplemented.NOT_IMPLEMENTED;
        }
    }

    // send(bytes[, flags])
    @Builtin(name = "send", minNumOfPositionalArgs = 2, maxNumOfPositionalArgs = 3)
    @GenerateNodeFactory
    abstract static class SendNode extends PythonTernaryBuiltinNode {
        @Specialization
        Object send(VirtualFrame frame, PSocket socket, PBytes bytes, Object flags,
                        @Cached SequenceStorageNodes.ToByteArrayNode toBytes) {
            // TODO: do not ignore flags
            if (socket.getSocket() == null) {
                throw raise(OSError);
            }

            if (!socket.isOpen()) {
                throw raise(OSError);
            }

            int written;
<<<<<<< HEAD
            ByteBuffer buffer = ByteBuffer.wrap(toBytes.execute(bytes.getSequenceStorage()));
=======
            ByteBuffer buffer = PythonUtils.wrapByteBuffer(toBytes.execute(bytes.getSequenceStorage()));
>>>>>>> 90a8cd5d
            try {
                written = SocketUtils.send(this, socket, buffer);
            } catch (IOException e) {
                throw raise(OSError);
            }
            if (written == 0) {
                throw raiseOSError(frame, OSErrorEnum.EWOULDBLOCK);
            }
            return written;
        }
    }

    // sendall(bytes[, flags])
    @Builtin(name = "sendall", minNumOfPositionalArgs = 2, maxNumOfPositionalArgs = 3)
    @GenerateNodeFactory
    abstract static class SendAllNode extends PythonTernaryBuiltinNode {
        @Specialization
        Object sendAll(VirtualFrame frame, PSocket socket, PBytesLike bytes, Object flags,
                        @Cached SequenceStorageNodes.ToByteArrayNode toBytes,
                        @Cached ConditionProfile hasTimeoutProfile) {
            // TODO: do not ignore flags
<<<<<<< HEAD
            ByteBuffer buffer = ByteBuffer.wrap(toBytes.execute(bytes.getSequenceStorage()));
=======
            ByteBuffer buffer = PythonUtils.wrapByteBuffer(toBytes.execute(bytes.getSequenceStorage()));
>>>>>>> 90a8cd5d
            long timeoutMillis = socket.getTimeoutInMilliseconds();
            TimeoutHelper timeoutHelper = null;
            if (hasTimeoutProfile.profile(timeoutMillis > 0)) {
                timeoutHelper = new TimeoutHelper(timeoutMillis);
            }
<<<<<<< HEAD
            while (buffer.hasRemaining()) {
=======
            while (PythonUtils.bufferHasRemaining(buffer)) {
>>>>>>> 90a8cd5d
                if (timeoutHelper != null) {
                    timeoutMillis = timeoutHelper.checkAndGetRemainingTimeout(this);
                }
                int written;
                try {
                    written = SocketUtils.send(this, socket, buffer, timeoutMillis);
                } catch (IOException e) {
                    throw raise(OSError);
                }
                if (written == 0) {
                    throw raiseOSError(frame, OSErrorEnum.EWOULDBLOCK);
                }
            }
<<<<<<< HEAD
            return buffer.position();
=======
            return PythonUtils.getBufferPosition(buffer);
>>>>>>> 90a8cd5d
        }
    }

    // sendto(bytes, address)
    // sendto(bytes, flags, address)
    @Builtin(name = "sendto", minNumOfPositionalArgs = 3, maxNumOfPositionalArgs = 4)
    @GenerateNodeFactory
    abstract static class SendToNode extends PythonBuiltinNode {
        @Specialization
        Object sendTo(PSocket socket, Object bytes, int flags, Object address) {
            return PNotImplemented.NOT_IMPLEMENTED;
        }

        @Specialization
        Object sendTo(PSocket socket, Object bytes, PNone flags, Object address) {
            return PNotImplemented.NOT_IMPLEMENTED;
        }
    }

    // sendmsg(buffers[, ancdata[, flags[, address]]])
    @Builtin(name = "sendmsg", minNumOfPositionalArgs = 2, maxNumOfPositionalArgs = 5)
    @GenerateNodeFactory
    abstract static class SendMsgNode extends PythonBuiltinNode {
        @Specialization
        Object sendMsg(PSocket socket, Object buffers, Object ancdata, int flags, Object address) {
            return PNotImplemented.NOT_IMPLEMENTED;
        }
    }

    @Builtin(name = "setblocking", minNumOfPositionalArgs = 2, numOfPositionalOnlyArgs = 2, parameterNames = {"$self", "blocking"})
    @ArgumentClinic(name = "blocking", conversion = ArgumentClinic.ClinicConversion.Boolean)
    @GenerateNodeFactory
    public abstract static class SetBlockingNode extends PythonBinaryClinicBuiltinNode {
        @Specialization
        PNone doBoolean(PSocket socket, boolean blocking) {
            setBlocking(this, socket, blocking);
            return PNone.NONE;
        }

        public static void setBlocking(PNodeWithRaise node, PSocket socket, boolean blocking) {
            try {
                SocketUtils.setBlocking(socket, blocking);
            } catch (IOException e) {
                throw node.raise(OSError);
            }
        }

        @Override
        protected ArgumentClinicProvider getArgumentClinic() {
            return SocketBuiltinsClinicProviders.SetBlockingNodeClinicProviderGen.INSTANCE;
        }
    }

    // settimeout(value)
    @Builtin(name = "settimeout", minNumOfPositionalArgs = 2)
    @GenerateNodeFactory
    abstract static class SetTimeoutNode extends PythonBinaryBuiltinNode {
        @Specialization(guards = "isNone(none)")
        Object setTimeout(PSocket socket, @SuppressWarnings("unused") PNone none) {
            SetBlockingNode.setBlocking(this, socket, true);
            return PNone.NONE;
        }

        @Specialization(guards = "!isNone(secondsObj)")
        Object setTimeout(PSocket socket, Object secondsObj,
                        @Cached CastToJavaDoubleNode castToJavaDoubleNode) {
            try {
                double seconds = castToJavaDoubleNode.execute(secondsObj);
                if (seconds < 0.0) {
                    throw raise(ValueError, ErrorMessages.TIMEOUT_VALUE_MUST_BE_POSITIVE);
                }
                SetBlockingNode.setBlocking(this, socket, false);
                socket.setTimeout(seconds);
            } catch (CannotCastException e) {
                throw raise(TypeError, ErrorMessages.CANT_CONVERT_TO_FLOAT);
            }
            return PNone.NONE;
        }
    }

    // shutdown(how)
    @Builtin(name = "shutdown", minNumOfPositionalArgs = 2)
    @GenerateNodeFactory
    abstract static class shutdownNode extends PythonBinaryBuiltinNode {
        @Specialization
        @TruffleBoundary
        Object family(PSocket socket, int how) {
            if (socket.getSocket() != null) {
                try {
                    if (how == 0 || how == 2) {
                        socket.getSocket().shutdownInput();
                    }
                    if (how == 1 || how == 2) {
                        socket.getSocket().shutdownOutput();
                    }
                } catch (IOException e) {
                    throw raise(OSError);
                }
            } else {
                throw raise(OSError);
            }
            return PNone.NO_VALUE;
        }
    }

    // family
    @Builtin(name = "family", minNumOfPositionalArgs = 1, isGetter = true)
    @GenerateNodeFactory
    abstract static class SocketFamilyNode extends PythonUnaryBuiltinNode {
        @Specialization
        int family(PSocket socket) {
            return socket.getFamily();
        }
    }

    // type
    @Builtin(name = "type", minNumOfPositionalArgs = 1, isGetter = true)
    @GenerateNodeFactory
    abstract static class SocketTypeNode extends PythonUnaryBuiltinNode {
        @Specialization
        int type(PSocket socket) {
            return socket.getType();
        }
    }

    // proto
    @Builtin(name = "proto", minNumOfPositionalArgs = 1, isGetter = true)
    @GenerateNodeFactory
    abstract static class SockProtoNode extends PythonUnaryBuiltinNode {
        @Specialization
        int proto(PSocket socket) {
            return socket.getProto();
        }
    }

    // fileno
    @Builtin(name = "fileno", minNumOfPositionalArgs = 1)
    @GenerateNodeFactory
    abstract static class SockFilenoNode extends PythonUnaryBuiltinNode {
        @Specialization
        int fileno(PSocket socket) {
            return socket.getFileno();
        }
    }

    // detach
    @Builtin(name = "detach", minNumOfPositionalArgs = 1)
    @GenerateNodeFactory
    abstract static class SockDetachNode extends PythonUnaryBuiltinNode {
        @Specialization
        int detach(PSocket socket) {
            return socket.getFileno();
        }
    }

    @Builtin(name = "_setsockopt", minNumOfPositionalArgs = 4)
    @GenerateNodeFactory
    abstract static class SetSockOptNode extends PythonBuiltinNode {
        @Specialization
        Object setSockOpt(PSocket socket, Object level, Object optname, Object value, Object optlen) {
            return PNone.NONE;
        }
    }

    @Builtin(name = "setsockopt", minNumOfPositionalArgs = 4)
    @GenerateNodeFactory
    abstract static class SetSockOptionNode extends PythonBuiltinNode {
        @Specialization
        Object setSockOpt(PSocket socket, @SuppressWarnings("unused") Object level, Object option, Object value) {
            // TODO: Implement these
            socket.setSockOpt(option, value);
            return PNone.NONE;
        }
    }

    @Builtin(name = "getsockopt", minNumOfPositionalArgs = 3)
    @GenerateNodeFactory
    abstract static class GetSockOptionNode extends PythonBuiltinNode {
        private static final int SO_TYPE = 3;

        @Specialization
        Object getSockOpt(PSocket socket, @SuppressWarnings("unused") Object level, int option) {
            // TODO implement more of these
            if (option == SO_TYPE) {
                return socket.getType();
            }
            return socket.getSockOpt(option);
        }
    }
}<|MERGE_RESOLUTION|>--- conflicted
+++ resolved
@@ -342,17 +342,10 @@
     abstract static class RecvNode extends PythonTernaryBuiltinNode {
         @Specialization
         Object recv(VirtualFrame frame, PSocket socket, int bufsize, int flags) {
-<<<<<<< HEAD
-            ByteBuffer readBytes = ByteBuffer.allocate(bufsize);
-            try {
-                int length = SocketUtils.recv(this, socket, readBytes);
-                return factory().createBytes(readBytes.array(), length);
-=======
             ByteBuffer readBytes = PythonUtils.allocateByteBuffer(bufsize);
             try {
                 int length = SocketUtils.recv(this, socket, readBytes);
                 return factory().createBytes(PythonUtils.getBufferArray(readBytes), length);
->>>>>>> 90a8cd5d
             } catch (NotYetConnectedException e) {
                 throw raiseOSError(frame, OSErrorEnum.ENOTCONN, e);
             } catch (IOException e) {
@@ -446,14 +439,6 @@
                 return length;
             }
         }
-<<<<<<< HEAD
-
-        @TruffleBoundary
-        private static ByteBuffer wrap(byte[] data) {
-            return ByteBuffer.wrap(data);
-        }
-=======
->>>>>>> 90a8cd5d
     }
 
     // recvmsg(bufsize[, ancbufsize[, flags]])
@@ -493,11 +478,7 @@
             }
 
             int written;
-<<<<<<< HEAD
-            ByteBuffer buffer = ByteBuffer.wrap(toBytes.execute(bytes.getSequenceStorage()));
-=======
             ByteBuffer buffer = PythonUtils.wrapByteBuffer(toBytes.execute(bytes.getSequenceStorage()));
->>>>>>> 90a8cd5d
             try {
                 written = SocketUtils.send(this, socket, buffer);
             } catch (IOException e) {
@@ -519,21 +500,13 @@
                         @Cached SequenceStorageNodes.ToByteArrayNode toBytes,
                         @Cached ConditionProfile hasTimeoutProfile) {
             // TODO: do not ignore flags
-<<<<<<< HEAD
-            ByteBuffer buffer = ByteBuffer.wrap(toBytes.execute(bytes.getSequenceStorage()));
-=======
             ByteBuffer buffer = PythonUtils.wrapByteBuffer(toBytes.execute(bytes.getSequenceStorage()));
->>>>>>> 90a8cd5d
             long timeoutMillis = socket.getTimeoutInMilliseconds();
             TimeoutHelper timeoutHelper = null;
             if (hasTimeoutProfile.profile(timeoutMillis > 0)) {
                 timeoutHelper = new TimeoutHelper(timeoutMillis);
             }
-<<<<<<< HEAD
-            while (buffer.hasRemaining()) {
-=======
             while (PythonUtils.bufferHasRemaining(buffer)) {
->>>>>>> 90a8cd5d
                 if (timeoutHelper != null) {
                     timeoutMillis = timeoutHelper.checkAndGetRemainingTimeout(this);
                 }
@@ -547,11 +520,7 @@
                     throw raiseOSError(frame, OSErrorEnum.EWOULDBLOCK);
                 }
             }
-<<<<<<< HEAD
-            return buffer.position();
-=======
             return PythonUtils.getBufferPosition(buffer);
->>>>>>> 90a8cd5d
         }
     }
 
