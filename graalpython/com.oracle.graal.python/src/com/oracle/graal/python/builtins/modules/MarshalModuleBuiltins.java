--- conflicted
+++ resolved
@@ -438,59 +438,11 @@
             writeBytes(c.getLnotab() == null ? new byte[0] : c.getLnotab(), version, buffer);
         }
 
-<<<<<<< HEAD
         @TruffleBoundary
         private static String getSourceCode(PCode c) {
             SourceSection sourceSection = c.getRootNode().getSourceSection();
             return sourceSection.getCharacters().toString();
         }
-
-        // private PTuple internStrings(Object[] values) {
-        // Object[] interned;
-        // if (values == null) {
-        // interned = new Object[0];
-        // } else {
-        // interned = new Object[values.length];
-        // for (int i = 0; i < interned.length; i++) {
-        // if (castStrNode == null) {
-        // CompilerDirectives.transferToInterpreterAndInvalidate();
-        // castStrNode = insert(CastToJavaStringNode.create());
-        // }
-        // Object value = values[i];
-        // String strValue = castStrNode.execute(value);
-        // if (strValue != null) {
-        // interned[i] = new InternedString(strValue);
-        // } else {
-        // interned[i] = value;
-        // }
-        // }
-        // }
-        // return factory().createTuple(interned);
-        // }
-=======
-        private PTuple internStrings(Object[] values) {
-            Object[] interned;
-            if (values == null) {
-                interned = new Object[0];
-            } else {
-                interned = new Object[values.length];
-                for (int i = 0; i < interned.length; i++) {
-                    if (castStrNode == null) {
-                        CompilerDirectives.transferToInterpreterAndInvalidate();
-                        castStrNode = insert(CastToJavaStringNode.create());
-                    }
-                    Object value = values[i];
-                    try {
-                        String strValue = castStrNode.execute(value);
-                        interned[i] = new InternedString(strValue);
-                    } catch (CannotCastException e) {
-                        interned[i] = value;
-                    }
-                }
-            }
-            return factory().createTuple(interned);
-        }
->>>>>>> 05b0c889
 
         @Specialization(limit = "1")
         void handlePSet(VirtualFrame frame, PSet s, int version, DataOutputStream buffer,
