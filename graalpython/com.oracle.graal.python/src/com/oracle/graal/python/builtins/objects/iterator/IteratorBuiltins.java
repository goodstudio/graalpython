--- conflicted
+++ resolved
@@ -210,24 +210,16 @@
         @Specialization(guards = "!self.isExhausted()")
         Object nextHashingStorageIter(PHashingStorageIterator self,
                         @Cached ConditionProfile sizeChanged,
-<<<<<<< HEAD
                         @Cached HashingStorageLen lenNode,
                         @Cached HashingStorageIteratorNext nextNode,
                         @Cached PHashingStorageIteratorNextValue itValueNode,
-                        @Cached ConditionProfile profile) {
+                        @Shared("next") @Cached ConditionProfile profile) {
             HashingStorage storage = self.getHashingStorage();
             final HashingStorageIterator it = self.getIterator();
             if (profile.profile(nextNode.execute(storage, it))) {
                 if (sizeChanged.profile(self.checkSizeChanged(lenNode))) {
                     String name = PBaseSetIterator.isInstance(self) ? "Set" : "dictionary";
                     throw raise(RuntimeError, ErrorMessages.CHANGED_SIZE_DURING_ITERATION, name);
-=======
-                        @CachedLibrary(limit = "2") HashingStorageLibrary storageLibrary,
-                        @Shared("next") @Cached ConditionProfile profile) {
-            if (profile.profile(self.hasNext())) {
-                if (sizeChanged.profile(self.checkSizeChanged(storageLibrary))) {
-                    throw raise(RuntimeError, ErrorMessages.CHANGED_SIZE_DURING_ITERATION, "dictionary");
->>>>>>> d8080f04
                 }
                 self.index++;
                 return itValueNode.execute(self, storage, it);
