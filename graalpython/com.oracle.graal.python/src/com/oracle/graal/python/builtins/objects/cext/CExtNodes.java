--- conflicted
+++ resolved
@@ -2662,26 +2662,8 @@
         static void doWithFrame(Frame frame, PException e,
                         @Cached GetCurrentFrameRef getCurrentFrameRef,
                         @Shared("context") @CachedContext(PythonLanguage.class) PythonContext context) {
-<<<<<<< HEAD
-            PFrame.Reference ref;
-            if (frame == null) {
-                ref = context.peekTopFrameInfo();
-                if (ref == null) {
-                    ref = PArguments.getCurrentFrameInfo(ReadCallerFrameNode.getCurrentFrame(this, FrameInstance.FrameAccess.READ_ONLY));
-                }
-            } else {
-                ref = PArguments.getCurrentFrameInfo(frame);
-            }
-            transformToNative(context, ref, e);
-        }
-
-        public static void transformToNative(PythonContext context, PFrame.Reference frameInfo, PException p) {
-            PBaseException pythonException = p.reifyAndGetPythonException(frameInfo, true, false);
+            PBaseException pythonException = e.reifyAndGetPythonException(getCurrentFrameRef.execute(frame), true, false);
             context.setCurrentException(new ExceptionInfo(pythonException, pythonException.getTraceback()));
-=======
-            e.getExceptionObject().reifyException(getCurrentFrameRef.execute(frame));
-            context.setCurrentException(e);
->>>>>>> c616e11d
         }
     }
 
