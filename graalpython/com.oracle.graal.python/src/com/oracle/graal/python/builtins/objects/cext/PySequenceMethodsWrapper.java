--- conflicted
+++ resolved
@@ -40,11 +40,10 @@
  */
 package com.oracle.graal.python.builtins.objects.cext;
 
-<<<<<<< HEAD
 import static com.oracle.graal.python.nodes.SpecialMethodNames.__GETITEM__;
 import static com.oracle.graal.python.nodes.SpecialMethodNames.__MUL__;
 
-import com.oracle.graal.python.builtins.objects.type.PythonClass;
+import com.oracle.graal.python.builtins.objects.type.PythonManagedClass;
 import com.oracle.graal.python.nodes.SpecialMethodNames;
 import com.oracle.graal.python.nodes.attributes.LookupAttributeInMRONode;
 import com.oracle.truffle.api.dsl.Cached;
@@ -55,12 +54,6 @@
 import com.oracle.truffle.api.interop.UnsupportedMessageException;
 import com.oracle.truffle.api.library.ExportLibrary;
 import com.oracle.truffle.api.library.ExportMessage;
-=======
-import com.oracle.graal.python.builtins.objects.cext.NativeWrappers.PythonNativeWrapper;
-import com.oracle.graal.python.builtins.objects.type.PythonManagedClass;
-import com.oracle.truffle.api.interop.ForeignAccess;
-import com.oracle.truffle.api.interop.TruffleObject;
->>>>>>> ce9df960
 
 /**
  * Wraps a PythonObject to provide a native view with a shape like {@code PySequenceMethods}.
@@ -73,8 +66,8 @@
         super(delegate);
     }
 
-    public PythonClass getPythonClass() {
-        return (PythonClass) getDelegate();
+    public PythonManagedClass getPythonClass() {
+        return (PythonManagedClass) getDelegate();
     }
 
     @ExportMessage
@@ -82,7 +75,6 @@
         return true;
     }
 
-<<<<<<< HEAD
     @ExportMessage
     protected boolean isMemberReadable(String member) {
         switch (member) {
@@ -116,9 +108,5 @@
                 throw UnknownIdentifierException.create(member);
         }
         return toSulongNode.execute(result);
-=======
-    public PythonManagedClass getPythonClass() {
-        return (PythonManagedClass) getDelegate();
->>>>>>> ce9df960
     }
 }