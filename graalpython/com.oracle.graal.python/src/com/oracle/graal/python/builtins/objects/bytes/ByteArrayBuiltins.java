/*
 * Copyright (c) 2020, 2022, Oracle and/or its affiliates.
 * Copyright (c) 2014, Regents of the University of California
 *
 * All rights reserved.
 *
 * Redistribution and use in source and binary forms, with or without modification, are
 * permitted provided that the following conditions are met:
 *
 * 1. Redistributions of source code must retain the above copyright notice, this list of
 * conditions and the following disclaimer.
 * 2. Redistributions in binary form must reproduce the above copyright notice, this list of
 * conditions and the following disclaimer in the documentation and/or other materials provided
 * with the distribution.
 *
 * THIS SOFTWARE IS PROVIDED BY THE COPYRIGHT HOLDERS AND CONTRIBUTORS "AS IS" AND ANY EXPRESS
 * OR IMPLIED WARRANTIES, INCLUDING, BUT NOT LIMITED TO, THE IMPLIED WARRANTIES OF
 * MERCHANTABILITY AND FITNESS FOR A PARTICULAR PURPOSE ARE DISCLAIMED. IN NO EVENT SHALL THE
 * COPYRIGHT HOLDER OR CONTRIBUTORS BE LIABLE FOR ANY DIRECT, INDIRECT, INCIDENTAL, SPECIAL,
 * EXEMPLARY, OR CONSEQUENTIAL DAMAGES (INCLUDING, BUT NOT LIMITED TO, PROCUREMENT OF SUBSTITUTE
 * GOODS OR SERVICES; LOSS OF USE, DATA, OR PROFITS; OR BUSINESS INTERRUPTION) HOWEVER CAUSED
 * AND ON ANY THEORY OF LIABILITY, WHETHER IN CONTRACT, STRICT LIABILITY, OR TORT (INCLUDING
 * NEGLIGENCE OR OTHERWISE) ARISING IN ANY WAY OUT OF THE USE OF THIS SOFTWARE, EVEN IF ADVISED
 * OF THE POSSIBILITY OF SUCH DAMAGE.
 */

package com.oracle.graal.python.builtins.objects.bytes;

import static com.oracle.graal.python.nodes.SpecialAttributeNames.__DICT__;
import static com.oracle.graal.python.nodes.SpecialMethodNames.__DELITEM__;
import static com.oracle.graal.python.nodes.SpecialMethodNames.__GETITEM__;
import static com.oracle.graal.python.nodes.SpecialMethodNames.__HASH__;
import static com.oracle.graal.python.nodes.SpecialMethodNames.__IADD__;
import static com.oracle.graal.python.nodes.SpecialMethodNames.__IMUL__;
import static com.oracle.graal.python.nodes.SpecialMethodNames.__INIT__;
import static com.oracle.graal.python.nodes.SpecialMethodNames.__REDUCE__;
import static com.oracle.graal.python.nodes.SpecialMethodNames.__REPR__;
import static com.oracle.graal.python.nodes.SpecialMethodNames.__SETITEM__;
import static com.oracle.graal.python.runtime.exception.PythonErrorType.TypeError;
import static com.oracle.graal.python.runtime.exception.PythonErrorType.ValueError;

import java.util.List;

import com.oracle.graal.python.annotations.ArgumentClinic;
import com.oracle.graal.python.builtins.Builtin;
import com.oracle.graal.python.builtins.CoreFunctions;
import com.oracle.graal.python.builtins.Python3Core;
import com.oracle.graal.python.builtins.PythonBuiltinClassType;
import com.oracle.graal.python.builtins.PythonBuiltins;
import com.oracle.graal.python.builtins.objects.PNone;
import com.oracle.graal.python.builtins.objects.buffer.PythonBufferAccessLibrary;
import com.oracle.graal.python.builtins.objects.buffer.PythonBufferAcquireLibrary;
import com.oracle.graal.python.builtins.objects.bytes.BytesBuiltins.BytesLikeNoGeneralizationNode;
import com.oracle.graal.python.builtins.objects.common.IndexNodes;
import com.oracle.graal.python.builtins.objects.common.IndexNodes.NormalizeIndexNode;
import com.oracle.graal.python.builtins.objects.common.SequenceNodes;
import com.oracle.graal.python.builtins.objects.common.SequenceStorageNodes;
import com.oracle.graal.python.builtins.objects.function.PKeyword;
import com.oracle.graal.python.builtins.objects.iterator.IteratorNodes;
import com.oracle.graal.python.builtins.objects.list.PList;
import com.oracle.graal.python.builtins.objects.slice.PSlice;
import com.oracle.graal.python.builtins.objects.slice.PSlice.SliceInfo;
import com.oracle.graal.python.builtins.objects.slice.SliceNodes;
import com.oracle.graal.python.builtins.objects.type.PythonBuiltinClass;
import com.oracle.graal.python.builtins.objects.type.TypeBuiltins;
import com.oracle.graal.python.builtins.objects.type.TypeNodes;
import com.oracle.graal.python.lib.PyIndexCheckNode;
import com.oracle.graal.python.lib.PyNumberAsSizeNode;
import com.oracle.graal.python.lib.PyObjectLookupAttr;
import com.oracle.graal.python.lib.PySliceNew;
import com.oracle.graal.python.nodes.ErrorMessages;
import com.oracle.graal.python.nodes.SpecialAttributeNames;
import com.oracle.graal.python.nodes.SpecialMethodNames;
import com.oracle.graal.python.nodes.builtins.ListNodes;
import com.oracle.graal.python.nodes.function.PythonBuiltinBaseNode;
import com.oracle.graal.python.nodes.function.PythonBuiltinNode;
import com.oracle.graal.python.nodes.function.builtins.PythonBinaryBuiltinNode;
import com.oracle.graal.python.nodes.function.builtins.PythonQuaternaryClinicBuiltinNode;
import com.oracle.graal.python.nodes.function.builtins.PythonTernaryBuiltinNode;
import com.oracle.graal.python.nodes.function.builtins.PythonTernaryClinicBuiltinNode;
import com.oracle.graal.python.nodes.function.builtins.PythonUnaryBuiltinNode;
import com.oracle.graal.python.nodes.function.builtins.clinic.ArgumentClinicProvider;
import com.oracle.graal.python.nodes.object.GetClassNode;
import com.oracle.graal.python.nodes.object.IsBuiltinClassProfile;
import com.oracle.graal.python.nodes.subscript.SliceLiteralNode;
import com.oracle.graal.python.nodes.truffle.PythonArithmeticTypes;
import com.oracle.graal.python.nodes.util.CannotCastException;
import com.oracle.graal.python.nodes.util.CastToByteNode;
import com.oracle.graal.python.nodes.util.CastToJavaStringNode;
import com.oracle.graal.python.runtime.exception.PException;
import com.oracle.graal.python.runtime.object.PythonObjectFactory;
import com.oracle.graal.python.runtime.sequence.PSequence;
import com.oracle.graal.python.runtime.sequence.storage.ByteSequenceStorage;
import com.oracle.graal.python.runtime.sequence.storage.SequenceStorage;
import com.oracle.graal.python.util.PythonUtils;
import com.oracle.truffle.api.dsl.Cached;
import com.oracle.truffle.api.dsl.Fallback;
import com.oracle.truffle.api.dsl.GenerateNodeFactory;
import com.oracle.truffle.api.dsl.ImportStatic;
import com.oracle.truffle.api.dsl.NodeFactory;
import com.oracle.truffle.api.dsl.Specialization;
import com.oracle.truffle.api.dsl.TypeSystemReference;
import com.oracle.truffle.api.frame.VirtualFrame;
import com.oracle.truffle.api.library.CachedLibrary;
import com.oracle.truffle.api.profiles.ConditionProfile;

@CoreFunctions(extendClasses = PythonBuiltinClassType.PByteArray)
public class ByteArrayBuiltins extends PythonBuiltins {

    @Override
    protected List<? extends NodeFactory<? extends PythonBuiltinBaseNode>> getNodeFactories() {
        return ByteArrayBuiltinsFactory.getFactories();
    }

    @Override
    public void initialize(Python3Core core) {
        super.initialize(core);
        builtinConstants.put(SpecialAttributeNames.__DOC__, //
                        "bytearray(iterable_of_ints) -> bytearray\n" + //
                                        "bytearray(string, encoding[, errors]) -> bytearray\n" + //
                                        "bytearray(bytes_or_buffer) -> mutable copy of bytes_or_buffer\n" + //
                                        "bytearray(int) -> bytes array of size given by the parameter " + //
                                        "initialized with null bytes\n" + //
                                        "bytearray() -> empty bytes array\n" + //
                                        "\n" + //
                                        "Construct a mutable bytearray object from:\n" + //
                                        "  - an iterable yielding integers in range(256)\n" + //
                                        "  - a text string encoded using the specified encoding\n" + //
                                        "  - a bytes or a buffer object\n" + //
                                        "  - any object implementing the buffer API.\n" + //
                                        "  - an integer");
        builtinConstants.put(__HASH__, PNone.NONE);
    }

    // bytearray([source[, encoding[, errors]]])
    @Builtin(name = __INIT__, minNumOfPositionalArgs = 1, parameterNames = {"$self", "source", "encoding", "errors"})
    @ArgumentClinic(name = "encoding", conversionClass = BytesNodes.ExpectStringNode.class, args = "\"bytearray()\"")
    @ArgumentClinic(name = "errors", conversionClass = BytesNodes.ExpectStringNode.class, args = "\"bytearray()\"")
    @GenerateNodeFactory
    public abstract static class InitNode extends PythonQuaternaryClinicBuiltinNode {

        @Override
        protected ArgumentClinicProvider getArgumentClinic() {
            return ByteArrayBuiltinsClinicProviders.InitNodeClinicProviderGen.INSTANCE;
        }

        @Specialization(guards = "!isNone(source)")
        public PNone doInit(VirtualFrame frame, PByteArray self, Object source, Object encoding, Object errors,
                        @Cached BytesNodes.BytesInitNode toBytesNode) {
            self.setSequenceStorage(new ByteSequenceStorage(toBytesNode.execute(frame, source, encoding, errors)));
            return PNone.NONE;
        }

        @Specialization(guards = "isNone(self)")
        public PNone doInit(@SuppressWarnings("unused") PByteArray self, Object source, @SuppressWarnings("unused") Object encoding, @SuppressWarnings("unused") Object errors) {
            throw raise(TypeError, ErrorMessages.CANNOT_CONVERT_P_OBJ_TO_S, source, "bytearray");
        }

        @Specialization(guards = "!isBytes(self)")
        public PNone doInit(Object self, @SuppressWarnings("unused") Object source, @SuppressWarnings("unused") Object encoding, @SuppressWarnings("unused") Object errors) {
            throw raise(TypeError, ErrorMessages.DESCRIPTOR_REQUIRES_OBJ, __INIT__, "bytearray", self);
        }
    }

    @Builtin(name = __GETITEM__, minNumOfPositionalArgs = 2)
    @GenerateNodeFactory
    abstract static class GetitemNode extends PythonBinaryBuiltinNode {
        @Specialization(guards = "isPSlice(key) || indexCheckNode.execute(key)", limit = "1")
        static Object doSlice(VirtualFrame frame, PBytesLike self, Object key,
                        @SuppressWarnings("unused") @Cached PyIndexCheckNode indexCheckNode,
                        @Cached("createGetItem()") SequenceStorageNodes.GetItemNode getSequenceItemNode) {
            return getSequenceItemNode.execute(frame, self.getSequenceStorage(), key);
        }

        @SuppressWarnings("unused")
        @Fallback
        Object doSlice(VirtualFrame frame, Object self, Object key) {
            return raise(TypeError, ErrorMessages.OBJ_INDEX_MUST_BE_INT_OR_SLICES, "bytearray", key);
        }

        protected static SequenceStorageNodes.GetItemNode createGetItem() {
            return SequenceStorageNodes.GetItemNode.create(IndexNodes.NormalizeIndexNode.create(), (s, f) -> f.createByteArray(s));
        }
    }

    @Builtin(name = __SETITEM__, minNumOfPositionalArgs = 3)
    @GenerateNodeFactory
    @ImportStatic(SpecialMethodNames.class)
    abstract static class SetItemNode extends PythonTernaryBuiltinNode {

        @Specialization(guards = {"!isPSlice(idx)", "indexCheckNode.execute(idx)"}, limit = "1")
        static PNone doItem(VirtualFrame frame, PByteArray self, Object idx, Object value,
                        @SuppressWarnings("unused") @Cached PyIndexCheckNode indexCheckNode,
                        @Cached("createSetItem()") SequenceStorageNodes.SetItemNode setItemNode) {
            setItemNode.execute(frame, self.getSequenceStorage(), idx, value);
            return PNone.NONE;
        }

        @Specialization
        PNone doSliceSequence(VirtualFrame frame, PByteArray self, PSlice slice, PSequence value,
                        @Cached ConditionProfile differentLenProfile,
                        @Cached SequenceNodes.GetSequenceStorageNode getSequenceStorageNode,
                        @Cached SequenceStorageNodes.SetItemSliceNode setItemSliceNode,
                        @Cached SliceLiteralNode.CoerceToIntSlice sliceCast,
                        @Cached SequenceStorageNodes.LenNode lenNode,
                        @Cached SliceLiteralNode.SliceUnpack unpack,
                        @Cached SliceLiteralNode.AdjustIndices adjustIndices) {
            SequenceStorage storage = self.getSequenceStorage();
            int otherLen = lenNode.execute(getSequenceStorageNode.execute(value));
            SliceInfo unadjusted = unpack.execute(sliceCast.execute(slice));
            SliceInfo info = adjustIndices.execute(lenNode.execute(storage), unadjusted);
            if (differentLenProfile.profile(info.sliceLength != otherLen)) {
                self.checkCanResize(this);
            }
            setItemSliceNode.execute(frame, storage, info, value, false);
            return PNone.NONE;
        }

        @Specialization(guards = "bufferAcquireLib.hasBuffer(value)", limit = "3")
        PNone doSliceBuffer(VirtualFrame frame, PByteArray self, PSlice slice, Object value,
                        @CachedLibrary("value") PythonBufferAcquireLibrary bufferAcquireLib,
                        @CachedLibrary(limit = "1") PythonBufferAccessLibrary bufferLib,
                        @Cached ConditionProfile differentLenProfile,
                        @Cached SequenceNodes.GetSequenceStorageNode getSequenceStorageNode,
                        @Cached SequenceStorageNodes.SetItemSliceNode setItemSliceNode,
                        @Cached SliceLiteralNode.CoerceToIntSlice sliceCast,
                        @Cached SequenceStorageNodes.LenNode lenNode,
                        @Cached SliceLiteralNode.SliceUnpack unpack,
                        @Cached SliceLiteralNode.AdjustIndices adjustIndices) {
            Object buffer = bufferAcquireLib.acquireReadonly(value, frame, this);
            try {
                // TODO avoid copying if possible. Note that it is possible that value is self
                PBytes bytes = factory().createBytes(bufferLib.getCopiedByteArray(value));
                return doSliceSequence(frame, self, slice, bytes, differentLenProfile, getSequenceStorageNode, setItemSliceNode, sliceCast, lenNode, unpack, adjustIndices);
            } finally {
                bufferLib.release(buffer, frame, this);
            }
        }

        @Specialization(replaces = {"doSliceSequence", "doSliceBuffer"})
        PNone doSliceGeneric(VirtualFrame frame, PByteArray self, PSlice slice, Object value,
                        @Cached ConditionProfile differentLenProfile,
                        @Cached SequenceNodes.GetSequenceStorageNode getSequenceStorageNode,
                        @Cached SequenceStorageNodes.SetItemSliceNode setItemSliceNode,
                        @Cached SliceLiteralNode.CoerceToIntSlice sliceCast,
                        @Cached SequenceStorageNodes.LenNode lenNode,
                        @Cached SliceLiteralNode.SliceUnpack unpack,
                        @Cached SliceLiteralNode.AdjustIndices adjustIndices,
                        @Cached ListNodes.ConstructListNode constructListNode) {
            PList values = constructListNode.execute(frame, value);
            return doSliceSequence(frame, self, slice, values, differentLenProfile, getSequenceStorageNode, setItemSliceNode, sliceCast, lenNode, unpack, adjustIndices);
        }

        @Fallback
        @SuppressWarnings("unused")
        Object error(Object self, Object idx, Object value) {
            throw raise(TypeError, ErrorMessages.OBJ_INDEX_MUST_BE_INT_OR_SLICES, "bytearray", idx);
        }

        protected static SequenceStorageNodes.SetItemNode createSetItem() {
            // Note the error message should never be reached, because the storage should always be
            // writeable and so SetItemScalarNode should always have a specialization for it and
            // inside that specialization the conversion of RHS may fail and produce Python level
            // ValueError
            return SequenceStorageNodes.SetItemNode.create(NormalizeIndexNode.forBytearray(), "an integer is required");
        }
    }

    @Builtin(name = "insert", minNumOfPositionalArgs = 3, parameterNames = {"$self", "index", "item"}, numOfPositionalOnlyArgs = 3)
    @GenerateNodeFactory
    @ArgumentClinic(name = "index", conversion = ArgumentClinic.ClinicConversion.Index)
    @ArgumentClinic(name = "item", conversion = ArgumentClinic.ClinicConversion.Index)
    public abstract static class InsertNode extends PythonTernaryClinicBuiltinNode {

        public abstract PNone execute(VirtualFrame frame, PByteArray list, Object index, Object value);

        @Specialization(guards = "isByteStorage(self)")
        PNone insert(VirtualFrame frame, PByteArray self, int index, int value,
                        @Cached CastToByteNode toByteNode) {
            self.checkCanResize(this);
            byte v = toByteNode.execute(frame, value);
            ByteSequenceStorage target = (ByteSequenceStorage) self.getSequenceStorage();
            target.insertByteItem(normalizeIndex(index, target.length()), v);
            return PNone.NONE;
        }

        @Specialization
        PNone insert(VirtualFrame frame, PByteArray self, int index, int value,
                        @Cached SequenceNodes.GetSequenceStorageNode getSequenceStorageNode,
                        @Cached SequenceStorageNodes.LenNode lenNode,
                        @Cached SequenceStorageNodes.InsertItemNode insertItemNode,
                        @Cached CastToByteNode toByteNode) {
            self.checkCanResize(this);
            byte v = toByteNode.execute(frame, value);
            SequenceStorage storage = getSequenceStorageNode.execute(self);
            insertItemNode.execute(storage, normalizeIndex(index, lenNode.execute(storage)), v);
            return PNone.NONE;
        }

        private static int normalizeIndex(int index, int len) {
            int idx = index;
            if (idx < 0) {
                idx += len;
                if (idx < 0) {
                    idx = 0;
                }
            }
            if (idx > len) {
                idx = len;
            }
            return idx;
        }

        @Override
        protected ArgumentClinicProvider getArgumentClinic() {
            return ByteArrayBuiltinsClinicProviders.InsertNodeClinicProviderGen.INSTANCE;
        }
    }

    @Builtin(name = __REPR__, minNumOfPositionalArgs = 1)
    @GenerateNodeFactory
    abstract static class ReprNode extends PythonUnaryBuiltinNode {

        @Specialization
        static Object repr(PByteArray self,
                        @Cached SequenceStorageNodes.GetInternalByteArrayNode getBytes,
                        @Cached TypeNodes.GetNameNode getNameNode,
                        @Cached SequenceStorageNodes.LenNode lenNode,
                        @Cached GetClassNode getClassNode) {
            SequenceStorage store = self.getSequenceStorage();
            byte[] bytes = getBytes.execute(store);
            int len = lenNode.execute(store);
            StringBuilder sb = PythonUtils.newStringBuilder();
            String typeName = getNameNode.execute(getClassNode.execute(self));
            PythonUtils.append(sb, typeName);
            PythonUtils.append(sb, '(');
            BytesUtils.reprLoop(sb, bytes, len);
            PythonUtils.append(sb, ')');
            return PythonUtils.sbToString(sb);
        }
    }

    @Builtin(name = __IADD__, minNumOfPositionalArgs = 2)
    @GenerateNodeFactory
    public abstract static class IAddNode extends PythonBinaryBuiltinNode {
        @Specialization
        PByteArray add(PByteArray self, PBytesLike other,
                        @Cached SequenceStorageNodes.ConcatNode concatNode) {
            self.checkCanResize(this);
            SequenceStorage res = concatNode.execute(self.getSequenceStorage(), other.getSequenceStorage());
            updateSequenceStorage(self, res);
            return self;
        }

        @Specialization(guards = "!isBytes(other)", limit = "3")
        PByteArray add(VirtualFrame frame, PByteArray self, Object other,
                        @CachedLibrary("other") PythonBufferAcquireLibrary bufferAcquireLib,
                        @CachedLibrary(limit = "1") PythonBufferAccessLibrary bufferLib,
                        @Cached SequenceStorageNodes.ConcatNode concatNode) {
            Object buffer;
            try {
                buffer = bufferAcquireLib.acquireReadonly(other, frame, this);
            } catch (PException e) {
                throw raise(TypeError, ErrorMessages.CANT_CONCAT_P_TO_S, other, "bytearray");
            }
            try {
                self.checkCanResize(this);
                // TODO avoid copying
                PBytes bytes = factory().createBytes(bufferLib.getCopiedByteArray(buffer));
                SequenceStorage res = concatNode.execute(self.getSequenceStorage(), bytes.getSequenceStorage());
                updateSequenceStorage(self, res);
                return self;
            } finally {
                bufferLib.release(buffer, frame, this);
            }
        }

        private static void updateSequenceStorage(PByteArray array, SequenceStorage s) {
            if (array.getSequenceStorage() != s) {
                array.setSequenceStorage(s);
            }
        }
    }

    @Builtin(name = __IMUL__, minNumOfPositionalArgs = 2)
    @GenerateNodeFactory
    public abstract static class IMulNode extends PythonBinaryBuiltinNode {
        @Specialization
        public Object mul(VirtualFrame frame, PByteArray self, int times,
                        @Cached SequenceStorageNodes.RepeatNode repeatNode) {
            self.checkCanResize(this);
            SequenceStorage res = repeatNode.execute(frame, self.getSequenceStorage(), times);
            self.setSequenceStorage(res);
            return self;
        }

        @Specialization
        public Object mul(VirtualFrame frame, PByteArray self, Object times,
                        @Cached PyNumberAsSizeNode asSizeNode,
                        @Cached SequenceStorageNodes.RepeatNode repeatNode) {
            self.checkCanResize(this);
            SequenceStorage res = repeatNode.execute(frame, self.getSequenceStorage(), asSizeNode.executeExact(frame, times));
            self.setSequenceStorage(res);
            return self;
        }

        @SuppressWarnings("unused")
        @Fallback
        public Object mul(Object self, Object other) {
            throw raise(TypeError, ErrorMessages.CANT_MULTIPLY_SEQ_BY_NON_INT, other);
        }
    }

    @Builtin(name = "remove", minNumOfPositionalArgs = 2)
    @GenerateNodeFactory
    public abstract static class RemoveNode extends PythonBinaryBuiltinNode {

        private static final String NOT_IN_BYTEARRAY = "value not found in bytearray";

        @Specialization
        PNone remove(VirtualFrame frame, PByteArray self, Object value,
                        @Cached("createCast()") CastToByteNode cast,
                        @Cached SequenceStorageNodes.GetInternalByteArrayNode getBytes,
                        @Cached BytesNodes.FindNode findNode,
                        @Cached SequenceStorageNodes.DeleteNode deleteNode,
                        @Cached SequenceStorageNodes.LenNode lenNode) {
            self.checkCanResize(this);
            SequenceStorage storage = self.getSequenceStorage();
            int len = lenNode.execute(storage);
            int pos = findNode.execute(getBytes.execute(self.getSequenceStorage()), len, cast.execute(frame, value), 0, len);
            if (pos != -1) {
                deleteNode.execute(frame, storage, pos);
                return PNone.NONE;
            }
            throw raise(ValueError, NOT_IN_BYTEARRAY);
        }

        protected CastToByteNode createCast() {
            return CastToByteNode.create(val -> {
                throw raise(ValueError, ErrorMessages.BYTE_MUST_BE_IN_RANGE);
            }, val -> {
                throw raise(TypeError, ErrorMessages.OBJ_CANNOT_BE_INTERPRETED_AS_INTEGER, "bytes");
            });
        }

        @Fallback
        public Object doError(@SuppressWarnings("unused") Object self, Object arg) {
            throw raise(TypeError, ErrorMessages.OBJ_CANNOT_BE_INTERPRETED_AS_INTEGER, arg);
        }
    }

    @Builtin(name = "pop", minNumOfPositionalArgs = 1, maxNumOfPositionalArgs = 2)
    @GenerateNodeFactory
    public abstract static class PopNode extends PythonBuiltinNode {

        @Specialization
        public Object popLast(VirtualFrame frame, PByteArray self, @SuppressWarnings("unused") PNone none,
                        @Cached.Shared("getItem") @Cached SequenceStorageNodes.GetItemNode getItemNode,
                        @Cached("createDelete()") SequenceStorageNodes.DeleteNode deleteNode) {
            self.checkCanResize(this);
            SequenceStorage store = self.getSequenceStorage();
            Object ret = getItemNode.execute(frame, store, -1);
            deleteNode.execute(frame, store, -1);
            return ret;
        }

        @Specialization(guards = {"!isNoValue(idx)", "!isPSlice(idx)"})
        public Object doIndex(VirtualFrame frame, PByteArray self, Object idx,
                        @Cached.Shared("getItem") @Cached SequenceStorageNodes.GetItemNode getItemNode,
                        @Cached("createDelete()") SequenceStorageNodes.DeleteNode deleteNode) {
            self.checkCanResize(this);
            SequenceStorage store = self.getSequenceStorage();
            Object ret = getItemNode.execute(frame, store, idx);
            deleteNode.execute(frame, store, idx);
            return ret;
        }

        @Fallback
        public Object doError(@SuppressWarnings("unused") Object self, Object arg) {
            throw raise(TypeError, ErrorMessages.OBJ_CANNOT_BE_INTERPRETED_AS_INTEGER, arg);
        }

        protected static SequenceStorageNodes.DeleteNode createDelete() {
            return SequenceStorageNodes.DeleteNode.create(createNormalize());
        }

        private static NormalizeIndexNode createNormalize() {
            return NormalizeIndexNode.create(ErrorMessages.POP_INDEX_OUT_OF_RANGE);
        }
    }

    @Builtin(name = __DELITEM__, minNumOfPositionalArgs = 2)
    @TypeSystemReference(PythonArithmeticTypes.class)
    @GenerateNodeFactory
    public abstract static class DelItemNode extends PythonBinaryBuiltinNode {
        @Specialization
        protected PNone doGeneric(VirtualFrame frame, PByteArray self, Object key,
                        @Cached SequenceStorageNodes.DeleteNode deleteNode) {
            self.checkCanResize(this);
            deleteNode.execute(frame, self.getSequenceStorage(), key);
            return PNone.NONE;
        }

        @SuppressWarnings("unused")
        @Fallback
        protected Object doGeneric(Object self, Object idx) {
            throw raise(TypeError, ErrorMessages.DESCRIPTOR_REQUIRES_OBJ, "__delitem__", "bytearray", idx);
        }
    }

    @Builtin(name = "append", minNumOfPositionalArgs = 2)
    @GenerateNodeFactory
    public abstract static class AppendNode extends PythonBinaryBuiltinNode {

        @Specialization
        public PNone append(VirtualFrame frame, PByteArray byteArray, Object arg,
                        @Cached("createCast()") CastToByteNode toByteNode,
                        @Cached SequenceStorageNodes.AppendNode appendNode) {
            byteArray.checkCanResize(this);
            appendNode.execute(byteArray.getSequenceStorage(), toByteNode.execute(frame, arg), BytesLikeNoGeneralizationNode.SUPPLIER);
            return PNone.NONE;
        }

        protected CastToByteNode createCast() {
            return CastToByteNode.create(val -> {
                throw raise(ValueError, ErrorMessages.BYTE_MUST_BE_IN_RANGE);
            }, val -> {
                throw raise(TypeError, ErrorMessages.OBJ_CANNOT_BE_INTERPRETED_AS_INTEGER, "bytes");
            });
        }
    }

    // bytearray.extend(L)
    @Builtin(name = "extend", minNumOfPositionalArgs = 2)
    @GenerateNodeFactory
    public abstract static class ExtendNode extends PythonBinaryBuiltinNode {

        @Specialization
        PNone doBytes(VirtualFrame frame, PByteArray self, PBytesLike source,
                        @Cached IteratorNodes.GetLength lenNode,
                        @Cached("createExtend()") SequenceStorageNodes.ExtendNode extendNode) {
            self.checkCanResize(this);
            int len = lenNode.execute(frame, source);
            extend(frame, self, source, len, extendNode);
            return PNone.NONE;
        }

        @Specialization(guards = "!isBytes(source)", limit = "3")
        PNone doGeneric(VirtualFrame frame, PByteArray self, Object source,
                        @CachedLibrary("source") PythonBufferAcquireLibrary bufferAcquireLib,
                        @CachedLibrary(limit = "1") PythonBufferAccessLibrary bufferLib,
                        @Cached ConditionProfile bufferProfile,
                        @Cached BytesNodes.IterableToByteNode iterableToByteNode,
                        @Cached IsBuiltinClassProfile errorProfile,
                        @Cached("createExtend()") SequenceStorageNodes.ExtendNode extendNode) {
            self.checkCanResize(this);
            byte[] b;
            if (bufferProfile.profile(bufferAcquireLib.hasBuffer(source))) {
                Object buffer = bufferAcquireLib.acquireReadonly(source, frame, this);
                try {
                    // TODO avoid copying
                    b = bufferLib.getCopiedByteArray(buffer);
                } finally {
                    bufferLib.release(buffer, frame, this);
                }
            } else {
                try {
                    b = iterableToByteNode.execute(frame, source);
                } catch (PException e) {
                    e.expect(TypeError, errorProfile);
                    throw raise(TypeError, "can't extend bytearray with %p", source);
                }
            }
            PByteArray bytes = factory().createByteArray(b);
            extend(frame, self, bytes, b.length, extendNode);
            return PNone.NONE;
        }

        private static void extend(VirtualFrame frame, PByteArray self, Object source,
                        int len, SequenceStorageNodes.ExtendNode extendNode) {
            SequenceStorage execute = extendNode.execute(frame, self.getSequenceStorage(), source, len);
            assert self.getSequenceStorage() == execute : "Unexpected storage generalization!";
        }

        protected static SequenceStorageNodes.ExtendNode createExtend() {
            return SequenceStorageNodes.ExtendNode.create(BytesLikeNoGeneralizationNode.SUPPLIER);
        }
    }

    // bytearray.copy()
    @Builtin(name = "copy", minNumOfPositionalArgs = 1)
    @GenerateNodeFactory
    public abstract static class CopyNode extends PythonBuiltinNode {
        @Specialization
        public PByteArray copy(PByteArray byteArray,
                        @Cached GetClassNode getClassNode,
                        @Cached SequenceStorageNodes.ToByteArrayNode toByteArray) {
            return factory().createByteArray(getClassNode.execute(byteArray), toByteArray.execute(byteArray.getSequenceStorage()));
        }
    }

    // bytearray.reverse()
    @Builtin(name = "reverse", minNumOfPositionalArgs = 1)
    @GenerateNodeFactory
    public abstract static class ReverseNode extends PythonBuiltinNode {

        @Specialization
        public static PNone reverse(PByteArray byteArray) {
            byteArray.reverse();
            return PNone.NONE;
        }
    }

    // bytearray.clear()
    @Builtin(name = "clear", minNumOfPositionalArgs = 1)
    @GenerateNodeFactory
    public abstract static class ClearNode extends PythonUnaryBuiltinNode {

        @Specialization
        public PNone clear(VirtualFrame frame, PByteArray byteArray,
                        @Cached SequenceStorageNodes.DeleteNode deleteNode,
<<<<<<< HEAD
                        @Cached SliceNodes.CreateSliceNode sliceNode) {
=======
                        @Cached PySliceNew sliceNode) {
>>>>>>> c3128822
            byteArray.checkCanResize(this);
            deleteNode.execute(frame, byteArray.getSequenceStorage(), sliceNode.execute(PNone.NONE, PNone.NONE, 1));
            return PNone.NONE;
        }
    }

    // bytearray.fromhex()
    @Builtin(name = "fromhex", minNumOfPositionalArgs = 2, isClassmethod = true)
    @GenerateNodeFactory
    public abstract static class FromHexNode extends PythonBinaryBuiltinNode {

        @Specialization
        PByteArray doString(PythonBuiltinClass cls, String str) {
            return factory().createByteArray(cls, BytesUtils.fromHex(str, getRaiseNode()));
        }

        @Specialization
        PByteArray doGeneric(PythonBuiltinClass cls, Object strObj,
                        @Cached CastToJavaStringNode castToJavaStringNode) {
            try {
                String str = castToJavaStringNode.execute(strObj);
                return factory().createByteArray(cls, BytesUtils.fromHex(str, getRaiseNode()));
            } catch (CannotCastException e) {
                throw raise(PythonBuiltinClassType.TypeError, ErrorMessages.ARG_MUST_BE_S_NOT_P, "fromhex()", "str", strObj);
            }
        }

        @Specialization(guards = "!isPythonBuiltinClass(cls)")
        Object doGeneric(VirtualFrame frame, Object cls, Object strObj,
                        @Cached TypeBuiltins.CallNode callNode,
                        @Cached CastToJavaStringNode castToJavaStringNode) {
            try {
                String str = castToJavaStringNode.execute(strObj);
                PByteArray byteArray = factory().createByteArray(BytesUtils.fromHex(str, getRaiseNode()));
                return callNode.varArgExecute(frame, null, new Object[]{cls, byteArray}, PKeyword.EMPTY_KEYWORDS);
            } catch (CannotCastException e) {
                throw raise(PythonBuiltinClassType.TypeError, ErrorMessages.ARG_MUST_BE_S_NOT_P, "fromhex()", "str", strObj);
            }
        }
    }

    // bytearray.translate(table, delete=b'')
    @Builtin(name = "translate", minNumOfPositionalArgs = 2, parameterNames = {"self", "table", "delete"})
    @GenerateNodeFactory
    public abstract static class TranslateNode extends BytesBuiltins.BaseTranslateNode {

        @Specialization(guards = "isNoValue(delete)")
        public PByteArray translate(PByteArray self, @SuppressWarnings("unused") PNone table, @SuppressWarnings("unused") PNone delete,
                        @Cached.Shared("toBytes") @Cached BytesNodes.ToBytesNode toBytesNode) {
            byte[] content = toBytesNode.execute(self);
            return factory().createByteArray(content);
        }

        @Specialization(guards = "!isNone(table)")
        PByteArray translate(VirtualFrame frame, PByteArray self, Object table, @SuppressWarnings("unused") PNone delete,
                        @Cached.Shared("profile") @Cached ConditionProfile isLenTable256Profile,
                        @Cached.Shared("toBytes") @Cached BytesNodes.ToBytesNode toBytesNode) {
            byte[] bTable = toBytesNode.execute(frame, table);
            checkLengthOfTable(bTable, isLenTable256Profile);
            byte[] bSelf = toBytesNode.execute(self);

            Result result = translate(bSelf, bTable);
            return factory().createByteArray(result.array);
        }

        @Specialization(guards = "isNone(table)")
        PByteArray delete(VirtualFrame frame, PByteArray self, @SuppressWarnings("unused") PNone table, Object delete,
                        @Cached.Shared("toBytes") @Cached BytesNodes.ToBytesNode toBytesNode) {
            byte[] bSelf = toBytesNode.execute(self);
            byte[] bDelete = toBytesNode.execute(frame, delete);

            Result result = delete(bSelf, bDelete);
            return factory().createByteArray(result.array);
        }

        @Specialization(guards = {"!isPNone(table)", "!isPNone(delete)"})
        PByteArray translateAndDelete(VirtualFrame frame, PByteArray self, Object table, Object delete,
                        @Cached.Shared("profile") @Cached ConditionProfile isLenTable256Profile,
                        @Cached.Shared("toBytes") @Cached BytesNodes.ToBytesNode toBytesNode) {
            byte[] bTable = toBytesNode.execute(frame, table);
            checkLengthOfTable(bTable, isLenTable256Profile);
            byte[] bDelete = toBytesNode.execute(frame, delete);
            byte[] bSelf = toBytesNode.execute(self);

            Result result = translateAndDelete(bSelf, bTable, bDelete);
            return factory().createByteArray(result.array);
        }
    }

    // bytearray.clear()
    @Builtin(name = "__alloc__", minNumOfPositionalArgs = 1)
    @GenerateNodeFactory
    public abstract static class AllocNode extends PythonUnaryBuiltinNode {

        @Specialization
        public static int alloc(PByteArray byteArray,
                        @Cached SequenceStorageNodes.LenNode lenNode) {
            // XXX: (mq) We return a fake allocation size.
            // The actual number might useful for manual memory management.
            return lenNode.execute(byteArray.getSequenceStorage()) + 1;
        }
    }

    protected static Object commonReduce(int proto, byte[] bytes, int len, Object clazz, Object dict,
                    PythonObjectFactory factory) {
        StringBuilder sb = PythonUtils.newStringBuilder();
        BytesUtils.repr(sb, bytes, len);
        String str = PythonUtils.sbToString(sb);
        Object contents;
        if (proto < 3) {
            contents = factory.createTuple(new Object[]{str, "latin-1"});
        } else {
            if (len > 0) {
                contents = factory.createTuple(new Object[]{str, len});
            } else {
                contents = factory.createTuple(new Object[0]);
            }
        }
        return factory.createTuple(new Object[]{clazz, contents, dict});
    }

    @Builtin(name = __REDUCE__, minNumOfPositionalArgs = 1)
    @GenerateNodeFactory
    protected abstract static class BaseReduceNode extends PythonUnaryBuiltinNode {

        @Specialization
        public Object reduce(VirtualFrame frame, PByteArray self,
                        @Cached SequenceStorageNodes.GetInternalByteArrayNode getBytes,
                        @Cached SequenceStorageNodes.LenNode lenNode,
                        @Cached GetClassNode getClassNode,
                        @Cached PyObjectLookupAttr lookupDict) {
            byte[] bytes = getBytes.execute(self.getSequenceStorage());
            int len = lenNode.execute(self.getSequenceStorage());
            Object dict = lookupDict.execute(frame, self, __DICT__);
            if (dict == PNone.NO_VALUE) {
                dict = PNone.NONE;
            }
            Object clazz = getClassNode.execute(self);
            return commonReduce(2, bytes, len, clazz, dict, factory());
        }
    }
}<|MERGE_RESOLUTION|>--- conflicted
+++ resolved
@@ -60,7 +60,6 @@
 import com.oracle.graal.python.builtins.objects.list.PList;
 import com.oracle.graal.python.builtins.objects.slice.PSlice;
 import com.oracle.graal.python.builtins.objects.slice.PSlice.SliceInfo;
-import com.oracle.graal.python.builtins.objects.slice.SliceNodes;
 import com.oracle.graal.python.builtins.objects.type.PythonBuiltinClass;
 import com.oracle.graal.python.builtins.objects.type.TypeBuiltins;
 import com.oracle.graal.python.builtins.objects.type.TypeNodes;
@@ -619,11 +618,7 @@
         @Specialization
         public PNone clear(VirtualFrame frame, PByteArray byteArray,
                         @Cached SequenceStorageNodes.DeleteNode deleteNode,
-<<<<<<< HEAD
-                        @Cached SliceNodes.CreateSliceNode sliceNode) {
-=======
                         @Cached PySliceNew sliceNode) {
->>>>>>> c3128822
             byteArray.checkCanResize(this);
             deleteNode.execute(frame, byteArray.getSequenceStorage(), sliceNode.execute(PNone.NONE, PNone.NONE, 1));
             return PNone.NONE;
