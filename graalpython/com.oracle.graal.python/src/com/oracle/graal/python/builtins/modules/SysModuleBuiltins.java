/*
 * Copyright (c) 2017, 2020, Oracle and/or its affiliates. All rights reserved.
 * DO NOT ALTER OR REMOVE COPYRIGHT NOTICES OR THIS FILE HEADER.
 *
 * The Universal Permissive License (UPL), Version 1.0
 *
 * Subject to the condition set forth below, permission is hereby granted to any
 * person obtaining a copy of this software, associated documentation and/or
 * data (collectively the "Software"), free of charge and under any and all
 * copyright rights in the Software, and any and all patent rights owned or
 * freely licensable by each licensor hereunder covering either (i) the
 * unmodified Software as contributed to or provided by such licensor, or (ii)
 * the Larger Works (as defined below), to deal in both
 *
 * (a) the Software, and
 *
 * (b) any piece of software and/or hardware listed in the lrgrwrks.txt file if
 * one is included with the Software each a "Larger Work" to which the Software
 * is contributed by such licensors),
 *
 * without restriction, including without limitation the rights to copy, create
 * derivative works of, display, perform, and distribute the Software and make,
 * use, sell, offer for sale, import, export, have made, and have sold the
 * Software and the Larger Work(s), and to sublicense the foregoing rights on
 * either these or other terms.
 *
 * This license is subject to the following condition:
 *
 * The above copyright notice and either this complete permission notice or at a
 * minimum a reference to the UPL must be included in all copies or substantial
 * portions of the Software.
 *
 * THE SOFTWARE IS PROVIDED "AS IS", WITHOUT WARRANTY OF ANY KIND, EXPRESS OR
 * IMPLIED, INCLUDING BUT NOT LIMITED TO THE WARRANTIES OF MERCHANTABILITY,
 * FITNESS FOR A PARTICULAR PURPOSE AND NONINFRINGEMENT. IN NO EVENT SHALL THE
 * AUTHORS OR COPYRIGHT HOLDERS BE LIABLE FOR ANY CLAIM, DAMAGES OR OTHER
 * LIABILITY, WHETHER IN AN ACTION OF CONTRACT, TORT OR OTHERWISE, ARISING FROM,
 * OUT OF OR IN CONNECTION WITH THE SOFTWARE OR THE USE OR OTHER DEALINGS IN THE
 * SOFTWARE.
 */
package com.oracle.graal.python.builtins.modules;

import static com.oracle.graal.python.builtins.PythonBuiltinClassType.TypeError;
import static com.oracle.graal.python.builtins.PythonBuiltinClassType.ValueError;
import static com.oracle.graal.python.nodes.SpecialMethodNames.__SIZEOF__;

import java.io.IOException;
import java.nio.ByteOrder;
import java.nio.charset.Charset;
import java.util.Arrays;
import java.util.Date;
import java.util.List;

import com.oracle.graal.python.PythonLanguage;
import com.oracle.graal.python.builtins.Builtin;
import com.oracle.graal.python.builtins.CoreFunctions;
import com.oracle.graal.python.builtins.PythonBuiltins;
import com.oracle.graal.python.builtins.objects.PNone;
import com.oracle.graal.python.builtins.objects.exception.GetTracebackNode;
import com.oracle.graal.python.builtins.objects.exception.PBaseException;
import com.oracle.graal.python.builtins.objects.frame.PFrame;
import com.oracle.graal.python.builtins.objects.frame.PFrame.Reference;
import com.oracle.graal.python.builtins.objects.function.PArguments;
import com.oracle.graal.python.builtins.objects.ints.PInt;
import com.oracle.graal.python.builtins.objects.list.PList;
import com.oracle.graal.python.builtins.objects.module.PythonModule;
import com.oracle.graal.python.builtins.objects.object.PythonObjectLibrary;
import com.oracle.graal.python.builtins.objects.str.PString;
import com.oracle.graal.python.builtins.objects.traceback.PTraceback;
import com.oracle.graal.python.nodes.call.special.LookupAndCallUnaryNode;
import com.oracle.graal.python.nodes.call.special.LookupAndCallUnaryNode.NoAttributeHandler;
import com.oracle.graal.python.nodes.frame.ReadCallerFrameNode;
import com.oracle.graal.python.nodes.function.PythonBuiltinBaseNode;
import com.oracle.graal.python.nodes.function.PythonBuiltinNode;
import com.oracle.graal.python.nodes.function.builtins.PythonBinaryBuiltinNode;
import com.oracle.graal.python.nodes.object.GetClassNode;
import com.oracle.graal.python.nodes.util.ExceptionStateNodes.GetCaughtExceptionNode;
import com.oracle.graal.python.runtime.PythonContext;
import com.oracle.graal.python.runtime.PythonCore;
import com.oracle.graal.python.runtime.PythonOptions;
import com.oracle.graal.python.runtime.exception.PException;
import com.oracle.truffle.api.CompilerDirectives.TruffleBoundary;
import com.oracle.truffle.api.Truffle;
import com.oracle.truffle.api.TruffleFile;
import com.oracle.truffle.api.TruffleLanguage.Env;
import com.oracle.truffle.api.dsl.Cached;
import com.oracle.truffle.api.dsl.Cached.Shared;
import com.oracle.truffle.api.dsl.GenerateNodeFactory;
import com.oracle.truffle.api.dsl.NodeFactory;
import com.oracle.truffle.api.dsl.Specialization;
import com.oracle.truffle.api.frame.VirtualFrame;
import com.oracle.truffle.api.library.CachedLibrary;
import com.oracle.truffle.api.profiles.ConditionProfile;

import org.graalvm.nativeimage.ImageInfo;

@CoreFunctions(defineModule = "sys")
public class SysModuleBuiltins extends PythonBuiltins {
    private static final String LICENSE = "Copyright (c) Oracle and/or its affiliates. Licensed under the Universal Permissive License v 1.0 as shown at http://oss.oracle.com/licenses/upl.";
    private static final String COMPILE_TIME;
    public static final String PLATFORM_DARWIN = "darwin";
    public static final String PLATFORM_WIN32 = "win32";
    public static final PNone FRAMEWORK = PNone.NONE;
    private static boolean DONT_WRITE_BYTECODE = false;

    static {
        String compile_time;
        try {
            compile_time = new Date(PythonBuiltins.class.getResource("PythonBuiltins.class").openConnection().getLastModified()).toString();
        } catch (IOException e) {
            compile_time = "";
        }
        COMPILE_TIME = compile_time;
    }

    private static final String[] SYS_PREFIX_ATTRIBUTES = new String[]{"prefix", "exec_prefix"};
    private static final String[] BASE_PREFIX_ATTRIBUTES = new String[]{"base_prefix", "base_exec_prefix"};

    @Override
    protected List<? extends NodeFactory<? extends PythonBuiltinBaseNode>> getNodeFactories() {
        return SysModuleBuiltinsFactory.getFactories();
    }

    @Override
    public void initialize(PythonCore core) {
        builtinConstants.put("abiflags", "");
        builtinConstants.put("byteorder", ByteOrder.nativeOrder() == ByteOrder.LITTLE_ENDIAN ? "little" : "big");
        builtinConstants.put("copyright", LICENSE);
        builtinConstants.put("dont_write_bytecode", DONT_WRITE_BYTECODE);
        builtinConstants.put("modules", core.factory().createDict());
        builtinConstants.put("path", core.factory().createList());
        builtinConstants.put("builtin_module_names", core.factory().createTuple(core.builtinModuleNames()));
        builtinConstants.put("maxsize", Integer.MAX_VALUE);
        builtinConstants.put("version_info", core.factory().createTuple(new Object[]{PythonLanguage.MAJOR, PythonLanguage.MINOR, PythonLanguage.MICRO, "dev", 0}));
        builtinConstants.put("version", PythonLanguage.VERSION +
                        " (" + COMPILE_TIME + ")" +
                        "\n[" + Truffle.getRuntime().getName() + ", Java " + System.getProperty("java.version") + "]");
        // the default values taken from JPython
        builtinConstants.put("float_info", core.factory().createTuple(new Object[]{
                        Double.MAX_VALUE,       // DBL_MAX
                        Double.MAX_EXPONENT,    // DBL_MAX_EXP
                        308,                    // DBL_MIN_10_EXP
                        Double.MIN_VALUE,       // DBL_MIN
                        Double.MIN_EXPONENT,    // DBL_MIN_EXP
                        -307,                   // DBL_MIN_10_EXP
                        10,                     // DBL_DIG
                        53,                     // DBL_MANT_DIG
                        2.2204460492503131e-16, // DBL_EPSILON
                        2,                      // FLT_RADIX
                        1                       // FLT_ROUNDS
        }));
        builtinConstants.put("maxunicode", Character.MAX_CODE_POINT);

        String os = getPythonOSName();
        builtinConstants.put("platform", os);
        if (os.equals(PLATFORM_DARWIN)) {
            builtinConstants.put("_framework", FRAMEWORK);
        }
        builtinConstants.put("__gmultiarch", getPythonArch() + "-" + os);

        super.initialize(core);

        // we need these during core initialization, they are re-set in postInitialize
        postInitialize(core);
    }

    @Override
    public void postInitialize(PythonCore core) {
        super.postInitialize(core);
        PythonModule sys = core.lookupBuiltinModule("sys");
        PythonContext context = core.getContext();
        String[] args = context.getEnv().getApplicationArguments();
        sys.setAttribute("argv", core.factory().createList(Arrays.copyOf(args, args.length, Object[].class)));

        String prefix = context.getSysPrefix();
        for (String name : SysModuleBuiltins.SYS_PREFIX_ATTRIBUTES) {
            sys.setAttribute(name, prefix);
        }

        String base_prefix = context.getSysBasePrefix();
        for (String name : SysModuleBuiltins.BASE_PREFIX_ATTRIBUTES) {
            sys.setAttribute(name, base_prefix);
        }

        String coreHome = context.getCoreHome();
        String stdlibHome = context.getStdlibHome();
        String capiHome = context.getCAPIHome();

        if (!ImageInfo.inImageBuildtimeCode()) {
            sys.setAttribute("executable", context.getOption(PythonOptions.Executable));
            sys.setAttribute("_base_executable", context.getOption(PythonOptions.Executable));
        }
        sys.setAttribute("__flags__", core.factory().createTuple(new Object[]{
                        false, // bytes_warning
<<<<<<< HEAD
                        !PythonOptions.getFlag(context, PythonOptions.PythonOptimizeFlag), // debug
                        DONT_WRITE_BYTECODE,  // dont_write_bytecode
=======
                        !context.getOption(PythonOptions.PythonOptimizeFlag), // debug
                        true,  // dont_write_bytecode
>>>>>>> 4fe8c056
                        false, // hash_randomization
                        context.getOption(PythonOptions.IgnoreEnvironmentFlag), // ignore_environment
                        context.getOption(PythonOptions.InspectFlag), // inspect
                        context.getOption(PythonOptions.TerminalIsInteractive), // interactive
                        context.getOption(PythonOptions.IsolateFlag), // isolated
                        context.getOption(PythonOptions.NoSiteFlag), // no_site
                        context.getOption(PythonOptions.NoUserSiteFlag), // no_user_site
                        context.getOption(PythonOptions.PythonOptimizeFlag), // optimize
                        context.getOption(PythonOptions.QuietFlag), // quiet
                        context.getOption(PythonOptions.VerboseFlag), // verbose
                        false, // dev_mode
                        0, // utf8_mode
        }));

        Env env = context.getEnv();
        String option = context.getOption(PythonOptions.PythonPath);

        boolean isIsolated = context.getOption(PythonOptions.IsolateFlag);
        boolean capiSeparate = !capiHome.equals(coreHome);

        Object[] path;
        int pathIdx = 0;
        int defaultPathsLen = 2;
        if (!isIsolated) {
            defaultPathsLen++;
        }
        if (capiSeparate) {
            defaultPathsLen++;
        }
        if (option.length() > 0) {
            String[] split = option.split(context.getEnv().getPathSeparator());
            path = new Object[split.length + defaultPathsLen];
            System.arraycopy(split, 0, path, 0, split.length);
            pathIdx = split.length;
        } else {
            path = new Object[defaultPathsLen];
        }
        if (!isIsolated) {
            path[pathIdx++] = getScriptPath(env, args);
        }
        path[pathIdx++] = stdlibHome;
        path[pathIdx++] = coreHome + env.getFileNameSeparator() + "modules";
        if (capiSeparate) {
            // include our native modules on the path
            path[pathIdx++] = capiHome + env.getFileNameSeparator() + "modules";
        }
        PList sysPaths = core.factory().createList(path);
        sys.setAttribute("path", sysPaths);
    }

    private static String getScriptPath(Env env, String[] args) {
        String scriptPath;
        if (args.length > 0) {
            String argv0 = args[0];
            if (argv0 != null && !argv0.startsWith("-") && !argv0.isEmpty()) {
                TruffleFile scriptFile = env.getPublicTruffleFile(argv0);
                try {
                    scriptPath = scriptFile.getAbsoluteFile().getParent().getPath();
                } catch (SecurityException e) {
                    scriptPath = scriptFile.getParent().getPath();
                }
                if (scriptPath == null) {
                    scriptPath = ".";
                }
            } else {
                scriptPath = "";
            }
        } else {
            scriptPath = "";
        }
        return scriptPath;
    }

    static String getPythonArch() {
        String arch = System.getProperty("os.arch", "");
        if (arch.equals("amd64")) {
            // be compatible with CPython's designation
            arch = "x86_64";
        }
        return arch;
    }

    static String getPythonOSName() {
        String property = System.getProperty("os.name");
        String os = "java";
        if (property != null) {
            if (property.toLowerCase().contains("cygwin")) {
                os = "cygwin";
            } else if (property.toLowerCase().contains("linux")) {
                os = "linux";
            } else if (property.toLowerCase().contains("mac")) {
                os = PLATFORM_DARWIN;
            } else if (property.toLowerCase().contains("windows")) {
                os = PLATFORM_WIN32;
            } else if (property.toLowerCase().contains("sunos")) {
                os = "sunos";
            } else if (property.toLowerCase().contains("freebsd")) {
                os = "freebsd";
            }
        }
        return os;
    }

    @Builtin(name = "exc_info", needsFrame = true)
    @GenerateNodeFactory
    public abstract static class ExcInfoNode extends PythonBuiltinNode {

        @Specialization
        public Object run(VirtualFrame frame,
                        @Cached GetClassNode getClassNode,
                        @Cached GetCaughtExceptionNode getCaughtExceptionNode,
                        @Cached ReadCallerFrameNode readCallerFrameNode,
                        @Cached GetTracebackNode getTracebackNode) {
            PException currentException = getCaughtExceptionNode.execute(frame);
            assert currentException != PException.NO_EXCEPTION;
            if (currentException == null) {
                return factory().createTuple(new PNone[]{PNone.NONE, PNone.NONE, PNone.NONE});
            } else {
                PBaseException exception = currentException.getExceptionObject();
                Reference currentFrameInfo = PArguments.getCurrentFrameInfo(frame);
                PFrame escapedFrame = readCallerFrameNode.executeWith(frame, currentFrameInfo, 0);
                currentFrameInfo.markAsEscaped();
                PTraceback exceptionTraceback = getTracebackNode.execute(frame, exception);
                // n.b. a call to 'sys.exc_info' always creates a new traceback with the current
                // frame and links (via 'tb_next') to the traceback of the exception
                PTraceback chainedTraceback;
                if (exceptionTraceback != null) {
                    chainedTraceback = factory().createTraceback(escapedFrame, exceptionTraceback);
                } else {
                    // it's still possible that there is no traceback if, for example, the exception
                    // has been thrown and caught and did never escape
                    chainedTraceback = factory().createTraceback(escapedFrame, currentException);
                }
                exception.setTraceback(chainedTraceback);
                return factory().createTuple(new Object[]{getClassNode.execute(exception), exception, chainedTraceback});
            }
        }

    }

    @Builtin(name = "_getframe", minNumOfPositionalArgs = 0, maxNumOfPositionalArgs = 1, needsFrame = true)
    @GenerateNodeFactory
    public abstract static class GetFrameNode extends PythonBuiltinNode {
        @Specialization
        PFrame first(VirtualFrame frame, @SuppressWarnings("unused") PNone arg,
                        @Shared("caller") @Cached ReadCallerFrameNode readCallerNode) {
            PFrame requested = escapeFrame(frame, 0, readCallerNode);
            // there must always be *the current frame*
            assert requested != null : "frame must not be null";
            return requested;
        }

        @Specialization
        PFrame counted(VirtualFrame frame, int num,
                        @Shared("caller") @Cached ReadCallerFrameNode readCallerNode,
                        @Shared("callStackDepthProfile") @Cached("createBinaryProfile()") ConditionProfile callStackDepthProfile) {
            PFrame requested = escapeFrame(frame, num, readCallerNode);
            if (callStackDepthProfile.profile(requested == null)) {
                throw raiseCallStackDepth();
            }
            return requested;
        }

        @Specialization(rewriteOn = ArithmeticException.class)
        PFrame countedLong(VirtualFrame frame, long num,
                        @Shared("caller") @Cached ReadCallerFrameNode readCallerNode,
                        @Shared("callStackDepthProfile") @Cached("createBinaryProfile()") ConditionProfile callStackDepthProfile) {
            return counted(frame, PInt.intValueExact(num), readCallerNode, callStackDepthProfile);
        }

        @Specialization
        PFrame countedLongOvf(VirtualFrame frame, long num,
                        @Shared("caller") @Cached ReadCallerFrameNode readCallerNode,
                        @Shared("callStackDepthProfile") @Cached("createBinaryProfile()") ConditionProfile callStackDepthProfile) {
            try {
                return counted(frame, PInt.intValueExact(num), readCallerNode, callStackDepthProfile);
            } catch (ArithmeticException e) {
                throw raiseCallStackDepth();
            }
        }

        @Specialization(rewriteOn = ArithmeticException.class)
        PFrame countedPInt(VirtualFrame frame, PInt num,
                        @Shared("caller") @Cached ReadCallerFrameNode readCallerNode,
                        @Shared("callStackDepthProfile") @Cached("createBinaryProfile()") ConditionProfile callStackDepthProfile) {
            return counted(frame, num.intValueExact(), readCallerNode, callStackDepthProfile);
        }

        @Specialization
        PFrame countedPIntOvf(VirtualFrame frame, PInt num,
                        @Shared("caller") @Cached ReadCallerFrameNode readCallerNode,
                        @Shared("callStackDepthProfile") @Cached("createBinaryProfile()") ConditionProfile callStackDepthProfile) {
            try {
                return counted(frame, num.intValueExact(), readCallerNode, callStackDepthProfile);
            } catch (ArithmeticException e) {
                throw raiseCallStackDepth();
            }
        }

        private static PFrame escapeFrame(VirtualFrame frame, int num, ReadCallerFrameNode readCallerNode) {
            Reference currentFrameInfo = PArguments.getCurrentFrameInfo(frame);
            currentFrameInfo.markAsEscaped();
            return readCallerNode.executeWith(frame, currentFrameInfo, num);
        }

        private PException raiseCallStackDepth() {
            return raise(ValueError, "call stack is not deep enough");
        }
    }

    @Builtin(name = "getfilesystemencoding", minNumOfPositionalArgs = 0)
    @GenerateNodeFactory
    public abstract static class GetFileSystemEncodingNode extends PythonBuiltinNode {
        @Specialization
        @TruffleBoundary
        protected String getFileSystemEncoding() {
            return System.getProperty("file.encoding");
        }
    }

    @Builtin(name = "getfilesystemencodeerrors", minNumOfPositionalArgs = 0)
    @GenerateNodeFactory
    public abstract static class GetFileSystemEncodeErrorsNode extends PythonBuiltinNode {
        @Specialization
        protected String getFileSystemEncoding() {
            return "surrogateescape";
        }
    }

    @Builtin(name = "intern", minNumOfPositionalArgs = 1)
    @GenerateNodeFactory
    abstract static class InternNode extends PythonBuiltinNode {
        @Specialization
        @TruffleBoundary
        String doBytes(String s) {
            return s.intern();
        }

        @Specialization
        @TruffleBoundary
        PString doBytes(PString ps) {
            String s = ps.getValue();
            return factory().createString(s.intern());
        }
    }

    @Builtin(name = "getdefaultencoding", minNumOfPositionalArgs = 0)
    @GenerateNodeFactory
    public abstract static class GetDefaultEncodingNode extends PythonBuiltinNode {
        @Specialization
        @TruffleBoundary
        protected String getFileSystemEncoding() {
            return Charset.defaultCharset().name();
        }
    }

    @Builtin(name = "getsizeof", minNumOfPositionalArgs = 1, maxNumOfPositionalArgs = 2)
    @GenerateNodeFactory
    public abstract static class GetsizeofNode extends PythonBinaryBuiltinNode {
        @Specialization(guards = "isNoValue(dflt)")
        protected Object doGeneric(VirtualFrame frame, Object object, @SuppressWarnings("unused") PNone dflt,
                        @Shared("library") @CachedLibrary(limit = "3") PythonObjectLibrary lib,
                        @Cached("createWithError()") LookupAndCallUnaryNode callSizeofNode) {
            return checkResult(frame, callSizeofNode.executeObject(frame, object), lib);
        }

        @Specialization(guards = "!isNoValue(dflt)")
        protected Object doGeneric(VirtualFrame frame, Object object, Object dflt,
                        @Shared("library") @CachedLibrary(limit = "3") PythonObjectLibrary lib,
                        @Cached("createWithoutError()") LookupAndCallUnaryNode callSizeofNode) {
            Object result = callSizeofNode.executeObject(frame, object);
            if (result == PNone.NO_VALUE) {
                return dflt;
            }
            return checkResult(frame, result, lib);
        }

        private Object checkResult(VirtualFrame frame, Object result, PythonObjectLibrary lib) {
            int value = lib.asSizeWithState(result, PArguments.getThreadState(frame));
            if (value < 0) {
                throw raise(ValueError, "__sizeof__() should return >= 0");
            }
            return value;
        }

        protected LookupAndCallUnaryNode createWithError() {
            return LookupAndCallUnaryNode.create(__SIZEOF__, () -> new NoAttributeHandler() {
                @Override
                public Object execute(Object receiver) {
                    throw raise(TypeError, "Type %p doesn't define %s", receiver, __SIZEOF__);
                }
            });
        }

        protected LookupAndCallUnaryNode createWithoutError() {
            return LookupAndCallUnaryNode.create(__SIZEOF__);
        }
    }
}<|MERGE_RESOLUTION|>--- conflicted
+++ resolved
@@ -192,13 +192,8 @@
         }
         sys.setAttribute("__flags__", core.factory().createTuple(new Object[]{
                         false, // bytes_warning
-<<<<<<< HEAD
                         !PythonOptions.getFlag(context, PythonOptions.PythonOptimizeFlag), // debug
                         DONT_WRITE_BYTECODE,  // dont_write_bytecode
-=======
-                        !context.getOption(PythonOptions.PythonOptimizeFlag), // debug
-                        true,  // dont_write_bytecode
->>>>>>> 4fe8c056
                         false, // hash_randomization
                         context.getOption(PythonOptions.IgnoreEnvironmentFlag), // ignore_environment
                         context.getOption(PythonOptions.InspectFlag), // inspect
