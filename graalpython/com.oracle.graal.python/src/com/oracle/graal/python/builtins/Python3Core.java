--- conflicted
+++ resolved
@@ -46,11 +46,6 @@
 import java.util.regex.Matcher;
 import java.util.regex.Pattern;
 
-import com.oracle.graal.python.builtins.modules.InitFrozenHelper;
-import com.oracle.graal.python.builtins.modules.ImpModuleBuiltins;
-import com.oracle.graal.python.builtins.objects.exception.SystemExitBuiltins;
-import com.oracle.graal.python.builtins.objects.function.PFunction;
-import com.oracle.graal.python.lib.PyObjectCallMethodObjArgs;
 import org.graalvm.nativeimage.ImageInfo;
 
 import com.oracle.graal.python.PythonLanguage;
@@ -73,6 +68,7 @@
 import com.oracle.graal.python.builtins.modules.GraalHPyDebugModuleBuiltins;
 import com.oracle.graal.python.builtins.modules.GraalHPyUniversalModuleBuiltins;
 import com.oracle.graal.python.builtins.modules.GraalPythonModuleBuiltins;
+import com.oracle.graal.python.builtins.modules.ImpModuleBuiltins;
 import com.oracle.graal.python.builtins.modules.ItertoolsModuleBuiltins;
 import com.oracle.graal.python.builtins.modules.JArrayModuleBuiltins;
 import com.oracle.graal.python.builtins.modules.JavaModuleBuiltins;
@@ -216,6 +212,7 @@
 import com.oracle.graal.python.builtins.objects.exception.PBaseException;
 import com.oracle.graal.python.builtins.objects.exception.StopIterationBuiltins;
 import com.oracle.graal.python.builtins.objects.exception.SyntaxErrorBuiltins;
+import com.oracle.graal.python.builtins.objects.exception.SystemExitBuiltins;
 import com.oracle.graal.python.builtins.objects.exception.UnicodeDecodeErrorBuiltins;
 import com.oracle.graal.python.builtins.objects.exception.UnicodeEncodeErrorBuiltins;
 import com.oracle.graal.python.builtins.objects.exception.UnicodeErrorBuiltins;
@@ -228,6 +225,7 @@
 import com.oracle.graal.python.builtins.objects.function.BuiltinFunctionBuiltins;
 import com.oracle.graal.python.builtins.objects.function.FunctionBuiltins;
 import com.oracle.graal.python.builtins.objects.function.PArguments;
+import com.oracle.graal.python.builtins.objects.function.PFunction;
 import com.oracle.graal.python.builtins.objects.function.PBuiltinFunction;
 import com.oracle.graal.python.builtins.objects.generator.GeneratorBuiltins;
 import com.oracle.graal.python.builtins.objects.getsetdescriptor.DescriptorBuiltins;
@@ -311,7 +309,7 @@
 import com.oracle.graal.python.builtins.objects.type.TypeBuiltins;
 import com.oracle.graal.python.builtins.objects.type.TypeNodes.GetNameNode;
 import com.oracle.graal.python.builtins.objects.zipimporter.ZipImporterBuiltins;
-import com.oracle.graal.python.frozen.modules.FrozenModules;
+import com.oracle.graal.python.lib.PyObjectCallMethodObjArgs;
 import com.oracle.graal.python.lib.PyObjectLookupAttr;
 import com.oracle.graal.python.nodes.BuiltinNames;
 import com.oracle.graal.python.nodes.call.GenericInvokeNode;
@@ -340,8 +338,6 @@
 import com.oracle.truffle.api.source.Source;
 import com.oracle.truffle.api.source.SourceSection;
 
-import com.oracle.graal.python.frozen.PythonFrozenModule;
-
 /**
  * The core is intended to the immutable part of the interpreter, including most modules and most
  * types. The core is embedded, using inheritance, into {@link PythonContext} to avoid indirection
@@ -361,11 +357,7 @@
                         "type",
                         "_imp",
                         "function",
-<<<<<<< HEAD
-                        "method",
-=======
                         "_frozen_importlib",
->>>>>>> a5d2f45f
                         "__graalpython__",
                         "_weakref",
                         "faulthandler",
@@ -722,8 +714,6 @@
     @CompilationFinal(dimensions = 1) private final PythonBuiltinClass[] builtinTypes = new PythonBuiltinClass[PythonBuiltinClassType.VALUES.length];
 
     private final Map<String, PythonModule> builtinModules = new HashMap<>();
-    private final Map<String, PythonFrozenModule> frozenModules = FrozenModules.frozenModules;
-    private final Map<String, String> frozenAliases = FrozenModules.frozenAliases;
     @CompilationFinal private PythonModule builtinsModule;
     @CompilationFinal private PythonModule sysModule;
     @CompilationFinal private PDict sysModules;
@@ -837,18 +827,22 @@
     }
 
     private void initializeImportlib() {
-        PythonModule bootstrap = (PythonModule) InitFrozenHelper.getUncached().execute( this,"_frozen_importlib");
-        PyObjectCallMethodObjArgs.getUncached().execute(null, bootstrap, "_install", getSysModule(), lookupBuiltinModule("_imp"));
-
-        getBuiltins().setAttribute("__import__", bootstrap.getAttribute("__import__"));
-        PyObjectCallMethodObjArgs.getUncached().execute(null, bootstrap, "_install_external_importers");
-        registerImportFunc((PFunction) bootstrap.getAttribute("__import__"));
-        registerImportlib(bootstrap);
+        PythonModule bootstrap = (PythonModule) ImpModuleBuiltins.importFrozenModuleObject(this, "_frozen_importlib");
+
+        PyObjectCallMethodObjArgs callNode = PyObjectCallMethodObjArgs.getUncached();
+        callNode.execute(null, bootstrap, "_install", getSysModule(), lookupBuiltinModule("_imp"));
+
+        WriteAttributeToDynamicObjectNode writeNode = WriteAttributeToDynamicObjectNode.getUncached();
+        ReadAttributeFromDynamicObjectNode readNode = ReadAttributeFromDynamicObjectNode.getUncached();
+        writeNode.execute(getBuiltins(), "__import__", readNode.execute(bootstrap, "__import__"));
+        callNode.execute(null, bootstrap, "_install_external_importers");
+        importFunc = (PFunction) readNode.execute(bootstrap, "__import__");
+        importlib = bootstrap;
 
         // __package__ needs to be set and doesn't get set by _bootstrap setup
-        bootstrap.setAttribute(__PACKAGE__, "importlib");
+        writeNode.execute(bootstrap, __PACKAGE__, "importlib");
         PythonModule bootstrapExternal = (PythonModule) getSysModules().getItem("_frozen_importlib_external");
-        bootstrapExternal.setAttribute(__PACKAGE__, "importlib");
+        writeNode.execute(bootstrapExternal, __PACKAGE__, "importlib");
     }
 
     private void initializePython3Core(String coreHome) {
@@ -886,23 +880,6 @@
         return builtinModules.get(name);
     }
 
-    @TruffleBoundary
-    public final PythonFrozenModule lookupFrozenModule(String name) {
-        if (isFrozenModuleAlias(name)) {
-            return frozenModules.get(getFrozenModuleOriginalName(name));
-        }
-        return frozenModules.get(name);
-    }
-    @TruffleBoundary
-    public final boolean isFrozenModuleAlias(String name) {
-        return frozenAliases.containsKey(name);
-    }
-
-    @TruffleBoundary
-    public final String getFrozenModuleOriginalName(String alias) {
-        return frozenAliases.get(alias);
-    }
-
     public final PythonBuiltinClass lookupType(PythonBuiltinClassType type) {
         assert builtinTypes[type.ordinal()] != null;
         return builtinTypes[type.ordinal()];
@@ -934,22 +911,8 @@
         return importlib;
     }
 
-    public final void registerImportlib(PythonModule mod) {
-        if (importlib != null) {
-            throw new IllegalStateException("importlib cannot be registered more than once");
-        }
-        importlib = mod;
-    }
-
     public final PFunction getImportFunc() {
         return importFunc;
-    }
-
-    public final void registerImportFunc(PFunction func) {
-        if (importFunc != null) {
-            throw new IllegalStateException("__import__ func cannot be registered more than once");
-        }
-        importFunc = func;
     }
 
     @Override
@@ -1051,10 +1014,6 @@
         sysModules = (PDict) sysModule.getAttribute(MODULES);
     }
 
-<<<<<<< HEAD
-    @TruffleBoundary
-=======
->>>>>>> a5d2f45f
     public PythonModule createModule(String name) {
         return createModule(name, null);
     }
