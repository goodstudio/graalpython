/*
 * Copyright (c) 2017, 2019, Oracle and/or its affiliates.
 * Copyright (c) 2014, Regents of the University of California
 *
 * All rights reserved.
 *
 * Redistribution and use in source and binary forms, with or without modification, are
 * permitted provided that the following conditions are met:
 *
 * 1. Redistributions of source code must retain the above copyright notice, this list of
 * conditions and the following disclaimer.
 * 2. Redistributions in binary form must reproduce the above copyright notice, this list of
 * conditions and the following disclaimer in the documentation and/or other materials provided
 * with the distribution.
 *
 * THIS SOFTWARE IS PROVIDED BY THE COPYRIGHT HOLDERS AND CONTRIBUTORS "AS IS" AND ANY EXPRESS
 * OR IMPLIED WARRANTIES, INCLUDING, BUT NOT LIMITED TO, THE IMPLIED WARRANTIES OF
 * MERCHANTABILITY AND FITNESS FOR A PARTICULAR PURPOSE ARE DISCLAIMED. IN NO EVENT SHALL THE
 * COPYRIGHT HOLDER OR CONTRIBUTORS BE LIABLE FOR ANY DIRECT, INDIRECT, INCIDENTAL, SPECIAL,
 * EXEMPLARY, OR CONSEQUENTIAL DAMAGES (INCLUDING, BUT NOT LIMITED TO, PROCUREMENT OF SUBSTITUTE
 * GOODS OR SERVICES; LOSS OF USE, DATA, OR PROFITS; OR BUSINESS INTERRUPTION) HOWEVER CAUSED
 * AND ON ANY THEORY OF LIABILITY, WHETHER IN CONTRACT, STRICT LIABILITY, OR TORT (INCLUDING
 * NEGLIGENCE OR OTHERWISE) ARISING IN ANY WAY OUT OF THE USE OF THIS SOFTWARE, EVEN IF ADVISED
 * OF THE POSSIBILITY OF SUCH DAMAGE.
 */

package com.oracle.graal.python.builtins.objects.object;

import static com.oracle.graal.python.nodes.SpecialAttributeNames.__CLASS__;
import static com.oracle.graal.python.nodes.SpecialAttributeNames.__DICT__;
import static com.oracle.graal.python.nodes.SpecialAttributeNames.__SLOTS__;
import static com.oracle.graal.python.nodes.SpecialMethodNames.RICHCMP;
import static com.oracle.graal.python.nodes.SpecialMethodNames.__BOOL__;
import static com.oracle.graal.python.nodes.SpecialMethodNames.__DELATTR__;
import static com.oracle.graal.python.nodes.SpecialMethodNames.__DELETE__;
import static com.oracle.graal.python.nodes.SpecialMethodNames.__EQ__;
import static com.oracle.graal.python.nodes.SpecialMethodNames.__FORMAT__;
import static com.oracle.graal.python.nodes.SpecialMethodNames.__GETATTRIBUTE__;
import static com.oracle.graal.python.nodes.SpecialMethodNames.__GETATTR__;
import static com.oracle.graal.python.nodes.SpecialMethodNames.__GET__;
import static com.oracle.graal.python.nodes.SpecialMethodNames.__HASH__;
import static com.oracle.graal.python.nodes.SpecialMethodNames.__INIT__;
import static com.oracle.graal.python.nodes.SpecialMethodNames.__LEN__;
import static com.oracle.graal.python.nodes.SpecialMethodNames.__NE__;
import static com.oracle.graal.python.nodes.SpecialMethodNames.__REPR__;
import static com.oracle.graal.python.nodes.SpecialMethodNames.__SETATTR__;
import static com.oracle.graal.python.nodes.SpecialMethodNames.__SET__;
import static com.oracle.graal.python.nodes.SpecialMethodNames.__STR__;
import static com.oracle.graal.python.runtime.exception.PythonErrorType.AttributeError;
import static com.oracle.graal.python.runtime.exception.PythonErrorType.TypeError;

import java.util.List;

import com.oracle.graal.python.builtins.Builtin;
import com.oracle.graal.python.builtins.CoreFunctions;
import com.oracle.graal.python.builtins.PythonBuiltinClassType;
import com.oracle.graal.python.builtins.PythonBuiltins;
import com.oracle.graal.python.builtins.objects.PNone;
import com.oracle.graal.python.builtins.objects.PNotImplemented;
import com.oracle.graal.python.builtins.objects.cext.CExtNodes;
import com.oracle.graal.python.builtins.objects.cext.PythonAbstractNativeObject;
import com.oracle.graal.python.builtins.objects.cext.PythonNativeClass;
import com.oracle.graal.python.builtins.objects.cext.PythonNativeObject;
import com.oracle.graal.python.builtins.objects.common.PHashingCollection;
import com.oracle.graal.python.builtins.objects.dict.PDict;
import com.oracle.graal.python.builtins.objects.function.PBuiltinFunction;
import com.oracle.graal.python.builtins.objects.function.PKeyword;
import com.oracle.graal.python.builtins.objects.object.ObjectBuiltinsFactory.GetAttributeNodeFactory;
import com.oracle.graal.python.builtins.objects.type.PythonAbstractClass;
import com.oracle.graal.python.builtins.objects.type.LazyPythonClass;
import com.oracle.graal.python.builtins.objects.type.PythonBuiltinClass;
import com.oracle.graal.python.builtins.objects.type.TypeNodes;
import com.oracle.graal.python.nodes.PGuards;
import com.oracle.graal.python.nodes.SpecialAttributeNames;
import com.oracle.graal.python.nodes.attributes.GetAttributeNode.GetFixedAttributeNode;
import com.oracle.graal.python.nodes.attributes.LookupAttributeInMRONode;
import com.oracle.graal.python.nodes.attributes.ReadAttributeFromObjectNode;
import com.oracle.graal.python.nodes.attributes.WriteAttributeToObjectNode;
import com.oracle.graal.python.nodes.call.special.CallBinaryMethodNode;
import com.oracle.graal.python.nodes.call.special.CallTernaryMethodNode;
import com.oracle.graal.python.nodes.call.special.LookupAndCallBinaryNode;
import com.oracle.graal.python.nodes.call.special.LookupAndCallUnaryNode;
import com.oracle.graal.python.nodes.expression.BinaryComparisonNode;
import com.oracle.graal.python.nodes.expression.CastToBooleanNode;
import com.oracle.graal.python.nodes.function.PythonBuiltinBaseNode;
import com.oracle.graal.python.nodes.function.builtins.PythonBinaryBuiltinNode;
import com.oracle.graal.python.nodes.function.builtins.PythonTernaryBuiltinNode;
import com.oracle.graal.python.nodes.function.builtins.PythonUnaryBuiltinNode;
import com.oracle.graal.python.nodes.function.builtins.PythonVarargsBuiltinNode;
import com.oracle.graal.python.nodes.object.GetClassNode;
import com.oracle.graal.python.nodes.object.GetLazyClassNode;
import com.oracle.graal.python.nodes.object.IsBuiltinClassProfile;
import com.oracle.truffle.api.CompilerDirectives;
import com.oracle.truffle.api.CompilerDirectives.TruffleBoundary;
import com.oracle.truffle.api.dsl.Cached;
import com.oracle.truffle.api.dsl.Fallback;
import com.oracle.truffle.api.dsl.GenerateNodeFactory;
import com.oracle.truffle.api.dsl.ImportStatic;
import com.oracle.truffle.api.dsl.NodeFactory;
import com.oracle.truffle.api.dsl.Specialization;
import com.oracle.truffle.api.frame.VirtualFrame;
import com.oracle.truffle.api.nodes.UnexpectedResultException;
import com.oracle.truffle.api.profiles.BranchProfile;
import com.oracle.truffle.api.profiles.ConditionProfile;

@CoreFunctions(extendClasses = PythonBuiltinClassType.PythonObject)
public class ObjectBuiltins extends PythonBuiltins {

    @Override
    protected List<? extends NodeFactory<? extends PythonBuiltinBaseNode>> getNodeFactories() {
        return ObjectBuiltinsFactory.getFactories();
    }

    @Builtin(name = __CLASS__, minNumOfPositionalArgs = 1, maxNumOfPositionalArgs = 2, isGetter = true, isSetter = true)
    @GenerateNodeFactory
    abstract static class ClassNode extends PythonBinaryBuiltinNode {
        @Child private LookupAttributeInMRONode lookupSlotsInSelf;
        @Child private LookupAttributeInMRONode lookupSlotsInOther;
        @Child private BinaryComparisonNode slotsAreEqual;
        @Child private TypeNodes.GetNameNode getTypeNameNode;

        private static final String ERROR_MESSAGE = "__class__ assignment only supported for heap types or ModuleType subclasses";

        @Specialization(guards = "isNoValue(value)")
        PythonAbstractClass getClass(Object self, @SuppressWarnings("unused") PNone value,
                        @Cached("create()") GetClassNode getClass) {
            return getClass.execute(self);
        }

        @Specialization
        LazyPythonClass setClass(@SuppressWarnings("unused") Object self, @SuppressWarnings("unused") PythonBuiltinClass klass) {
            throw raise(TypeError, ERROR_MESSAGE);
        }

        @Specialization
        LazyPythonClass setClass(@SuppressWarnings("unused") Object self, @SuppressWarnings("unused") PythonNativeClass klass) {
            throw raise(TypeError, ERROR_MESSAGE);
        }

        @Specialization
        PNone setClass(PythonObject self, PythonAbstractClass value,
                        @Cached("create()") BranchProfile errorValueBranch,
                        @Cached("create()") BranchProfile errorSelfBranch,
                        @Cached("create()") BranchProfile errorSlotsBranch,
                        @Cached("create()") GetLazyClassNode getLazyClass) {
            if (value instanceof PythonBuiltinClass || PGuards.isNativeClass(value)) {
                errorValueBranch.enter();
                throw raise(TypeError, ERROR_MESSAGE);
            }
            LazyPythonClass lazyClass = getLazyClass.execute(self);
            if (lazyClass instanceof PythonBuiltinClassType || lazyClass instanceof PythonBuiltinClass || PGuards.isNativeClass(lazyClass)) {
                errorSelfBranch.enter();
                throw raise(TypeError, ERROR_MESSAGE);
            }
            Object selfSlots = getLookupSlotsInSelf().execute(lazyClass);
            if (selfSlots != PNone.NO_VALUE) {
                Object otherSlots = getLookupSlotsInOther().execute(value);
                if (otherSlots == PNone.NO_VALUE || !getSlotsAreEqual().executeBool(selfSlots, otherSlots)) {
                    errorSlotsBranch.enter();
                    throw raise(TypeError, "__class__ assignment: '%s' object layout differs from '%s'", getTypeName(value), getTypeName(lazyClass));
                }
            }
            self.setLazyPythonClass(value);
            return PNone.NONE;
        }

        private BinaryComparisonNode getSlotsAreEqual() {
            if (slotsAreEqual == null) {
                CompilerDirectives.transferToInterpreterAndInvalidate();
                slotsAreEqual = insert(BinaryComparisonNode.create(__EQ__, null, "=="));
            }
            return slotsAreEqual;
        }

        private LookupAttributeInMRONode getLookupSlotsInSelf() {
            if (lookupSlotsInSelf == null) {
                CompilerDirectives.transferToInterpreterAndInvalidate();
                lookupSlotsInSelf = insert(LookupAttributeInMRONode.create(__SLOTS__));
            }
            return lookupSlotsInSelf;
        }

        private LookupAttributeInMRONode getLookupSlotsInOther() {
            if (lookupSlotsInOther == null) {
                CompilerDirectives.transferToInterpreterAndInvalidate();
                lookupSlotsInOther = insert(LookupAttributeInMRONode.create(__SLOTS__));
            }
            return lookupSlotsInOther;
        }

        @Specialization(guards = "!isPythonObject(self)")
        LazyPythonClass getClass(@SuppressWarnings("unused") Object self, @SuppressWarnings("unused") PythonAbstractClass value) {
            throw raise(TypeError, ERROR_MESSAGE);
        }

        @Fallback
        LazyPythonClass getClass(@SuppressWarnings("unused") Object self, Object value) {
            throw raise(TypeError, "__class__ must be set to a class, not '%p' object", value);
        }

        private String getTypeName(LazyPythonClass clazz) {
            if (getTypeNameNode == null) {
                CompilerDirectives.transferToInterpreterAndInvalidate();
                getTypeNameNode = insert(TypeNodes.GetNameNode.create());
            }
            return getTypeNameNode.execute(clazz);
        }
    }

    @Builtin(name = __INIT__, takesVarArgs = true, minNumOfPositionalArgs = 1, takesVarKeywordArgs = true)
    @GenerateNodeFactory
    public abstract static class InitNode extends PythonVarargsBuiltinNode {
        @Override
        public final Object varArgExecute(VirtualFrame frame, Object[] arguments, PKeyword[] keywords) throws VarargsBuiltinDirectInvocationNotSupported {
            return PNone.NONE;
        }

        @Specialization
        @SuppressWarnings("unused")
        public PNone init(Object self, Object[] arguments, PKeyword[] keywords) {
            // TODO: tfel: throw an error if we get additional arguments and the __new__
            // method was the same as object.__new__
            return PNone.NONE;
        }
    }

    @Builtin(name = __HASH__, minNumOfPositionalArgs = 1)
    @GenerateNodeFactory
    public abstract static class HashNode extends PythonUnaryBuiltinNode {
        @TruffleBoundary
        @Specialization
        public int hash(Object self) {
            return self.hashCode();
        }
    }

    @Builtin(name = __EQ__, minNumOfPositionalArgs = 2)
    @GenerateNodeFactory
    public abstract static class EqNode extends PythonBinaryBuiltinNode {
        @Specialization
<<<<<<< HEAD
        public boolean eq(PythonNativeObject self, PythonNativeObject other,
                        @Cached CExtNodes.PointerCompareNode nativeIsNode) {
            return nativeIsNode.execute(__EQ__, self, other);
=======
        public boolean eq(PythonAbstractNativeObject self, PythonAbstractNativeObject other,
                        @Cached("create(__EQ__)") CExtNodes.PointerCompareNode nativeIsNode) {
            return nativeIsNode.execute(self, other);
>>>>>>> ce9df960
        }

        @Fallback
        public Object eq(Object self, Object other) {
            return self == other;
        }
    }

    @Builtin(name = __NE__, minNumOfPositionalArgs = 2)
    @GenerateNodeFactory
    public abstract static class NeNode extends PythonBinaryBuiltinNode {

        @Child private LookupAndCallBinaryNode eqNode;
        @Child private CastToBooleanNode ifFalseNode;

        @Specialization
<<<<<<< HEAD
        public boolean ne(PythonNativeObject self, PythonNativeObject other,
                        @Cached CExtNodes.PointerCompareNode nativeNeNode) {
            return nativeNeNode.execute(__NE__, self, other);
=======
        public boolean ne(PythonAbstractNativeObject self, PythonAbstractNativeObject other,
                        @Cached("create(__NE__)") CExtNodes.PointerCompareNode nativeNeNode) {
            return nativeNeNode.execute(self, other);
>>>>>>> ce9df960
        }

        @Fallback
        public Object ne(Object self, Object other) {
            if (eqNode == null) {
                CompilerDirectives.transferToInterpreterAndInvalidate();
                eqNode = insert(LookupAndCallBinaryNode.create(__EQ__));
            }
            Object result = eqNode.executeObject(self, other);
            if (result == PNotImplemented.NOT_IMPLEMENTED) {
                return result;
            }
            if (ifFalseNode == null) {
                CompilerDirectives.transferToInterpreterAndInvalidate();
                ifFalseNode = insert(CastToBooleanNode.createIfFalseNode());
            }
            return ifFalseNode.executeWith(result);
        }
    }

    @Builtin(name = __STR__, minNumOfPositionalArgs = 1)
    @GenerateNodeFactory
    public abstract static class StrNode extends PythonUnaryBuiltinNode {
        @Specialization
        public Object str(Object self,
                        @Cached("create(__REPR__)") LookupAndCallUnaryNode reprNode) {
            return reprNode.executeObject(self);
        }
    }

    @Builtin(name = __REPR__, minNumOfPositionalArgs = 1)
    @GenerateNodeFactory
    @ImportStatic(SpecialAttributeNames.class)
    public abstract static class ReprNode extends PythonUnaryBuiltinNode {
        @Specialization
        @TruffleBoundary
        String repr(Object self,
                        @Cached("create()") GetClassNode getClass,
                        @Cached("create(__MODULE__)") GetFixedAttributeNode readModuleNode,
                        @Cached("create(__QUALNAME__)") GetFixedAttributeNode readQualNameNode) {
            if (self == PNone.NONE) {
                return "None";
            }
            PythonAbstractClass type = getClass.execute(self);
            Object moduleName = readModuleNode.executeObject(type);
            Object qualName = readQualNameNode.executeObject(type);
            if (moduleName != PNone.NO_VALUE && !moduleName.equals(getCore().getBuiltins().getModuleName())) {
                return String.format("<%s.%s object at 0x%x>", moduleName, qualName, self.hashCode());
            }
            return String.format("<%s object at 0x%x>", qualName, self.hashCode());
        }
    }

    @Builtin(name = __BOOL__, minNumOfPositionalArgs = 1)
    @GenerateNodeFactory
    public abstract static class BoolNode extends PythonUnaryBuiltinNode {
        @Child private LookupAndCallUnaryNode callLenNode;
        @Child private LookupAndCallBinaryNode callEqNode;

        @Specialization
        public boolean doGeneric(Object self) {
            assert self != PNone.NO_VALUE;
            if (self == PNone.NONE) {
                return false;
            }
            Object len = getCallLenNode().executeObject(self);
            if (len != PNone.NO_VALUE) {
                try {
                    return getCallEqNode().executeBool(0, len);
                } catch (UnexpectedResultException e) {
                    throw raise(TypeError, "'%p' object cannot be interpreted as an integer", len);
                }
            }
            return true;
        }

        private LookupAndCallUnaryNode getCallLenNode() {
            if (callLenNode == null) {
                CompilerDirectives.transferToInterpreterAndInvalidate();
                callLenNode = insert(LookupAndCallUnaryNode.create(__LEN__));
            }
            return callLenNode;
        }

        private LookupAndCallBinaryNode getCallEqNode() {
            if (callEqNode == null) {
                CompilerDirectives.transferToInterpreterAndInvalidate();
                callEqNode = insert(LookupAndCallBinaryNode.create(__NE__, __NE__));
            }
            return callEqNode;
        }
    }

    @Builtin(name = __GETATTRIBUTE__, minNumOfPositionalArgs = 2)
    @GenerateNodeFactory
    public abstract static class GetAttributeNode extends PythonBinaryBuiltinNode {
        private final BranchProfile hasDescProfile = BranchProfile.create();
        private final BranchProfile isDescProfile = BranchProfile.create();
        private final BranchProfile hasValueProfile = BranchProfile.create();
        private final BranchProfile errorProfile = BranchProfile.create();
        private final ConditionProfile typeIsObjectProfile = ConditionProfile.createBinaryProfile();
        private final ConditionProfile getClassProfile = ConditionProfile.createBinaryProfile();

        @Child private LookupAttributeInMRONode.Dynamic lookup = LookupAttributeInMRONode.Dynamic.create();
        @Child private GetLazyClassNode getObjectClassNode = GetLazyClassNode.create();
        @Child private GetLazyClassNode getDataClassNode;
        @Child private LookupAttributeInMRONode lookupGetNode;
        @Child private LookupAttributeInMRONode lookupSetNode;
        @Child private LookupAttributeInMRONode lookupDeleteNode;
        @Child private CallTernaryMethodNode dispatchGet;
        @Child private ReadAttributeFromObjectNode attrRead;

        @Specialization
        protected Object doIt(Object object, Object key) {
            LazyPythonClass type = getObjectClassNode.execute(object);
            Object descr = lookup.execute(type, key);
            LazyPythonClass dataDescClass = null;
            if (descr != PNone.NO_VALUE) {
                hasDescProfile.enter();
                dataDescClass = getDataClass(descr);
                Object delete = PNone.NO_VALUE;
                Object set = lookupSet(dataDescClass);
                if (set == PNone.NO_VALUE) {
                    delete = lookupDelete(dataDescClass);
                }
                if (set != PNone.NO_VALUE || delete != PNone.NO_VALUE) {
                    isDescProfile.enter();
                    Object get = lookupGet(dataDescClass);
                    if (PGuards.isCallable(get)) {
                        // Only override if __get__ is defined, too, for compatibility with CPython.
                        return dispatch(object, getPythonClass(type, getClassProfile), descr, get);
                    }
                }
            }
            Object value = readAttribute(object, key);
            if (value != PNone.NO_VALUE) {
                hasValueProfile.enter();
                return value;
            }
            if (descr != PNone.NO_VALUE) {
                hasDescProfile.enter();
                if (object == PNone.NONE) {
                    if (descr instanceof PBuiltinFunction) {
                        // Special case for None object. We cannot call function.__get__(None,
                        // type(None)),
                        // because that would return an unbound method
                        return factory().createBuiltinMethod(PNone.NONE, (PBuiltinFunction) descr);
                    }
                }
                Object get = lookupGet(dataDescClass);
                if (get == PNone.NO_VALUE) {
                    return descr;
                } else if (PGuards.isCallable(get)) {
                    return dispatch(object, getPythonClass(type, getClassProfile), descr, get);
                }
            }
            errorProfile.enter();
            throw raise(AttributeError, "'%p' object has no attribute '%s'", object, key);
        }

        private Object readAttribute(Object object, Object key) {
            if (attrRead == null) {
                CompilerDirectives.transferToInterpreterAndInvalidate();
                attrRead = insert(ReadAttributeFromObjectNode.create());
            }
            return attrRead.execute(object, key);
        }

        private Object dispatch(Object object, Object type, Object descr, Object get) {
            if (dispatchGet == null) {
                CompilerDirectives.transferToInterpreterAndInvalidate();
                dispatchGet = insert(CallTernaryMethodNode.create());
            }
            return dispatchGet.execute(get, descr, typeIsObjectProfile.profile(type == object) ? PNone.NONE : object, type);
        }

        private Object lookupGet(LazyPythonClass dataDescClass) {
            if (lookupGetNode == null) {
                CompilerDirectives.transferToInterpreterAndInvalidate();
                lookupGetNode = insert(LookupAttributeInMRONode.create(__GET__));
            }
            return lookupGetNode.execute(dataDescClass);
        }

        private Object lookupDelete(LazyPythonClass dataDescClass) {
            if (lookupDeleteNode == null) {
                CompilerDirectives.transferToInterpreterAndInvalidate();
                lookupDeleteNode = insert(LookupAttributeInMRONode.create(__DELETE__));
            }
            return lookupDeleteNode.execute(dataDescClass);
        }

        private Object lookupSet(LazyPythonClass dataDescClass) {
            if (lookupSetNode == null) {
                CompilerDirectives.transferToInterpreterAndInvalidate();
                lookupSetNode = insert(LookupAttributeInMRONode.create(__SET__));
            }
            return lookupSetNode.execute(dataDescClass);
        }

        private LazyPythonClass getDataClass(Object descr) {
            if (getDataClassNode == null) {
                CompilerDirectives.transferToInterpreterAndInvalidate();
                getDataClassNode = insert(GetLazyClassNode.create());
            }
            return getDataClassNode.execute(descr);
        }

        public static GetAttributeNode create() {
            return GetAttributeNodeFactory.create();
        }
    }

    @Builtin(name = __GETATTR__, minNumOfPositionalArgs = 2)
    @GenerateNodeFactory
    public abstract static class GetattrNode extends PythonBinaryBuiltinNode {
        @Specialization
        Object getattr(Object object, Object key) {
            throw raise(AttributeError, "'%p' object has no attribute '%s'", object, key);
        }
    }

    @Builtin(name = __SETATTR__, minNumOfPositionalArgs = 3)
    @GenerateNodeFactory
    public abstract static class SetattrNode extends PythonTernaryBuiltinNode {
        @Specialization
        protected PNone doIt(Object object, Object key, Object value,
                        @Cached("create()") GetLazyClassNode getObjectClassNode,
                        @Cached("create()") LookupAttributeInMRONode.Dynamic getExisting,
                        @Cached("create()") GetClassNode getDataClassNode,
                        @Cached("create(__SET__)") LookupAttributeInMRONode lookupSetNode,
                        @Cached("create()") CallTernaryMethodNode callSetNode,
                        @Cached("create()") WriteAttributeToObjectNode writeNode) {
            LazyPythonClass type = getObjectClassNode.execute(object);
            Object descr = getExisting.execute(type, key);
            if (descr != PNone.NO_VALUE) {
                PythonAbstractClass dataDescClass = getDataClassNode.execute(descr);
                Object set = lookupSetNode.execute(dataDescClass);
                if (PGuards.isCallable(set)) {
                    callSetNode.execute(set, descr, object, value);
                    return PNone.NONE;
                }
            }
            if (writeNode.execute(object, key, value)) {
                return PNone.NONE;
            }
            if (descr != PNone.NO_VALUE) {
                throw raise(AttributeError, "attribute %s is read-only", key);
            } else {
                throw raise(AttributeError, "%s has no attribute %s", object, key);
            }
        }
    }

    @Builtin(name = __DELATTR__, minNumOfPositionalArgs = 2)
    @GenerateNodeFactory
    public abstract static class DelattrNode extends PythonBinaryBuiltinNode {
        @Specialization
        protected PNone doIt(Object object, Object key,
                        @Cached("create()") GetLazyClassNode getObjectClassNode,
                        @Cached("create()") LookupAttributeInMRONode.Dynamic getExisting,
                        @Cached("create()") GetClassNode getDataClassNode,
                        @Cached("create(__DELETE__)") LookupAttributeInMRONode lookupDeleteNode,
                        @Cached("create()") CallBinaryMethodNode callSetNode,
                        @Cached("create()") ReadAttributeFromObjectNode attrRead,
                        @Cached("create()") WriteAttributeToObjectNode writeNode) {
            LazyPythonClass type = getObjectClassNode.execute(object);
            Object descr = getExisting.execute(type, key);
            if (descr != PNone.NO_VALUE) {
                PythonAbstractClass dataDescClass = getDataClassNode.execute(descr);
                Object set = lookupDeleteNode.execute(dataDescClass);
                if (PGuards.isCallable(set)) {
                    callSetNode.executeObject(set, descr, object);
                    return PNone.NONE;
                }
            }
            Object currentValue = attrRead.execute(object, key);
            if (currentValue != PNone.NO_VALUE) {
                if (writeNode.execute(object, key, PNone.NO_VALUE)) {
                    return PNone.NONE;
                }
            }
            if (descr != PNone.NO_VALUE) {
                throw raise(AttributeError, "attribute % is read-only", key);
            } else {
                throw raise(AttributeError, "%s object has no attribute '%s'", object, key);
            }
        }
    }

    @Builtin(name = __DICT__, minNumOfPositionalArgs = 1, maxNumOfPositionalArgs = 2, isGetter = true, isSetter = true)
    @GenerateNodeFactory
    public abstract static class DictNode extends PythonBinaryBuiltinNode {
        private final IsBuiltinClassProfile exactObjInstanceProfile = IsBuiltinClassProfile.create();
        private final IsBuiltinClassProfile exactBuiltinInstanceProfile = IsBuiltinClassProfile.create();

        protected boolean isExactObjectInstance(PythonObject self) {
            return exactObjInstanceProfile.profileObject(self, PythonBuiltinClassType.PythonObject);
        }

        protected boolean isBuiltinObjectExact(PythonObject self) {
            // any builtin class except Modules
            return exactBuiltinInstanceProfile.profileIsOtherBuiltinObject(self, PythonBuiltinClassType.PythonModule);
        }

        @Specialization(guards = {"!isBuiltinObjectExact(self)", "!isClass(self)", "!isExactObjectInstance(self)", "isNoValue(none)"})
        Object dict(PythonObject self, @SuppressWarnings("unused") PNone none) {
            PHashingCollection dict = self.getDict();
            if (dict == null) {
                dict = factory().createDictFixedStorage(self);
                self.setDict(dict);
            }
            return dict;
        }

        @Specialization(guards = {"!isBuiltinObjectExact(self)", "!isClass(self)", "!isExactObjectInstance(self)"})
        Object dict(PythonObject self, PDict dict) {
            self.getDictUnsetOrSameAsStorageAssumption().invalidate();
            self.setDict(dict);
            return PNone.NONE;
        }

        @Specialization(guards = "isNoValue(none)")
        Object dict(PythonNativeObject self, @SuppressWarnings("unused") PNone none,
                        @Cached("create()") CExtNodes.GetObjectDictNode getDictNode) {
            Object dict = getDictNode.execute(self);
            if (dict == PNone.NO_VALUE) {
                raise(self, none);
            }
            return dict;
        }

        @Fallback
        Object raise(Object self, @SuppressWarnings("unused") Object dict) {
            throw raise(AttributeError, "'%p' object has no attribute '__dict__'", self);
        }

    }

    @Builtin(name = __FORMAT__, minNumOfPositionalArgs = 2)
    @GenerateNodeFactory
    abstract static class FormatNode extends PythonBinaryBuiltinNode {
        @Specialization(guards = "isString(formatString)")
        Object format(Object self, @SuppressWarnings("unused") Object formatString,
                        @Cached("create(__STR__)") LookupAndCallUnaryNode strCall) {
            return strCall.executeObject(self);
        }

        @Fallback
        Object formatFail(@SuppressWarnings("unused") Object self, @SuppressWarnings("unused") Object formatSpec) {
            throw raise(TypeError, "format_spec must be a string");
        }
    }

    @Builtin(name = RICHCMP, minNumOfPositionalArgs = 3)
    @GenerateNodeFactory
    abstract static class RichCompareNode extends PythonTernaryBuiltinNode {
        protected static final int NO_SLOW_PATH = Integer.MAX_VALUE;

        protected BinaryComparisonNode createOp(String op) {
            return (BinaryComparisonNode) getContext().getLanguage().getNodeFactory().createComparisonOperation(op, null, null);
        }

        @Specialization(guards = "op.equals(cachedOp)", limit = "NO_SLOW_PATH")
        boolean richcmp(Object left, Object right, @SuppressWarnings("unused") String op,
                        @SuppressWarnings("unused") @Cached("op") String cachedOp,
                        @Cached("createOp(op)") BinaryComparisonNode node) {
            return node.executeBool(left, right);
        }
    }
}<|MERGE_RESOLUTION|>--- conflicted
+++ resolved
@@ -66,8 +66,8 @@
 import com.oracle.graal.python.builtins.objects.function.PBuiltinFunction;
 import com.oracle.graal.python.builtins.objects.function.PKeyword;
 import com.oracle.graal.python.builtins.objects.object.ObjectBuiltinsFactory.GetAttributeNodeFactory;
+import com.oracle.graal.python.builtins.objects.type.LazyPythonClass;
 import com.oracle.graal.python.builtins.objects.type.PythonAbstractClass;
-import com.oracle.graal.python.builtins.objects.type.LazyPythonClass;
 import com.oracle.graal.python.builtins.objects.type.PythonBuiltinClass;
 import com.oracle.graal.python.builtins.objects.type.TypeNodes;
 import com.oracle.graal.python.nodes.PGuards;
@@ -238,15 +238,9 @@
     @GenerateNodeFactory
     public abstract static class EqNode extends PythonBinaryBuiltinNode {
         @Specialization
-<<<<<<< HEAD
-        public boolean eq(PythonNativeObject self, PythonNativeObject other,
+        public boolean eq(PythonAbstractNativeObject self, PythonAbstractNativeObject other,
                         @Cached CExtNodes.PointerCompareNode nativeIsNode) {
             return nativeIsNode.execute(__EQ__, self, other);
-=======
-        public boolean eq(PythonAbstractNativeObject self, PythonAbstractNativeObject other,
-                        @Cached("create(__EQ__)") CExtNodes.PointerCompareNode nativeIsNode) {
-            return nativeIsNode.execute(self, other);
->>>>>>> ce9df960
         }
 
         @Fallback
@@ -263,15 +257,9 @@
         @Child private CastToBooleanNode ifFalseNode;
 
         @Specialization
-<<<<<<< HEAD
-        public boolean ne(PythonNativeObject self, PythonNativeObject other,
+        public boolean ne(PythonAbstractNativeObject self, PythonAbstractNativeObject other,
                         @Cached CExtNodes.PointerCompareNode nativeNeNode) {
             return nativeNeNode.execute(__NE__, self, other);
-=======
-        public boolean ne(PythonAbstractNativeObject self, PythonAbstractNativeObject other,
-                        @Cached("create(__NE__)") CExtNodes.PointerCompareNode nativeNeNode) {
-            return nativeNeNode.execute(self, other);
->>>>>>> ce9df960
         }
 
         @Fallback
