/*
 * Copyright (c) 2019, 2023, Oracle and/or its affiliates. All rights reserved.
 * DO NOT ALTER OR REMOVE COPYRIGHT NOTICES OR THIS FILE HEADER.
 *
 * The Universal Permissive License (UPL), Version 1.0
 *
 * Subject to the condition set forth below, permission is hereby granted to any
 * person obtaining a copy of this software, associated documentation and/or
 * data (collectively the "Software"), free of charge and under any and all
 * copyright rights in the Software, and any and all patent rights owned or
 * freely licensable by each licensor hereunder covering either (i) the
 * unmodified Software as contributed to or provided by such licensor, or (ii)
 * the Larger Works (as defined below), to deal in both
 *
 * (a) the Software, and
 *
 * (b) any piece of software and/or hardware listed in the lrgrwrks.txt file if
 * one is included with the Software each a "Larger Work" to which the Software
 * is contributed by such licensors),
 *
 * without restriction, including without limitation the rights to copy, create
 * derivative works of, display, perform, and distribute the Software and make,
 * use, sell, offer for sale, import, export, have made, and have sold the
 * Software and the Larger Work(s), and to sublicense the foregoing rights on
 * either these or other terms.
 *
 * This license is subject to the following condition:
 *
 * The above copyright notice and either this complete permission notice or at a
 * minimum a reference to the UPL must be included in all copies or substantial
 * portions of the Software.
 *
 * THE SOFTWARE IS PROVIDED "AS IS", WITHOUT WARRANTY OF ANY KIND, EXPRESS OR
 * IMPLIED, INCLUDING BUT NOT LIMITED TO THE WARRANTIES OF MERCHANTABILITY,
 * FITNESS FOR A PARTICULAR PURPOSE AND NONINFRINGEMENT. IN NO EVENT SHALL THE
 * AUTHORS OR COPYRIGHT HOLDERS BE LIABLE FOR ANY CLAIM, DAMAGES OR OTHER
 * LIABILITY, WHETHER IN AN ACTION OF CONTRACT, TORT OR OTHERWISE, ARISING FROM,
 * OUT OF OR IN CONNECTION WITH THE SOFTWARE OR THE USE OR OTHER DEALINGS IN THE
 * SOFTWARE.
 */
package com.oracle.graal.python.builtins.objects.cext.hpy;

import static com.oracle.graal.python.builtins.PythonBuiltinClassType.SystemError;
import static com.oracle.graal.python.builtins.PythonBuiltinClassType.TypeError;
import static com.oracle.graal.python.util.PythonUtils.EMPTY_TRUFFLESTRING_ARRAY;
import static com.oracle.graal.python.util.PythonUtils.tsArray;
import static com.oracle.graal.python.util.PythonUtils.tsLiteral;

import com.oracle.graal.python.PythonLanguage;
import com.oracle.graal.python.builtins.PythonBuiltinClassType;
import com.oracle.graal.python.builtins.objects.PNone;
import com.oracle.graal.python.builtins.objects.cext.PythonAbstractNativeObject;
import com.oracle.graal.python.builtins.objects.cext.capi.CExtNodes.FromCharPointerNode;
import com.oracle.graal.python.builtins.objects.cext.capi.CExtNodesFactory.FromCharPointerNodeGen;
import com.oracle.graal.python.builtins.objects.cext.capi.ExternalFunctionNodes;
import com.oracle.graal.python.builtins.objects.cext.capi.ExternalFunctionNodes.GetterRoot;
import com.oracle.graal.python.builtins.objects.cext.capi.ExternalFunctionNodes.PExternalFunctionWrapper;
import com.oracle.graal.python.builtins.objects.cext.capi.ExternalFunctionNodes.SetterRoot;
import com.oracle.graal.python.builtins.objects.cext.common.CExtCommonNodes;
import com.oracle.graal.python.builtins.objects.cext.common.CExtCommonNodes.CheckFunctionResultNode;
import com.oracle.graal.python.builtins.objects.cext.common.CExtCommonNodes.GetIndexNode;
import com.oracle.graal.python.builtins.objects.cext.common.NativeCExtSymbol;
import com.oracle.graal.python.builtins.objects.cext.hpy.GraalHPyDef.HPyFuncSignature;
import com.oracle.graal.python.builtins.objects.cext.hpy.GraalHPyDef.HPySlotWrapper;
import com.oracle.graal.python.builtins.objects.cext.hpy.GraalHPyNodes.HPyCloseAndGetHandleNode;
import com.oracle.graal.python.builtins.objects.cext.hpy.GraalHPyNodes.HPyCloseArgHandlesNode;
import com.oracle.graal.python.builtins.objects.cext.hpy.GraalHPyNodes.HPyConvertArgsToSulongNode;
import com.oracle.graal.python.builtins.objects.cext.hpy.GraalHPyNodes.HPyGetNativeSpacePointerNode;
import com.oracle.graal.python.builtins.objects.cext.hpy.GraalHPyNodes.PCallHPyFunction;
import com.oracle.graal.python.builtins.objects.cext.hpy.GraalHPyNodesFactory.HPyAllAsHandleNodeGen;
import com.oracle.graal.python.builtins.objects.cext.hpy.GraalHPyNodesFactory.HPyCloseAndGetHandleNodeGen;
import com.oracle.graal.python.builtins.objects.cext.hpy.GraalHPyNodesFactory.HPyGetBufferProcToSulongNodeGen;
import com.oracle.graal.python.builtins.objects.cext.hpy.GraalHPyNodesFactory.HPyGetNativeSpacePointerNodeGen;
import com.oracle.graal.python.builtins.objects.cext.hpy.GraalHPyNodesFactory.HPyGetSetGetterToSulongNodeGen;
import com.oracle.graal.python.builtins.objects.cext.hpy.GraalHPyNodesFactory.HPyGetSetSetterToSulongNodeGen;
import com.oracle.graal.python.builtins.objects.cext.hpy.GraalHPyNodesFactory.HPyKeywordsToSulongNodeGen;
import com.oracle.graal.python.builtins.objects.cext.hpy.GraalHPyNodesFactory.HPyReleaseBufferProcToSulongNodeGen;
import com.oracle.graal.python.builtins.objects.cext.hpy.GraalHPyNodesFactory.HPyRichcmpFuncArgsToSulongNodeGen;
import com.oracle.graal.python.builtins.objects.cext.hpy.GraalHPyNodesFactory.HPySSizeArgFuncToSulongNodeGen;
import com.oracle.graal.python.builtins.objects.cext.hpy.GraalHPyNodesFactory.HPySSizeObjArgProcToSulongNodeGen;
import com.oracle.graal.python.builtins.objects.cext.hpy.GraalHPyNodesFactory.HPyVarargsToSulongNodeGen;
import com.oracle.graal.python.builtins.objects.cext.hpy.GraalHPyNodesFactory.PCallHPyFunctionNodeGen;
import com.oracle.graal.python.builtins.objects.cext.hpy.HPyExternalFunctionNodesFactory.HPyCheckHandleResultNodeGen;
import com.oracle.graal.python.builtins.objects.cext.hpy.HPyExternalFunctionNodesFactory.HPyCheckPrimitiveResultNodeGen;
import com.oracle.graal.python.builtins.objects.cext.hpy.HPyExternalFunctionNodesFactory.HPyCheckVoidResultNodeGen;
import com.oracle.graal.python.builtins.objects.cext.hpy.HPyExternalFunctionNodesFactory.HPyExternalFunctionInvokeNodeGen;
<<<<<<< HEAD
=======
import com.oracle.graal.python.builtins.objects.cext.hpy.llvm.HPyArrayWrappers.HPyArrayWrapper;
import com.oracle.graal.python.builtins.objects.cext.structs.CStructAccess;
import com.oracle.graal.python.builtins.objects.cext.structs.CStructAccessFactory;
import com.oracle.graal.python.builtins.objects.exception.PBaseException;
>>>>>>> b1e1896f
import com.oracle.graal.python.builtins.objects.function.PArguments;
import com.oracle.graal.python.builtins.objects.function.PBuiltinFunction;
import com.oracle.graal.python.builtins.objects.function.PKeyword;
import com.oracle.graal.python.builtins.objects.function.Signature;
import com.oracle.graal.python.builtins.objects.memoryview.CExtPyBuffer;
import com.oracle.graal.python.builtins.objects.object.PythonObject;
import com.oracle.graal.python.builtins.objects.tuple.PTuple;
import com.oracle.graal.python.nodes.ErrorMessages;
import com.oracle.graal.python.nodes.IndirectCallNode;
import com.oracle.graal.python.nodes.PGuards;
import com.oracle.graal.python.nodes.PRaiseNode;
import com.oracle.graal.python.nodes.PRootNode;
import com.oracle.graal.python.nodes.argument.ReadIndexedArgumentNode;
import com.oracle.graal.python.nodes.argument.ReadVarArgsNode;
import com.oracle.graal.python.nodes.argument.ReadVarKeywordsNode;
import com.oracle.graal.python.runtime.ExecutionContext.CalleeContext;
import com.oracle.graal.python.runtime.ExecutionContext.IndirectCallContext;
import com.oracle.graal.python.runtime.PythonContext;
import com.oracle.graal.python.runtime.PythonContext.PythonThreadState;
import com.oracle.graal.python.runtime.exception.PythonErrorType;
import com.oracle.graal.python.runtime.object.PythonObjectFactory;
import com.oracle.graal.python.util.PythonUtils;
import com.oracle.truffle.api.Assumption;
import com.oracle.truffle.api.CompilerAsserts;
import com.oracle.truffle.api.CompilerDirectives;
import com.oracle.truffle.api.CompilerDirectives.CompilationFinal;
import com.oracle.truffle.api.CompilerDirectives.TruffleBoundary;
import com.oracle.truffle.api.RootCallTarget;
import com.oracle.truffle.api.Truffle;
import com.oracle.truffle.api.dsl.Bind;
import com.oracle.truffle.api.dsl.Cached;
import com.oracle.truffle.api.dsl.Cached.Shared;
import com.oracle.truffle.api.dsl.GenerateUncached;
import com.oracle.truffle.api.dsl.ImportStatic;
import com.oracle.truffle.api.dsl.Specialization;
import com.oracle.truffle.api.frame.VirtualFrame;
import com.oracle.truffle.api.interop.ArityException;
import com.oracle.truffle.api.interop.InteropLibrary;
import com.oracle.truffle.api.interop.UnknownIdentifierException;
import com.oracle.truffle.api.interop.UnsupportedMessageException;
import com.oracle.truffle.api.interop.UnsupportedTypeException;
import com.oracle.truffle.api.library.CachedLibrary;
import com.oracle.truffle.api.nodes.Node;
import com.oracle.truffle.api.nodes.NodeCost;
import com.oracle.truffle.api.profiles.ConditionProfile;
import com.oracle.truffle.api.strings.TruffleString;

public abstract class HPyExternalFunctionNodes {

    public static final TruffleString KW_CALLABLE = tsLiteral("$callable");
    private static final TruffleString KW_CLOSURE = tsLiteral("$closure");
    private static final TruffleString KW_CONTEXT = tsLiteral("$context");
    private static final TruffleString[] KEYWORDS_HIDDEN_CONTEXT = {KW_CONTEXT};
    private static final TruffleString[] KEYWORDS_HIDDEN_CALLABLE = {KW_CONTEXT, KW_CALLABLE};
    private static final TruffleString[] KEYWORDS_HIDDEN_CALLABLE_AND_CLOSURE = {KW_CONTEXT, KW_CALLABLE, KW_CLOSURE};
    private static final Object[] KW_DEFAULTS = {PNone.NO_VALUE};

    private static PKeyword[] createKwDefaults(GraalHPyContext context) {
        return new PKeyword[]{new PKeyword(KW_CONTEXT, context)};
    }

    private static PKeyword[] createKwDefaults(Object callable, GraalHPyContext context) {
        // return new PKeyword[]{new PKeyword(KW_CALLABLE, callable), new PKeyword(KW_CONTEXT, context)};
        return new PKeyword[]{new PKeyword(KW_CONTEXT, context), new PKeyword(KW_CALLABLE, callable)};
    }

    public static PKeyword[] createKwDefaults(Object callable, Object closure, GraalHPyContext context) {
        // return new PKeyword[]{new PKeyword(KW_CALLABLE, callable), new PKeyword(KW_CONTEXT, context), new PKeyword(KW_CLOSURE, closure)};
        return new PKeyword[]{new PKeyword(KW_CONTEXT, context), new PKeyword(KW_CALLABLE, callable), new PKeyword(KW_CLOSURE, closure)};
    }

    /**
     * Creates a built-in function that accepts the specified signatures, does appropriate argument
     * and result conversion and calls the provided callable.
     *
     * @param language The Python language object.
     * @param context The HPy context the new function object belongs to. This will also be the
     *            context that is passed to the native functions when they are called.
     * @param signature The signature ID as defined in {@link GraalHPyDef}.
     * @param name The name of the method.
     * @param callable The native function pointer.
     * @param enclosingType The type the function belongs to (needed for checking of {@code self}).
     * @param factory Just an instance of {@link PythonObjectFactory} to create the function object.
     *            We could also use the uncached version but this way, the allocations are reported
     *            for the caller.
     * @return A {@link PBuiltinFunction} that accepts the given signature.
     */
    @TruffleBoundary
    static PBuiltinFunction createWrapperFunction(PythonLanguage language, GraalHPyContext context, HPyFuncSignature signature, TruffleString name, Object callable, Object enclosingType,
                    PythonObjectFactory factory) {
        assert InteropLibrary.getUncached(callable).isExecutable(callable) : "object is not callable";
        RootCallTarget callTarget = language.createCachedCallTarget(l -> createRootNode(l, signature, name), signature, name);

        Object[] defaults;
        if (signature == HPyFuncSignature.TERNARYFUNC) {
            // the third argument is optional
            // so it has a default value (this implicitly is 'None')
            defaults = KW_DEFAULTS;
        } else {
            defaults = PythonUtils.EMPTY_OBJECT_ARRAY;
        }
        int flags = HPyFuncSignature.getFlags(signature);
        return factory.createBuiltinFunction(name, enclosingType, defaults, createKwDefaults(callable, context), flags, callTarget);
    }

    private static PRootNode createRootNode(PythonLanguage language, HPyFuncSignature signature, TruffleString name) {
        switch (signature) {
            case NOARGS:
            case UNARYFUNC:
            case REPRFUNC:
            case GETITERFUNC:
            case ITERNEXTFUNC:
            case DESTROYFUNC:
                return new HPyMethNoargsRoot(language, name, false);
            case O:
            case BINARYFUNC:
                return new HPyMethORoot(language, name, false);
            case KEYWORDS:
                return new HPyMethKeywordsRoot(language, name);
            case INITPROC:
                return new HPyMethInitProcRoot(language, name);
            case VARARGS:
                return new HPyMethVarargsRoot(language, name);
            case TERNARYFUNC:
                return new HPyMethTernaryRoot(language, name);
            case LENFUNC:
                return new HPyMethNoargsRoot(language, name, true);
            case SSIZEOBJARGPROC:
                return new HPyMethSSizeObjArgProcRoot(language, name);
            case INQUIRY:
                return new HPyMethInquiryRoot(language, name);
            case SSIZEARGFUNC:
                return new HPyMethSSizeArgFuncRoot(language, name);
            case OBJOBJARGPROC:
                return new HPyMethObjObjArgProcRoot(language, name);
            case OBJOBJPROC:
                return new HPyMethObjObjProcRoot(language, name);
            default:
                // TODO(fa): support remaining signatures
                throw CompilerDirectives.shouldNotReachHere("unsupported HPy method signature: " + signature.name());
        }
    }

    /**
     * Creates a built-in function for a specific slot. This built-in function also does appropriate
     * argument and result conversion and calls the provided callable.
     *
     * @param language The Python language object.
     * @param wrapper The wrapper ID as defined in {@link HPySlotWrapper}.
     * @param name The name of the method.
     * @param callable The native function pointer.
     * @param enclosingType The type the function belongs to (needed for checking of {@code self}).
     * @param factory Just an instance of {@link PythonObjectFactory} to create the function object.
     * @return A {@link PBuiltinFunction} implementing the semantics of the specified slot wrapper.
     */
    @TruffleBoundary
    static PBuiltinFunction createWrapperFunction(PythonLanguage language, GraalHPyContext context, HPySlotWrapper wrapper, TruffleString name, Object callable, Object enclosingType,
                    PythonObjectFactory factory) {
        assert InteropLibrary.getUncached(callable).isExecutable(callable) : "object is not callable";
        RootCallTarget callTarget = language.createCachedCallTarget(l -> createSlotRootNode(l, wrapper, name), wrapper, name);
        Object[] defaults;
        if (wrapper == HPySlotWrapper.TERNARYFUNC || wrapper == HPySlotWrapper.SQ_DELITEM) {
            /*
             * For TERNARYFUNC: The third argument is optional. So it has a default value (this
             * implicitly is 'None'). For SQ_DELITEM: it's really the same as SQ_SETITEM but with a
             * default.
             */
            defaults = new Object[]{PNone.NO_VALUE};
        } else {
            defaults = PythonUtils.EMPTY_OBJECT_ARRAY;
        }
        PKeyword[] kwDefaults;
        if (wrapper == HPySlotWrapper.CALL) {
            kwDefaults = createKwDefaults(context);
        } else {
            kwDefaults = createKwDefaults(callable, context);

        }
        return factory.createBuiltinFunction(name, enclosingType, defaults, kwDefaults, 0, callTarget);
    }

    private static PRootNode createSlotRootNode(PythonLanguage language, HPySlotWrapper wrapper, TruffleString name) {
        switch (wrapper) {
            case NULL:
                return new HPyMethKeywordsRoot(language, name);
            case UNARYFUNC:
                return new HPyMethNoargsRoot(language, name, false);
            case BINARYFUNC:
            case BINARYFUNC_L:
                return new HPyMethORoot(language, name, false);
            case BINARYFUNC_R:
                return new HPyMethReverseBinaryRoot(language, name, false);
            case INIT:
                return new HPyMethInitProcRoot(language, name);
            case TERNARYFUNC:
                return new HPyMethTernaryRoot(language, name);
            case LENFUNC:
                return new HPyMethNoargsRoot(language, name, true);
            case INQUIRYPRED:
                return new HPyMethInquiryRoot(language, name);
            case INDEXARGFUNC:
                return new HPyMethSSizeArgFuncRoot(language, name);
            case OBJOBJARGPROC:
                return new HPyMethObjObjArgProcRoot(language, name);
            case OBJOBJPROC:
                return new HPyMethObjObjProcRoot(language, name);
            case SQ_ITEM:
                return new HPyMethSqItemWrapperRoot(language, name);
            case SQ_SETITEM:
            case SQ_DELITEM:
                // SQ_DELITEM is really the same as SQ_SETITEM but with a default
                return new HPyMethSqSetitemWrapperRoot(language, name);
            case RICHCMP_LT:
            case RICHCMP_LE:
            case RICHCMP_EQ:
            case RICHCMP_NE:
            case RICHCMP_GT:
            case RICHCMP_GE:
                return new HPyMethRichcmpOpRootNode(language, name, getCompareOpCode(wrapper));
            case GETBUFFER:
                return new HPyGetBufferRootNode(language, name);
            case RELEASEBUFFER:
                return new HPyReleaseBufferRootNode(language, name);
            case HASHFUNC:
                return new HPyMethHashRoot(language, name);
            case CALL:
                return new HPyMethCallRoot(language, name);
            default:
                // TODO(fa): support remaining slot wrappers
                throw CompilerDirectives.shouldNotReachHere("unsupported HPy slot wrapper: wrap_" + wrapper.name().toLowerCase());
        }

    }

    /**
     * Resolve the requested slot wrapper to the numeric op code as defined by HPy's enum
     * {@code HPy_RichCmpOp}.
     */
    private static int getCompareOpCode(HPySlotWrapper sig) {
        // op codes for binary comparisons (defined in 'object.h')
        switch (sig) {
            case RICHCMP_LT:
                return 0;
            case RICHCMP_LE:
                return 1;
            case RICHCMP_EQ:
                return 2;
            case RICHCMP_NE:
                return 3;
            case RICHCMP_GT:
                return 4;
            case RICHCMP_GE:
                return 5;
        }
        throw CompilerDirectives.shouldNotReachHere();
    }

    /**
     * Invokes an HPy C function. It takes care of argument and result conversion and always passes
     * the HPy context as a first parameter.
     */
    abstract static class HPyExternalFunctionInvokeNode extends Node implements IndirectCallNode {

        @Child private HPyConvertArgsToSulongNode toSulongNode;
        @Child private HPyCheckFunctionResultNode checkFunctionResultNode;
        @Child private HPyCloseArgHandlesNode handleCloseNode;

        @CompilationFinal private Assumption nativeCodeDoesntNeedExceptionState = Truffle.getRuntime().createAssumption();
        @CompilationFinal private Assumption nativeCodeDoesntNeedMyFrame = Truffle.getRuntime().createAssumption();

        HPyExternalFunctionInvokeNode() {
            CompilerAsserts.neverPartOfCompilation();
            this.toSulongNode = HPyAllAsHandleNodeGen.create();
            this.checkFunctionResultNode = HPyCheckHandleResultNodeGen.create();
            this.handleCloseNode = this.toSulongNode.createCloseHandleNode();
        }

        HPyExternalFunctionInvokeNode(HPyConvertArgsToSulongNode convertArgsNode) {
            CompilerAsserts.neverPartOfCompilation();
            this.toSulongNode = convertArgsNode != null ? convertArgsNode : HPyAllAsHandleNodeGen.create();
            this.checkFunctionResultNode = HPyCheckHandleResultNodeGen.create();
            this.handleCloseNode = this.toSulongNode.createCloseHandleNode();
        }

        HPyExternalFunctionInvokeNode(HPyCheckFunctionResultNode checkFunctionResultNode, HPyConvertArgsToSulongNode convertArgsNode) {
            CompilerAsserts.neverPartOfCompilation();
            this.toSulongNode = convertArgsNode != null ? convertArgsNode : HPyAllAsHandleNodeGen.create();
            this.checkFunctionResultNode = checkFunctionResultNode != null ? checkFunctionResultNode : HPyCheckHandleResultNodeGen.create();
            this.handleCloseNode = this.toSulongNode.createCloseHandleNode();
        }

        public abstract Object execute(VirtualFrame frame, TruffleString name, Object callable, GraalHPyContext hPyContext, Object[] frameArgs);

        @Specialization(limit = "1")
        Object doIt(VirtualFrame frame, TruffleString name, Object callable, GraalHPyContext hPyContext, Object[] arguments,
                        @CachedLibrary("callable") InteropLibrary lib,
                        @Cached PRaiseNode raiseNode) {
            Object[] convertedArguments = new Object[arguments.length + 1];
            toSulongNode.executeInto(frame, arguments, 0, convertedArguments, 1);

            // first arg is always the HPyContext
            convertedArguments[0] = hPyContext.getBackend();

            PythonLanguage language = PythonLanguage.get(this);
            PythonContext ctx = hPyContext.getContext();
            PythonThreadState pythonThreadState = ctx.getThreadState(language);

            // If any code requested the caught exception (i.e. used 'sys.exc_info()'), we store
            // it to the context since we cannot propagate it through the native frames.
            Object state = IndirectCallContext.enter(frame, pythonThreadState, this);

            try {
                return checkFunctionResultNode.execute(pythonThreadState, name, lib.execute(callable, convertedArguments));
            } catch (UnsupportedTypeException | UnsupportedMessageException e) {
                throw raiseNode.raise(PythonBuiltinClassType.TypeError, ErrorMessages.CALLING_NATIVE_FUNC_FAILED, name, e);
            } catch (ArityException e) {
                throw raiseNode.raise(PythonBuiltinClassType.TypeError, ErrorMessages.CALLING_NATIVE_FUNC_EXPECTED_ARGS, name, e.getExpectedMinArity(), e.getActualArity());
            } finally {
                // special case after calling a C function: transfer caught exception back to frame
                // to simulate the global state semantics
                PArguments.setException(frame, pythonThreadState.getCaughtException());
                IndirectCallContext.exit(frame, pythonThreadState, state);

                // close all handles (if necessary)
                if (handleCloseNode != null) {
                    handleCloseNode.executeInto(frame, convertedArguments, 1);
                }
            }
        }

        @Override
        public Assumption needNotPassFrameAssumption() {
            return nativeCodeDoesntNeedMyFrame;
        }

        @Override
        public Assumption needNotPassExceptionAssumption() {
            return nativeCodeDoesntNeedExceptionState;
        }

        @Override
        public Node copy() {
            HPyExternalFunctionInvokeNode node = (HPyExternalFunctionInvokeNode) super.copy();
            node.nativeCodeDoesntNeedMyFrame = Truffle.getRuntime().createAssumption();
            node.nativeCodeDoesntNeedExceptionState = Truffle.getRuntime().createAssumption();
            return node;
        }
    }

    abstract static class HPyMethodDescriptorRootNode extends PRootNode {
        @Child private CalleeContext calleeContext;
        @Child private HPyExternalFunctionInvokeNode invokeNode;
        @Child private ReadIndexedArgumentNode readSelfNode;
        @Child private ReadIndexedArgumentNode readCallableNode;
        @Child private ReadIndexedArgumentNode readContextNode;

        private final TruffleString name;

        @TruffleBoundary
        public HPyMethodDescriptorRootNode(PythonLanguage language, TruffleString name, HPyConvertArgsToSulongNode convertArgsToSulongNode) {
            super(language);
            this.name = name;
            this.invokeNode = HPyExternalFunctionInvokeNodeGen.create(convertArgsToSulongNode);
        }

        @TruffleBoundary
        public HPyMethodDescriptorRootNode(PythonLanguage language, TruffleString name, HPyCheckFunctionResultNode checkFunctionResultNode, HPyConvertArgsToSulongNode convertArgsToSulongNode) {
            super(language);
            this.name = name;
            this.invokeNode = HPyExternalFunctionInvokeNodeGen.create(checkFunctionResultNode, convertArgsToSulongNode);
        }

        protected static Object intToBoolean(Object result) {
            if (result instanceof Integer) {
                return ((Integer) result) != 0;
            } else if (result instanceof Long) {
                return ((Long) result) != 0;
            }
            throw CompilerDirectives.shouldNotReachHere();
        }

        @Override
        public Object execute(VirtualFrame frame) {
            Object callable = ensureReadCallableNode().execute(frame);
            GraalHPyContext hpyContext = readContext(frame);
            Object[] cArguments = prepareCArguments(frame, hpyContext);
            getCalleeContext().enter(frame);
            try {
                return processResult(frame, invokeNode.execute(frame, name, callable, hpyContext, cArguments));
            } finally {
                getCalleeContext().exit(frame, this);
                closeCArguments(frame, hpyContext, cArguments);
            }
        }

        protected abstract Object[] prepareCArguments(VirtualFrame frame, GraalHPyContext hpyContext);

        protected Object processResult(@SuppressWarnings("unused") VirtualFrame frame, Object result) {
            return result;
        }

        @SuppressWarnings("unused")
        protected void closeCArguments(VirtualFrame frame, GraalHPyContext hpyContext, Object[] cArguments) {
            // nothing to do by default
        }

        protected final HPyExternalFunctionInvokeNode getInvokeNode() {
            return invokeNode;
        }

        protected final Object getSelf(VirtualFrame frame) {
            if (readSelfNode == null) {
                CompilerDirectives.transferToInterpreterAndInvalidate();
                readSelfNode = insert(ReadIndexedArgumentNode.create(0));
            }
            return readSelfNode.execute(frame);
        }

        protected final CalleeContext getCalleeContext() {
            if (calleeContext == null) {
                CompilerDirectives.transferToInterpreterAndInvalidate();
                calleeContext = insert(CalleeContext.create());
            }
            return calleeContext;
        }

        protected final ReadIndexedArgumentNode ensureReadCallableNode() {
            if (readCallableNode == null) {
                CompilerDirectives.transferToInterpreterAndInvalidate();
                // we insert a hidden argument after the hidden context argument
                int hiddenArg = getSignature().getParameterIds().length + 1;
                readCallableNode = insert(ReadIndexedArgumentNode.create(hiddenArg));
            }
            return readCallableNode;
        }

        protected final GraalHPyContext readContext(VirtualFrame frame) {
            if (readContextNode == null) {
                CompilerDirectives.transferToInterpreterAndInvalidate();
                // we insert a hidden argument at the end of the positional arguments
                int hiddenArg = getSignature().getParameterIds().length;
                readContextNode = insert(ReadIndexedArgumentNode.create(hiddenArg));
            }
            Object hpyContext = readContextNode.execute(frame);
            if (hpyContext instanceof GraalHPyContext) {
                return (GraalHPyContext) hpyContext;
            }
            throw CompilerDirectives.shouldNotReachHere("invalid HPy context");
        }

        @Override
        public String getName() {
            return name.toJavaStringUncached();
        }

        public TruffleString getTSName() {
            return name;
        }

        @Override
        public NodeCost getCost() {
            // this is just a thin argument shuffling wrapper
            return NodeCost.NONE;
        }

        @Override
        public String toString() {
            return "<METH root " + name.toJavaStringUncached() + ">";
        }

        @Override
        public boolean isInternal() {
            return true;
        }

        @Override
        public boolean isPythonInternal() {
            return true;
        }

        @Override
        public boolean setsUpCalleeContext() {
            return true;
        }
    }

    static final class HPyMethNoargsRoot extends HPyMethodDescriptorRootNode {
        private static final Signature SIGNATURE = new Signature(1, false, -1, false, tsArray("self"), KEYWORDS_HIDDEN_CALLABLE, true);

        public HPyMethNoargsRoot(PythonLanguage language, TruffleString name, boolean nativePrimitiveResult) {
            super(language, name, nativePrimitiveResult ? HPyCheckPrimitiveResultNodeGen.create() : HPyCheckHandleResultNodeGen.create(), HPyAllAsHandleNodeGen.create());
        }

        @Override
        protected Object[] prepareCArguments(VirtualFrame frame, @SuppressWarnings("unused") GraalHPyContext hpyContext) {
            return new Object[]{getSelf(frame)};
        }

        @Override
        public Signature getSignature() {
            return SIGNATURE;
        }
    }

    static final class HPyMethORoot extends HPyMethodDescriptorRootNode {
        private static final Signature SIGNATURE = new Signature(-1, false, -1, false, tsArray("self", "arg"), KEYWORDS_HIDDEN_CALLABLE, true);

        @Child private ReadIndexedArgumentNode readArgNode;

        public HPyMethORoot(PythonLanguage language, TruffleString name, boolean nativePrimitiveResult) {
            super(language, name, nativePrimitiveResult ? HPyCheckPrimitiveResultNodeGen.create() : HPyCheckHandleResultNodeGen.create(), HPyAllAsHandleNodeGen.create());
        }

        @Override
        protected Object[] prepareCArguments(VirtualFrame frame, @SuppressWarnings("unused") GraalHPyContext hpyContext) {
            return new Object[]{getSelf(frame), getArg(frame)};
        }

        private Object getArg(VirtualFrame frame) {
            if (readArgNode == null) {
                CompilerDirectives.transferToInterpreterAndInvalidate();
                readArgNode = insert(ReadIndexedArgumentNode.create(1));
            }
            return readArgNode.execute(frame);
        }

        @Override
        public Signature getSignature() {
            return SIGNATURE;
        }
    }

    static final class HPyMethVarargsRoot extends HPyMethodDescriptorRootNode {
        private static final Signature SIGNATURE = new Signature(-1, false, 1, false, tsArray("self"), KEYWORDS_HIDDEN_CALLABLE, true);

        @Child private ReadVarArgsNode readVarargsNode;

        @TruffleBoundary
        public HPyMethVarargsRoot(PythonLanguage language, TruffleString name) {
            super(language, name, HPyVarargsToSulongNodeGen.create());
        }

        @Override
        protected Object[] prepareCArguments(VirtualFrame frame, GraalHPyContext hpyContext) {
            Object[] args = getVarargs(frame);
            return new Object[]{getSelf(frame), hpyContext.createArgumentsArray(args), (long) args.length};
        }

        @Override
        protected void closeCArguments(VirtualFrame frame, GraalHPyContext hpyContext, Object[] cArguments) {
            hpyContext.freeArgumentsArray(cArguments[1]);
        }

        private Object[] getVarargs(VirtualFrame frame) {
            if (readVarargsNode == null) {
                CompilerDirectives.transferToInterpreterAndInvalidate();
                readVarargsNode = insert(ReadVarArgsNode.create(true));
            }
            return readVarargsNode.executeObjectArray(frame);
        }

        @Override
        public Signature getSignature() {
            return SIGNATURE;
        }
    }

    static final class HPyMethKeywordsRoot extends HPyMethodDescriptorRootNode {
        private static final Signature SIGNATURE = new Signature(-1, true, 1, false, tsArray("self"), KEYWORDS_HIDDEN_CALLABLE, true);

        @Child private ReadVarArgsNode readVarargsNode;
        @Child private ReadVarKeywordsNode readKwargsNode;
        @Child private PythonObjectFactory factory;

        @TruffleBoundary
        public HPyMethKeywordsRoot(PythonLanguage language, TruffleString name) {
            super(language, name, HPyKeywordsToSulongNodeGen.create());
        }

        @Override
        protected Object[] prepareCArguments(VirtualFrame frame, GraalHPyContext hpyContext) {
            Object[] positionalArgs = getVarargs(frame);
            PKeyword[] keywords = getKwargs(frame);
            long nPositionalArgs = positionalArgs.length;

            Object[] args;
            Object kwnamesTuple;
            // this condition is implicitly profiled by 'getKwnamesTuple'
            if (keywords.length > 0) {
                args = PythonUtils.arrayCopyOf(positionalArgs, positionalArgs.length + keywords.length);
                TruffleString[] kwnames = new TruffleString[keywords.length];
                for (int i = 0; i < keywords.length; i++) {
                    args[positionalArgs.length + i] = keywords[i].getValue();
                    kwnames[i] = keywords[i].getName();
                }
                kwnamesTuple = getKwnamesTuple(kwnames);
            } else {
                args = positionalArgs;
                kwnamesTuple = GraalHPyHandle.NULL_HANDLE_DELEGATE;
            }
            return new Object[]{getSelf(frame), createArgumentsArray(hpyContext, args), nPositionalArgs, kwnamesTuple};
        }

        @Override
        protected void closeCArguments(VirtualFrame frame, GraalHPyContext hpyContext, Object[] cArguments) {
            hpyContext.freeArgumentsArray(cArguments[1]);
        }

        private Object createArgumentsArray(GraalHPyContext hpyContext, Object[] args) {
            return hpyContext.createArgumentsArray(args);
        }

        private Object[] getVarargs(VirtualFrame frame) {
            if (readVarargsNode == null) {
                CompilerDirectives.transferToInterpreterAndInvalidate();
                readVarargsNode = insert(ReadVarArgsNode.create(true));
            }
            return readVarargsNode.executeObjectArray(frame);
        }

        private PKeyword[] getKwargs(VirtualFrame frame) {
            if (PArguments.getKeywordArguments(frame).length == 0) {
                return PKeyword.EMPTY_KEYWORDS;
            }
            if (readKwargsNode == null) {
                CompilerDirectives.transferToInterpreterAndInvalidate();
                readKwargsNode = insert(ReadVarKeywordsNode.create());
            }
            return (PKeyword[]) readKwargsNode.execute(frame);
        }

        private PTuple getKwnamesTuple(TruffleString[] kwnames) {
            if (factory == null) {
                CompilerDirectives.transferToInterpreterAndInvalidate();
                factory = insert(PythonObjectFactory.create());
            }
            return factory.createTuple(kwnames);
        }

        @Override
        public Signature getSignature() {
            return SIGNATURE;
        }
    }

    static final class HPyMethInitProcRoot extends HPyMethodDescriptorRootNode {
        private static final Signature SIGNATURE = new Signature(-1, true, 1, false, tsArray("self"), KEYWORDS_HIDDEN_CALLABLE, true);

        @Child private ReadVarArgsNode readVarargsNode;
        @Child private ReadVarKeywordsNode readKwargsNode;

        @TruffleBoundary
        public HPyMethInitProcRoot(PythonLanguage language, TruffleString name) {
            super(language, name, HPyCheckPrimitiveResultNodeGen.create(), HPyKeywordsToSulongNodeGen.create());
        }

        @Override
        protected Object[] prepareCArguments(VirtualFrame frame, GraalHPyContext hpyContext) {
            Object[] args = getVarargs(frame);
            return new Object[]{getSelf(frame), hpyContext.createArgumentsArray(args), (long) args.length, getKwargs(frame)};
        }

        @Override
        protected void closeCArguments(VirtualFrame frame, GraalHPyContext hpyContext, Object[] cArguments) {
            hpyContext.freeArgumentsArray(cArguments[1]);
        }

        @Override
        @SuppressWarnings("unused")
        protected Object processResult(VirtualFrame frame, Object result) {
            // If no error occurred, the init function always returns None.
            // Possible errors are already handled in the HPyExternalFunctionInvokeNode.
            return PNone.NONE;
        }

        private Object[] getVarargs(VirtualFrame frame) {
            if (readVarargsNode == null) {
                CompilerDirectives.transferToInterpreterAndInvalidate();
                readVarargsNode = insert(ReadVarArgsNode.create(true));
            }
            return readVarargsNode.executeObjectArray(frame);
        }

        private Object getKwargs(VirtualFrame frame) {
            if (readKwargsNode == null) {
                CompilerDirectives.transferToInterpreterAndInvalidate();
                readKwargsNode = insert(ReadVarKeywordsNode.createForUserFunction(EMPTY_TRUFFLESTRING_ARRAY));
            }
            return readKwargsNode.execute(frame);
        }

        @Override
        public Signature getSignature() {
            return SIGNATURE;
        }
    }

    static final class HPyMethTernaryRoot extends HPyMethodDescriptorRootNode {
        private static final Signature SIGNATURE = new Signature(3, false, -1, false, tsArray("x", "y", "z"), KEYWORDS_HIDDEN_CALLABLE, true);

        @Child private ReadIndexedArgumentNode readArg1Node;
        @Child private ReadIndexedArgumentNode readArg2Node;

        public HPyMethTernaryRoot(PythonLanguage language, TruffleString name) {
            super(language, name, HPyAllAsHandleNodeGen.create());
        }

        @Override
        protected Object[] prepareCArguments(VirtualFrame frame, @SuppressWarnings("unused") GraalHPyContext hpyContext) {
            return new Object[]{getSelf(frame), getArg1(frame), getArg2(frame)};
        }

        private Object getArg1(VirtualFrame frame) {
            if (readArg1Node == null) {
                CompilerDirectives.transferToInterpreterAndInvalidate();
                readArg1Node = insert(ReadIndexedArgumentNode.create(1));
            }
            return readArg1Node.execute(frame);
        }

        private Object getArg2(VirtualFrame frame) {
            if (readArg2Node == null) {
                CompilerDirectives.transferToInterpreterAndInvalidate();
                readArg2Node = insert(ReadIndexedArgumentNode.create(2));
            }
            Object arg2 = readArg2Node.execute(frame);
            return arg2 != PNone.NO_VALUE ? arg2 : PNone.NONE;
        }

        @Override
        public Signature getSignature() {
            return SIGNATURE;
        }
    }

    static class HPyMethSSizeArgFuncRoot extends HPyMethodDescriptorRootNode {
        private static final Signature SIGNATURE = new Signature(2, false, -1, false, tsArray("$self", "n"), KEYWORDS_HIDDEN_CALLABLE, true);

        @Child private ReadIndexedArgumentNode readArg1Node;

        public HPyMethSSizeArgFuncRoot(PythonLanguage language, TruffleString name) {
            super(language, name, HPySSizeArgFuncToSulongNodeGen.create());
        }

        @Override
        protected Object[] prepareCArguments(VirtualFrame frame, @SuppressWarnings("unused") GraalHPyContext hpyContext) {
            return new Object[]{getSelf(frame), getArg1(frame)};
        }

        protected Object getArg1(VirtualFrame frame) {
            if (readArg1Node == null) {
                CompilerDirectives.transferToInterpreterAndInvalidate();
                readArg1Node = insert(ReadIndexedArgumentNode.create(1));
            }
            return readArg1Node.execute(frame);
        }

        @Override
        public Signature getSignature() {
            return SIGNATURE;
        }
    }

    /**
     * Implements semantics of {@code typeobject.c: wrap_sq_item}.
     */
    static final class HPyMethSqItemWrapperRoot extends HPyMethSSizeArgFuncRoot {

        @Child private GetIndexNode getIndexNode;

        public HPyMethSqItemWrapperRoot(PythonLanguage language, TruffleString name) {
            super(language, name);
        }

        @Override
        protected Object[] prepareCArguments(VirtualFrame frame, @SuppressWarnings("unused") GraalHPyContext hpyContext) {
            Object self = getSelf(frame);
            return new Object[]{self, getIndex(self, getArg1(frame))};
        }

        private int getIndex(Object self, Object index) {
            if (getIndexNode == null) {
                CompilerDirectives.transferToInterpreterAndInvalidate();
                getIndexNode = insert(CExtCommonNodes.GetIndexNode.create());
            }
            return getIndexNode.execute(self, index);
        }
    }

    /**
     * Implements semantics of {@code typeobject.c: wrap_sq_setitem}.
     */
    static final class HPyMethSqSetitemWrapperRoot extends HPyMethSSizeObjArgProcRoot {

        @Child private GetIndexNode getIndexNode;

        public HPyMethSqSetitemWrapperRoot(PythonLanguage language, TruffleString name) {
            super(language, name);
        }

        @Override
        protected Object[] prepareCArguments(VirtualFrame frame, @SuppressWarnings("unused") GraalHPyContext hpyContext) {
            Object self = getSelf(frame);
            return new Object[]{self, getIndex(self, getArg1(frame)), getArg2(frame)};
        }

        private int getIndex(Object self, Object index) {
            if (getIndexNode == null) {
                CompilerDirectives.transferToInterpreterAndInvalidate();
                getIndexNode = insert(CExtCommonNodes.GetIndexNode.create());
            }
            return getIndexNode.execute(self, index);
        }
    }

    static final class HPyMethSSizeSSizeArgFuncRoot extends HPyMethodDescriptorRootNode {
        private static final Signature SIGNATURE = new Signature(3, false, -1, false, tsArray("$self", "n", "m"), KEYWORDS_HIDDEN_CALLABLE, true);

        @Child private ReadIndexedArgumentNode readArg1Node;
        @Child private ReadIndexedArgumentNode readArg2Node;

        public HPyMethSSizeSSizeArgFuncRoot(PythonLanguage language, TruffleString name) {
            super(language, name, HPySSizeArgFuncToSulongNodeGen.create());
        }

        @Override
        protected Object[] prepareCArguments(VirtualFrame frame, @SuppressWarnings("unused") GraalHPyContext hpyContext) {
            return new Object[]{getSelf(frame), getArg1(frame), getArg2(frame)};
        }

        private Object getArg1(VirtualFrame frame) {
            if (readArg1Node == null) {
                CompilerDirectives.transferToInterpreterAndInvalidate();
                readArg1Node = insert(ReadIndexedArgumentNode.create(1));
            }
            return readArg1Node.execute(frame);
        }

        private Object getArg2(VirtualFrame frame) {
            if (readArg2Node == null) {
                CompilerDirectives.transferToInterpreterAndInvalidate();
                readArg2Node = insert(ReadIndexedArgumentNode.create(2));
            }
            return readArg2Node.execute(frame);
        }

        @Override
        public Signature getSignature() {
            return SIGNATURE;
        }
    }

    /**
     * Very similar to {@link HPyMethNoargsRoot} but converts the result to a boolean.
     */
    static final class HPyMethInquiryRoot extends HPyMethodDescriptorRootNode {
        private static final Signature SIGNATURE = new Signature(-1, false, -1, false, tsArray("self"), KEYWORDS_HIDDEN_CALLABLE);

        public HPyMethInquiryRoot(PythonLanguage language, TruffleString name) {
            super(language, name, HPyCheckPrimitiveResultNodeGen.create(), HPyAllAsHandleNodeGen.create());
        }

        @Override
        protected Object[] prepareCArguments(VirtualFrame frame, @SuppressWarnings("unused") GraalHPyContext hpyContext) {
            return new Object[]{getSelf(frame)};
        }

        @Override
        protected Object processResult(VirtualFrame frame, Object result) {
            // 'HPyCheckPrimitiveResultNode' already guarantees that the result is 'int' or 'long'.
            return intToBoolean(result);
        }

        @Override
        public Signature getSignature() {
            return SIGNATURE;
        }
    }

    static final class HPyMethObjObjArgProcRoot extends HPyMethodDescriptorRootNode {
        private static final Signature SIGNATURE = new Signature(-1, false, 1, false, tsArray("$self", "x"), KEYWORDS_HIDDEN_CALLABLE, true);

        @Child private ReadIndexedArgumentNode readArg1Node;
        @Child private ReadVarArgsNode readVarargsNode;
        @Child private PRaiseNode raiseNode;

        public HPyMethObjObjArgProcRoot(PythonLanguage language, TruffleString name) {
            super(language, name, HPyCheckPrimitiveResultNodeGen.create(), HPyAllAsHandleNodeGen.create());
        }

        @Override
        protected Object[] prepareCArguments(VirtualFrame frame, @SuppressWarnings("unused") GraalHPyContext hpyContext) {
            Object[] varargs = getVarargs(frame);
            if (varargs.length == 0) {
                return new Object[]{getSelf(frame), getArg1(frame), PNone.NO_VALUE};
            } else if (varargs.length == 1) {
                return new Object[]{getSelf(frame), getArg1(frame), varargs[0]};
            } else {
                throw getRaiseNode().raise(PythonBuiltinClassType.TypeError,
                                ErrorMessages.TAKES_FROM_D_TO_D_POS_ARG_S_BUT_D_S_GIVEN_S,
                                getName(), 2, 3, "s", 1 + varargs.length, "were", "");
            }
        }

        private PRaiseNode getRaiseNode() {
            if (raiseNode == null) {
                CompilerDirectives.transferToInterpreterAndInvalidate();
                raiseNode = insert(PRaiseNode.create());
            }
            return raiseNode;
        }

        private Object[] getVarargs(VirtualFrame frame) {
            if (readVarargsNode == null) {
                CompilerDirectives.transferToInterpreterAndInvalidate();
                readVarargsNode = insert(ReadVarArgsNode.create(true));
            }
            return readVarargsNode.executeObjectArray(frame);
        }

        private Object getArg1(VirtualFrame frame) {
            if (readArg1Node == null) {
                CompilerDirectives.transferToInterpreterAndInvalidate();
                readArg1Node = insert(ReadIndexedArgumentNode.create(1));
            }
            return readArg1Node.execute(frame);
        }

        @Override
        protected Object processResult(VirtualFrame frame, Object result) {
            // 'HPyCheckPrimitiveResultNode' already guarantees that the result is 'int' or 'long'.
            return intToBoolean(result);
        }

        @Override
        public Signature getSignature() {
            return SIGNATURE;
        }
    }

    static final class HPyMethObjObjProcRoot extends HPyMethodDescriptorRootNode {
        private static final Signature SIGNATURE = new Signature(2, false, -1, false, tsArray("$self", "other"), KEYWORDS_HIDDEN_CALLABLE, true);

        @Child private ReadIndexedArgumentNode readArg1Node;

        public HPyMethObjObjProcRoot(PythonLanguage language, TruffleString name) {
            super(language, name, HPyCheckPrimitiveResultNodeGen.create(), HPyAllAsHandleNodeGen.create());
        }

        @Override
        protected Object[] prepareCArguments(VirtualFrame frame, @SuppressWarnings("unused") GraalHPyContext hpyContext) {
            return new Object[]{getSelf(frame), getArg1(frame)};
        }

        private Object getArg1(VirtualFrame frame) {
            if (readArg1Node == null) {
                CompilerDirectives.transferToInterpreterAndInvalidate();
                readArg1Node = insert(ReadIndexedArgumentNode.create(1));
            }
            return readArg1Node.execute(frame);
        }

        @Override
        protected Object processResult(VirtualFrame frame, Object result) {
            // 'HPyCheckPrimitiveResultNode' already guarantees that the result is 'int' or 'long'.
            return intToBoolean(result);
        }

        @Override
        public Signature getSignature() {
            return SIGNATURE;
        }
    }

    static class HPyMethSSizeObjArgProcRoot extends HPyMethodDescriptorRootNode {
        private static final Signature SIGNATURE = new Signature(3, false, -1, false, tsArray("$self", "arg0", "arg1"), KEYWORDS_HIDDEN_CALLABLE, true);

        @Child private ReadIndexedArgumentNode readArg1Node;
        @Child private ReadIndexedArgumentNode readArg2Node;

        public HPyMethSSizeObjArgProcRoot(PythonLanguage language, TruffleString name) {
            super(language, name, HPyCheckPrimitiveResultNodeGen.create(), HPySSizeObjArgProcToSulongNodeGen.create());
        }

        @Override
        protected Object[] prepareCArguments(VirtualFrame frame, @SuppressWarnings("unused") GraalHPyContext hpyContext) {
            return new Object[]{getSelf(frame), getArg1(frame), getArg2(frame)};
        }

        protected Object getArg1(VirtualFrame frame) {
            if (readArg1Node == null) {
                CompilerDirectives.transferToInterpreterAndInvalidate();
                readArg1Node = insert(ReadIndexedArgumentNode.create(1));
            }
            return readArg1Node.execute(frame);
        }

        protected Object getArg2(VirtualFrame frame) {
            if (readArg2Node == null) {
                CompilerDirectives.transferToInterpreterAndInvalidate();
                readArg2Node = insert(ReadIndexedArgumentNode.create(2));
            }
            return readArg2Node.execute(frame);
        }

        @Override
        public Signature getSignature() {
            return SIGNATURE;
        }
    }

    static final class HPyMethReverseBinaryRoot extends HPyMethodDescriptorRootNode {
        private static final Signature SIGNATURE = new Signature(-1, false, -1, false, tsArray("self", "other"), KEYWORDS_HIDDEN_CALLABLE, true);

        @Child private ReadIndexedArgumentNode readOtherNode;

        public HPyMethReverseBinaryRoot(PythonLanguage language, TruffleString name, boolean nativePrimitiveResult) {
            super(language, name, nativePrimitiveResult ? HPyCheckPrimitiveResultNodeGen.create() : HPyCheckHandleResultNodeGen.create(), HPyAllAsHandleNodeGen.create());
        }

        @Override
        protected Object[] prepareCArguments(VirtualFrame frame, @SuppressWarnings("unused") GraalHPyContext hpyContext) {
            return new Object[]{getOther(frame), getSelf(frame)};
        }

        private Object getOther(VirtualFrame frame) {
            if (readOtherNode == null) {
                CompilerDirectives.transferToInterpreterAndInvalidate();
                readOtherNode = insert(ReadIndexedArgumentNode.create(1));
            }
            return readOtherNode.execute(frame);
        }

        @Override
        public Signature getSignature() {
            return SIGNATURE;
        }
    }

    public abstract static class HPyCheckFunctionResultNode extends Node {

        public abstract Object execute(PythonThreadState pythonThreadState, TruffleString name, Object value);

        protected static void checkFunctionResult(Node node, PythonThreadState pythonThreadState, TruffleString name, boolean indicatesError, boolean strict, ConditionProfile errOccurredProfile) {
            CheckFunctionResultNode.checkFunctionResult(node, pythonThreadState, name, indicatesError, strict, errOccurredProfile, ErrorMessages.RETURNED_NULL_WO_SETTING_EXCEPTION,
                            ErrorMessages.RETURNED_RESULT_WITH_EXCEPTION_SET);
        }
    }

    // roughly equivalent to _Py_CheckFunctionResult in Objects/call.c
    @GenerateUncached
    @ImportStatic(PGuards.class)
    public abstract static class HPyCheckHandleResultNode extends HPyCheckFunctionResultNode {

        @Specialization
        static Object doLongNull(PythonThreadState pythonThreadState, TruffleString name, Object value,
                        @Bind("this") Node inliningTarget,
                        @Cached HPyCloseAndGetHandleNode closeAndGetHandleNode,
                        @Cached ConditionProfile isNullProfile,
                        @Cached ConditionProfile errOccurredProfile) {
            Object delegate = closeAndGetHandleNode.execute(value);
            checkFunctionResult(inliningTarget, pythonThreadState, name, isNullProfile.profile(delegate == GraalHPyHandle.NULL_HANDLE_DELEGATE), true, errOccurredProfile);
            return delegate;
        }
    }

    /**
     * Similar to {@link HPyCheckFunctionResultNode}, this node checks a primitive result of a
     * native function. This node guarantees that an {@code int} or {@code long} is returned.
     */
    @GenerateUncached
    @ImportStatic(PGuards.class)
    abstract static class HPyCheckPrimitiveResultNode extends HPyCheckFunctionResultNode {
        public abstract int executeInt(PythonThreadState context, TruffleString name, int value);

        public abstract long executeLong(PythonThreadState context, TruffleString name, long value);

        @Specialization
        static int doInteger(PythonThreadState pythonThreadState, TruffleString name, int value,
                        @Bind("this") Node inliningTarget,
                        @Shared @Cached ConditionProfile errOccurredProfile) {
            checkFunctionResult(inliningTarget, pythonThreadState, name, value == -1, false, errOccurredProfile);
            return value;
        }

        @Specialization(replaces = "doInteger")
        static long doLong(PythonThreadState pythonThreadState, TruffleString name, long value,
                        @Bind("this") Node inliningTarget,
                        @Shared @Cached ConditionProfile errOccurredProfile) {
            checkFunctionResult(inliningTarget, pythonThreadState, name, value == -1, false, errOccurredProfile);
            return value;
        }

        @Specialization(limit = "1")
        static Object doObject(PythonThreadState pythonThreadState, TruffleString name, Object value,
                        @Bind("this") Node inliningTarget,
                        @CachedLibrary("value") InteropLibrary lib,
                        @Shared @Cached PRaiseNode raiseNode,
                        @Shared @Cached ConditionProfile errOccurredProfile) {
            if (lib.fitsInLong(value)) {
                try {
                    long lvalue = lib.asLong(value);
                    checkFunctionResult(inliningTarget, pythonThreadState, name, lvalue == -1, false, errOccurredProfile);
                    return lvalue;
                } catch (UnsupportedMessageException e) {
                    throw CompilerDirectives.shouldNotReachHere();
                }
            }
            throw raiseNode.raise(SystemError, ErrorMessages.FUNC_S_DIDNT_RETURN_INT, name);
        }
    }

    /**
     * Does not actually check the result of a function (since this is used when {@code void}
     * functions are called) but checks if an error occurred during execution of the function.
     */
    @GenerateUncached
    @ImportStatic(PGuards.class)
    abstract static class HPyCheckVoidResultNode extends HPyCheckFunctionResultNode {

        @Specialization
        static Object doGeneric(PythonThreadState threadState, TruffleString name, Object value,
                        @Bind("this") Node inliningTarget,
                        @Cached ConditionProfile errOccurredProfile) {
            /*
             * A 'void' function never indicates an error but an error could still happen. So this
             * must also be checked. The actual result value (which will be something like NULL or
             * 0) is not used.
             */
            checkFunctionResult(inliningTarget, threadState, name, false, true, errOccurredProfile);
            return value;
        }
    }

    static final class HPyMethRichcmpOpRootNode extends HPyMethodDescriptorRootNode {
        private static final Signature SIGNATURE = new Signature(-1, false, -1, false, tsArray("self", "other"), KEYWORDS_HIDDEN_CALLABLE, true);
        @Child private ReadIndexedArgumentNode readArgNode;

        private final int op;

        HPyMethRichcmpOpRootNode(PythonLanguage language, TruffleString name, int op) {
            super(language, name, HPyRichcmpFuncArgsToSulongNodeGen.create());
            this.readArgNode = ReadIndexedArgumentNode.create(1);
            this.op = op;
        }

        @Override
        protected Object[] prepareCArguments(VirtualFrame frame, @SuppressWarnings("unused") GraalHPyContext hpyContext) {
            return new Object[]{getSelf(frame), readArgNode.execute(frame), op};
        }

        @Override
        public Signature getSignature() {
            return SIGNATURE;
        }
    }

    /**
     * A simple and lightweight Python root node that invokes a native getter function. The native
     * call target and the native closure pointer are passed as Python closure.
     */
    abstract static class HPyGetSetDescriptorRootNode extends PRootNode {

        @Child private CalleeContext calleeContext;
        @Child private HPyExternalFunctionInvokeNode invokeNode;
        @Child private ReadIndexedArgumentNode readCallableNode;
        @Child private ReadIndexedArgumentNode readContextNode;
        @Child private ReadIndexedArgumentNode readClosureNode;

        private final TruffleString name;

        HPyGetSetDescriptorRootNode(PythonLanguage language, TruffleString name) {
            super(language);
            this.name = name;
        }

        @Override
        public Object execute(VirtualFrame frame) {
            getCalleeContext().enter(frame);
            try {
                Object target = readCallable(frame);
                GraalHPyContext hpyContext = readContext(frame);
                Object closure = readClosure(frame);
                return ensureInvokeNode().execute(frame, name, target, hpyContext, createArguments(frame, closure));
            } finally {
                getCalleeContext().exit(frame, this);
            }
        }

        protected abstract HPyConvertArgsToSulongNode createArgumentConversionNode();

        protected abstract HPyCheckFunctionResultNode createResultConversionNode();

        protected abstract Object[] createArguments(VirtualFrame frame, Object closure);

        @Override
        public String getName() {
            return name.toJavaStringUncached();
        }

        private CalleeContext getCalleeContext() {
            if (calleeContext == null) {
                CompilerDirectives.transferToInterpreterAndInvalidate();
                calleeContext = insert(CalleeContext.create());
            }
            return calleeContext;
        }

        private HPyExternalFunctionInvokeNode ensureInvokeNode() {
            if (invokeNode == null) {
                CompilerDirectives.transferToInterpreterAndInvalidate();
                invokeNode = insert(HPyExternalFunctionInvokeNodeGen.create(createResultConversionNode(), createArgumentConversionNode()));
            }
            return invokeNode;
        }

        protected final Object readCallable(VirtualFrame frame) {
            if (readCallableNode == null) {
                CompilerDirectives.transferToInterpreterAndInvalidate();
                // we insert a hidden argument after the hidden context argument
                int hiddenArg = getSignature().getParameterIds().length + 1;
                readCallableNode = insert(ReadIndexedArgumentNode.create(hiddenArg));
            }
            return readCallableNode.execute(frame);
        }

        private GraalHPyContext readContext(VirtualFrame frame) {
            if (readContextNode == null) {
                CompilerDirectives.transferToInterpreterAndInvalidate();
                // we insert a hidden argument at the end of the positional arguments
                int hiddenArg = getSignature().getParameterIds().length;
                readContextNode = insert(ReadIndexedArgumentNode.create(hiddenArg));
            }
            Object hpyContext = readContextNode.execute(frame);
            if (hpyContext instanceof GraalHPyContext) {
                return (GraalHPyContext) hpyContext;
            }
            throw CompilerDirectives.shouldNotReachHere("invalid HPy context");
        }

        protected final Object readClosure(VirtualFrame frame) {
            if (readClosureNode == null) {
                CompilerDirectives.transferToInterpreterAndInvalidate();
                // we insert a hidden closure argument after the hidden context arg
                int hiddenArg = getSignature().getParameterIds().length + 2;
                readClosureNode = insert(ReadIndexedArgumentNode.create(hiddenArg));
            }
            return readClosureNode.execute(frame);
        }

        @Override
        public boolean isPythonInternal() {
            return true;
        }

        @Override
        public boolean isInternal() {
            return true;
        }

        @Override
        public boolean setsUpCalleeContext() {
            return true;
        }
    }

    /**
     * A simple and lightweight Python root node that invokes a native getter function. The native
     * call target and the native closure pointer are passed as Python closure.
     */
    static final class HPyGetSetDescriptorGetterRootNode extends HPyGetSetDescriptorRootNode {
        private static final Signature SIGNATURE = new Signature(-1, false, -1, false, tsArray("$self"), KEYWORDS_HIDDEN_CALLABLE_AND_CLOSURE, true);

        HPyGetSetDescriptorGetterRootNode(PythonLanguage language, TruffleString name) {
            super(language, name);
        }

        @Override
        protected Object[] createArguments(VirtualFrame frame, Object closure) {
            return new Object[]{PArguments.getArgument(frame, 0), closure};
        }

        @Override
        protected HPyConvertArgsToSulongNode createArgumentConversionNode() {
            return HPyGetSetGetterToSulongNodeGen.create();
        }

        @Override
        protected HPyCheckFunctionResultNode createResultConversionNode() {
            return HPyCheckHandleResultNodeGen.create();
        }

        @Override
        public Signature getSignature() {
            return SIGNATURE;
        }

        @TruffleBoundary
        public static PBuiltinFunction createFunction(GraalHPyContext hpyContext, Object enclosingType, TruffleString propertyName, Object target, Object closure) {
            PythonContext pythonContext = hpyContext.getContext();
            PythonLanguage lang = pythonContext.getLanguage();
            RootCallTarget callTarget = lang.createCachedCallTarget(l -> new HPyGetSetDescriptorGetterRootNode(l, propertyName), HPyGetSetDescriptorGetterRootNode.class, propertyName);
            PythonObjectFactory factory = pythonContext.getCore().factory();
            return factory.createBuiltinFunction(propertyName, enclosingType, PythonUtils.EMPTY_OBJECT_ARRAY, createKwDefaults(target, closure, hpyContext), 0, callTarget);
        }
    }

    static final class HPyLegacyGetSetDescriptorGetterRoot extends GetterRoot {

        @Child private HPyGetNativeSpacePointerNode getNativeSpacePointerNode;

        protected HPyLegacyGetSetDescriptorGetterRoot(PythonLanguage language, TruffleString name, PExternalFunctionWrapper provider) {
            super(language, name, provider);
        }

        /*
         * TODO(fa): It's still unclear how to handle HPy native space pointers when passed to an
         * 'AsPythonObjectNode'. This can happen when, e.g., the getter returns the 'self' pointer.
         */
        @Override
        protected Object[] prepareCArguments(VirtualFrame frame) {
            Object[] objects = super.prepareCArguments(frame);
            if (getNativeSpacePointerNode == null) {
                CompilerDirectives.transferToInterpreterAndInvalidate();
                getNativeSpacePointerNode = insert(HPyGetNativeSpacePointerNodeGen.create());
            }
            /*
             * We now need to pass the native space pointer in a way that the PythonToNativeNode
             * correctly exposes the bare pointer object. For this, we pack the pointer into a
             * PythonAbstractNativeObject which will just be unwrapped.
             */
            Object nativeSpacePtr = getNativeSpacePointerNode.execute(objects[0]);
            if (nativeSpacePtr == PNone.NO_VALUE) {
                CompilerDirectives.transferToInterpreterAndInvalidate();
                throw PRaiseNode.raiseUncached(this, SystemError, ErrorMessages.ATTEMPTING_GETTER_NO_NATIVE_SPACE);
            }
            objects[0] = new PythonAbstractNativeObject(nativeSpacePtr);
            return objects;
        }

        @TruffleBoundary
        public static PBuiltinFunction createLegacyFunction(GraalHPyContext context, PythonLanguage lang, Object owner, TruffleString propertyName, Object target, Object closure) {
            PythonContext pythonContext = context.getContext();
            PythonObjectFactory factory = pythonContext.factory();
            RootCallTarget rootCallTarget = lang.createCachedCallTarget(l -> new HPyLegacyGetSetDescriptorGetterRoot(l, propertyName, PExternalFunctionWrapper.GETTER),
                            HPyLegacyGetSetDescriptorGetterRoot.class, propertyName);
            if (rootCallTarget == null) {
                throw CompilerDirectives.shouldNotReachHere("Calling non-native get descriptor functions is not support in HPy");
            }
            target = NativeCExtSymbol.ensureExecutable(target, PExternalFunctionWrapper.GETTER);
            return factory.createBuiltinFunction(propertyName, owner, PythonUtils.EMPTY_OBJECT_ARRAY, ExternalFunctionNodes.createKwDefaults(target, closure), 0, rootCallTarget);
        }
    }

    /**
     * A simple and lightweight Python root node that invokes a native setter function. The native
     * call target and the native closure pointer are passed as Python closure.
     */
    static final class HPyGetSetDescriptorSetterRootNode extends HPyGetSetDescriptorRootNode {
        private static final Signature SIGNATURE = new Signature(-1, false, -1, false, tsArray("$self", "value"), KEYWORDS_HIDDEN_CALLABLE_AND_CLOSURE, true);

        private HPyGetSetDescriptorSetterRootNode(PythonLanguage language, TruffleString name) {
            super(language, name);
        }

        @Override
        protected Object[] createArguments(VirtualFrame frame, Object closure) {
            return new Object[]{PArguments.getArgument(frame, 0), PArguments.getArgument(frame, 1), closure};
        }

        @Override
        protected HPyConvertArgsToSulongNode createArgumentConversionNode() {
            return HPyGetSetSetterToSulongNodeGen.create();
        }

        @Override
        protected HPyCheckFunctionResultNode createResultConversionNode() {
            return HPyCheckPrimitiveResultNodeGen.create();
        }

        @Override
        public Signature getSignature() {
            return SIGNATURE;
        }

        @TruffleBoundary
        public static PBuiltinFunction createFunction(GraalHPyContext hpyContext, Object enclosingType, TruffleString propertyName, Object target, Object closure) {
            PythonContext pythonContext = hpyContext.getContext();
            PythonLanguage lang = pythonContext.getLanguage();
            RootCallTarget callTarget = lang.createCachedCallTarget(l -> new HPyGetSetDescriptorSetterRootNode(l, propertyName), HPyGetSetDescriptorSetterRootNode.class, propertyName);
            PythonObjectFactory factory = pythonContext.factory();
            return factory.createBuiltinFunction(propertyName, enclosingType, PythonUtils.EMPTY_OBJECT_ARRAY, createKwDefaults(target, closure, hpyContext), 0, callTarget);
        }

    }

    static final class HPyLegacyGetSetDescriptorSetterRoot extends SetterRoot {

        @Child private HPyGetNativeSpacePointerNode getNativeSpacePointerNode;

        protected HPyLegacyGetSetDescriptorSetterRoot(PythonLanguage language, TruffleString name, PExternalFunctionWrapper provider) {
            super(language, name, provider);
        }

        @Override
        protected Object[] prepareCArguments(VirtualFrame frame) {
            Object[] objects = super.prepareCArguments(frame);
            if (getNativeSpacePointerNode == null) {
                CompilerDirectives.transferToInterpreterAndInvalidate();
                getNativeSpacePointerNode = insert(HPyGetNativeSpacePointerNodeGen.create());
            }
            /*
             * We now need to pass the native space pointer in a way that the PythonToNativeNode
             * correctly exposes the bare pointer object. For this, we pack the pointer into a
             * PythonAbstractNativeObject which will just be unwrapped.
             */
            Object nativeSpacePtr = getNativeSpacePointerNode.execute(objects[0]);
            if (nativeSpacePtr == PNone.NO_VALUE) {
                CompilerDirectives.transferToInterpreterAndInvalidate();
                throw PRaiseNode.raiseUncached(this, SystemError, ErrorMessages.ATTEMPTING_SETTER_NO_NATIVE_SPACE);
            }
            objects[0] = new PythonAbstractNativeObject(nativeSpacePtr);
            return objects;
        }

        @TruffleBoundary
        public static PBuiltinFunction createLegacyFunction(GraalHPyContext context, PythonLanguage lang, Object owner, TruffleString propertyName, Object target, Object closure) {
            PythonContext pythonContext = context.getContext();
            PythonObjectFactory factory = pythonContext.factory();
            RootCallTarget rootCallTarget = lang.createCachedCallTarget(l -> new HPyLegacyGetSetDescriptorSetterRoot(l, propertyName, PExternalFunctionWrapper.SETTER),
                            HPyLegacyGetSetDescriptorSetterRoot.class, propertyName);
            if (rootCallTarget == null) {
                throw CompilerDirectives.shouldNotReachHere("Calling non-native get descriptor functions is not support in HPy");
            }
            target = NativeCExtSymbol.ensureExecutable(target, PExternalFunctionWrapper.SETTER);
            return factory.createBuiltinFunction(propertyName, owner, PythonUtils.EMPTY_OBJECT_ARRAY, ExternalFunctionNodes.createKwDefaults(target, closure), 0, rootCallTarget);
        }
    }

    /**
     * Root node to call a C functions with signature
     * {@code int (*HPyFunc_getbufferproc)(HPyContext ctx, HPy self, HPy_buffer *buffer, int flags)}
     * . The {@code buffer} arguments will be created by this root node since it needs the C
     * extension context and the result of a call to this function is an instance of
     * {@link CExtPyBuffer}.
     */
    static final class HPyGetBufferRootNode extends HPyMethodDescriptorRootNode {
        private static final Signature SIGNATURE = new Signature(-1, false, 1, false, tsArray("self", "flags"), KEYWORDS_HIDDEN_CALLABLE);

        @Child private ReadIndexedArgumentNode readArg1Node;
        @Child private PCallHPyFunction callAllocateBufferNode;
        @Child private PCallHPyFunction callFreeNode;
        @Child private InteropLibrary ptrLib;
        @Child private InteropLibrary valueLib;
        @Child private HPyCloseAndGetHandleNode closeAndGetHandleNode;
        @Child private FromCharPointerNode fromCharPointerNode;
        @Child private CStructAccess.ReadI64Node readLongNode;
        @Child private PRaiseNode raiseNode;

        @TruffleBoundary
        public HPyGetBufferRootNode(PythonLanguage language, TruffleString name) {
            super(language, name, HPyCheckPrimitiveResultNodeGen.create(), HPyGetBufferProcToSulongNodeGen.create());
        }

        @Override
        public CExtPyBuffer execute(VirtualFrame frame) {
            getCalleeContext().enter(frame);
            Object bufferPtr = null;
            GraalHPyContext hpyContext = null;
            try {
                Object callable = ensureReadCallableNode().execute(frame);
                hpyContext = readContext(frame);
                bufferPtr = ensureCallAllocateBufferNode().call(hpyContext, GraalHPyNativeSymbol.GRAAL_HPY_ALLOCATE_BUFFER);
                Object[] cArguments = new Object[]{getSelf(frame), bufferPtr, getArg1(frame)};
                getInvokeNode().execute(frame, getTSName(), callable, hpyContext, cArguments);
                return createPyBuffer(bufferPtr);
            } finally {
                if (hpyContext != null && bufferPtr != null) {
                    ensureCallFreeNode().call(hpyContext, GraalHPyNativeSymbol.GRAAL_HPY_FREE, bufferPtr);
                }
                getCalleeContext().exit(frame, this);
            }
        }

        /**
         * Reads the values from C struct {@code HPy_buffer}, converts them appropriately and
         * creates an instance of {@link CExtPyBuffer}.
         *
         * <pre>
         *     typedef struct {
         *         void *buf;
         *         HPy obj;
         *         Py_ssize_t len;
         *         Py_ssize_t itemsize;
         *         int readonly;
         *         int ndim;
         *         char *format;
         *         Py_ssize_t *shape;
         *         Py_ssize_t *strides;
         *         Py_ssize_t *suboffsets;
         *         void *internal;
         * } HPy_buffer;
         * </pre>
         *
         */
        private CExtPyBuffer createPyBuffer(Object bufferPtr) {
            if (ptrLib == null) {
                CompilerDirectives.transferToInterpreterAndInvalidate();
                ptrLib = insert(InteropLibrary.getFactory().createDispatched(2));
            }
            if (closeAndGetHandleNode == null) {
                CompilerDirectives.transferToInterpreterAndInvalidate();
                closeAndGetHandleNode = insert(HPyCloseAndGetHandleNodeGen.create());
            }
            if (fromCharPointerNode == null) {
                CompilerDirectives.transferToInterpreterAndInvalidate();
                fromCharPointerNode = insert(FromCharPointerNodeGen.create());
            }
            if (valueLib == null) {
                CompilerDirectives.transferToInterpreterAndInvalidate();
                valueLib = insert(InteropLibrary.getFactory().createDispatched(3));
            }
            try {
                int len = castToInt(ptrLib.readMember(bufferPtr, "len"));
                Object buf = ptrLib.readMember(bufferPtr, "buf");
                Object ownerObj = ptrLib.readMember(bufferPtr, "obj");
                /*
                 * Note: Reading 'obj' from 'HPy_buffer *' will just return 'bufferPtr +
                 * offsetof(obj)' because member 'obj' is a struct. So we need to further read the
                 * content of the HPy handle to get the real handle value.
                 */
                ownerObj = ptrLib.readMember(ownerObj, GraalHPyHandle.J_I);
                Object owner = null;
                if (!valueLib.isNull(ownerObj)) {
                    // Since we are now the owner of the handle and no one else will ever use it, we
                    // need to close it.
                    owner = closeAndGetHandleNode.execute(ownerObj);
                }

                int ndim = castToInt(ptrLib.readMember(bufferPtr, "ndim"));
                int itemSize = castToInt(ptrLib.readMember(bufferPtr, "itemsize"));
                boolean readonly = castToInt(ptrLib.readMember(bufferPtr, "readonly")) != 0;
                TruffleString format = fromCharPointerNode.execute(ptrLib.readMember(bufferPtr, "format"));
                Object shapePtr = ptrLib.readMember(bufferPtr, "shape");
                Object stridesPtr = ptrLib.readMember(bufferPtr, "strides");
                Object suboffsetsPtr = ptrLib.readMember(bufferPtr, "suboffsets");
                Object internal = ptrLib.readMember(bufferPtr, "internal");
                int[] shape = null;
                int[] strides = null;
                int[] subOffsets = null;
                if (ndim > 0) {
                    if (!ptrLib.isNull(shapePtr)) {
                        shape = ensureReadLongNode().readLongAsIntArray(shapePtr, ndim);
                    }
                    if (!ptrLib.isNull(stridesPtr)) {
                        strides = ensureReadLongNode().readLongAsIntArray(stridesPtr, ndim);
                    }
                    if (!ptrLib.isNull(suboffsetsPtr)) {
                        subOffsets = ensureReadLongNode().readLongAsIntArray(suboffsetsPtr, ndim);
                    }
                }
                return new CExtPyBuffer(buf, owner, len, itemSize, readonly, ndim, format, shape, strides, subOffsets, internal);
            } catch (UnsupportedMessageException | UnknownIdentifierException e) {
                // that's clearly an internal error
                throw CompilerDirectives.shouldNotReachHere();
            }
        }

        private int castToInt(Object value) {
            if (valueLib.fitsInInt(value)) {
                try {
                    return valueLib.asInt(value);
                } catch (UnsupportedMessageException e) {
                    throw CompilerDirectives.shouldNotReachHere();
                }
            }
            throw ensureRaiseNode().raise(PythonErrorType.SystemError, ErrorMessages.CANNOT_READ);
        }

        private PCallHPyFunction ensureCallAllocateBufferNode() {
            if (callAllocateBufferNode == null) {
                CompilerDirectives.transferToInterpreterAndInvalidate();
                callAllocateBufferNode = insert(PCallHPyFunctionNodeGen.create());
            }
            return callAllocateBufferNode;
        }

        private PCallHPyFunction ensureCallFreeNode() {
            if (callFreeNode == null) {
                CompilerDirectives.transferToInterpreterAndInvalidate();
                callFreeNode = insert(PCallHPyFunctionNodeGen.create());
            }
            return callFreeNode;
        }

        private CStructAccess.ReadI64Node ensureReadLongNode() {
            if (readLongNode == null) {
                CompilerDirectives.transferToInterpreterAndInvalidate();
                readLongNode = insert(CStructAccessFactory.ReadI64NodeGen.create());
            }
            return readLongNode;
        }

        private PRaiseNode ensureRaiseNode() {
            if (raiseNode == null) {
                CompilerDirectives.transferToInterpreterAndInvalidate();
                raiseNode = insert(PRaiseNode.create());
            }
            return raiseNode;
        }

        @Override
        protected Object[] prepareCArguments(VirtualFrame frame, GraalHPyContext hpyContext) {
            throw CompilerDirectives.shouldNotReachHere();
        }

        private Object getArg1(VirtualFrame frame) {
            if (readArg1Node == null) {
                CompilerDirectives.transferToInterpreterAndInvalidate();
                readArg1Node = insert(ReadIndexedArgumentNode.create(1));
            }
            return readArg1Node.execute(frame);
        }

        @Override
        public Signature getSignature() {
            return SIGNATURE;
        }
    }

    /**
     * Root node to call a C functions with signature
     * {@code void (*HPyFunc_releasebufferproc)(HPyContext ctx, HPy self, HPy_buffer *buffer)} .
     */
    static final class HPyReleaseBufferRootNode extends HPyMethodDescriptorRootNode {
        private static final Signature SIGNATURE = new Signature(-1, false, 1, false, tsArray("self", "buffer"), KEYWORDS_HIDDEN_CALLABLE);

        @Child private ReadIndexedArgumentNode readArg1Node;
        @Child private PCallHPyFunction callBufferFreeNode;

        @TruffleBoundary
        public HPyReleaseBufferRootNode(PythonLanguage language, TruffleString name) {
            super(language, name, HPyCheckVoidResultNodeGen.create(), HPyReleaseBufferProcToSulongNodeGen.create());
        }

        @Override
        public Object execute(VirtualFrame frame) {
            getCalleeContext().enter(frame);
            try {
                Object callable = ensureReadCallableNode().execute(frame);
                GraalHPyContext hpyContext = readContext(frame);
                Object arg1 = getArg1(frame);
                if (!(arg1 instanceof CExtPyBuffer)) {
                    throw CompilerDirectives.shouldNotReachHere("invalid argument");
                }
                CExtPyBuffer buffer = (CExtPyBuffer) arg1;
                GraalHPyBuffer hpyBuffer = new GraalHPyBuffer(hpyContext, buffer);
                try {
                    getInvokeNode().execute(frame, getTSName(), callable, hpyContext, new Object[]{getSelf(frame), hpyBuffer});
                } finally {
                    if (hpyBuffer.isPointer()) {
                        hpyBuffer.free(ensureCallBufferFreeNode());
                    }
                }
                return PNone.NONE;
            } finally {
                getCalleeContext().exit(frame, this);
            }
        }

        @Override
        protected Object[] prepareCArguments(VirtualFrame frame, GraalHPyContext hpyContext) {
            throw CompilerDirectives.shouldNotReachHere();
        }

        @Override
        protected Object processResult(VirtualFrame frame, Object result) {
            throw CompilerDirectives.shouldNotReachHere();
        }

        private Object getArg1(VirtualFrame frame) {
            if (readArg1Node == null) {
                CompilerDirectives.transferToInterpreterAndInvalidate();
                readArg1Node = insert(ReadIndexedArgumentNode.create(1));
            }
            return readArg1Node.execute(frame);
        }

        private PCallHPyFunction ensureCallBufferFreeNode() {
            if (callBufferFreeNode == null) {
                CompilerDirectives.transferToInterpreterAndInvalidate();
                callBufferFreeNode = insert(PCallHPyFunctionNodeGen.create());
            }
            return callBufferFreeNode;
        }

        @Override
        public Signature getSignature() {
            return SIGNATURE;
        }
    }

    /**
     * Very similar to {@link HPyMethNoargsRoot} but converts the result to a boolean.
     */
    static final class HPyMethHashRoot extends HPyMethodDescriptorRootNode {
        private static final Signature SIGNATURE = new Signature(-1, false, -1, false, tsArray("self"), KEYWORDS_HIDDEN_CALLABLE);

        public HPyMethHashRoot(PythonLanguage language, TruffleString name) {
            super(language, name, HPyCheckPrimitiveResultNodeGen.create(), HPyAllAsHandleNodeGen.create());
        }

        @Override
        protected Object[] prepareCArguments(VirtualFrame frame, @SuppressWarnings("unused") GraalHPyContext hpyContext) {
            return new Object[]{getSelf(frame)};
        }

        @Override
        public Signature getSignature() {
            return SIGNATURE;
        }
    }

    static final class HPyMethCallRoot extends HPyMethodDescriptorRootNode {
        private static final Signature SIGNATURE = new Signature(-1, true, 1, false, tsArray("self"), KEYWORDS_HIDDEN_CONTEXT, true);

        @Child private ReadVarArgsNode readVarargsNode;
        @Child private ReadVarKeywordsNode readKwargsNode;
        @Child private PythonObjectFactory factory;

        @TruffleBoundary
        public HPyMethCallRoot(PythonLanguage language, TruffleString name) {
            super(language, name, HPyKeywordsToSulongNodeGen.create());
        }

        @Override
        public Object execute(VirtualFrame frame) {
            GraalHPyContext hpyContext = readContext(frame);
            Object[] cArguments = prepareCArguments(frame, hpyContext);
            Object self = cArguments[0];
            Object callable;
            if (self instanceof PythonObject pythonObject) {
                callable = GraalHPyData.getHPyCallFunction(pythonObject);
            } else {
                callable = null;
            }
            if (callable == null) {
                throw PRaiseNode.raiseUncached(this, TypeError, ErrorMessages.HPY_OBJECT_DOES_NOT_SUPPORT_CALL, self);
            }

            getCalleeContext().enter(frame);
            try {
                return getInvokeNode().execute(frame, getTSName(), callable, hpyContext, cArguments);
            } finally {
                getCalleeContext().exit(frame, this);
                closeCArguments(frame, hpyContext, cArguments);
            }
        }

        @Override
        protected Object[] prepareCArguments(VirtualFrame frame, GraalHPyContext hpyContext) {
            Object[] positionalArgs = getVarargs(frame);
            PKeyword[] keywords = getKwargs(frame);
            long nPositionalArgs = positionalArgs.length;

            Object[] args;
            Object kwnamesTuple;
            // this condition is implicitly profiled by 'getKwnamesTuple'
            if (keywords.length > 0) {
                args = PythonUtils.arrayCopyOf(positionalArgs, positionalArgs.length + keywords.length);
                TruffleString[] kwnames = new TruffleString[keywords.length];
                for (int i = 0; i < keywords.length; i++) {
                    args[positionalArgs.length + i] = keywords[i].getValue();
                    kwnames[i] = keywords[i].getName();
                }
                kwnamesTuple = getKwnamesTuple(kwnames);
            } else {
                args = positionalArgs;
                kwnamesTuple = GraalHPyHandle.NULL_HANDLE_DELEGATE;
            }
            return new Object[]{getSelf(frame), createArgumentsArray(hpyContext, args), nPositionalArgs, kwnamesTuple};
        }

        @Override
        protected void closeCArguments(VirtualFrame frame, GraalHPyContext hpyContext, Object[] cArguments) {
            hpyContext.freeArgumentsArray(cArguments[1]);
        }

        private Object createArgumentsArray(GraalHPyContext hpyContext, Object[] args) {
            return hpyContext.createArgumentsArray(args);
        }

        private Object[] getVarargs(VirtualFrame frame) {
            if (readVarargsNode == null) {
                CompilerDirectives.transferToInterpreterAndInvalidate();
                readVarargsNode = insert(ReadVarArgsNode.create(true));
            }
            return readVarargsNode.executeObjectArray(frame);
        }

        private PKeyword[] getKwargs(VirtualFrame frame) {
            if (PArguments.getKeywordArguments(frame).length == 0) {
                return PKeyword.EMPTY_KEYWORDS;
            }
            if (readKwargsNode == null) {
                CompilerDirectives.transferToInterpreterAndInvalidate();
                readKwargsNode = insert(ReadVarKeywordsNode.create());
            }
            return (PKeyword[]) readKwargsNode.execute(frame);
        }

        private PTuple getKwnamesTuple(TruffleString[] kwnames) {
            if (factory == null) {
                CompilerDirectives.transferToInterpreterAndInvalidate();
                factory = insert(PythonObjectFactory.create());
            }
            return factory.createTuple(kwnames);
        }

        @Override
        public Signature getSignature() {
            return SIGNATURE;
        }
    }
}<|MERGE_RESOLUTION|>--- conflicted
+++ resolved
@@ -84,13 +84,8 @@
 import com.oracle.graal.python.builtins.objects.cext.hpy.HPyExternalFunctionNodesFactory.HPyCheckPrimitiveResultNodeGen;
 import com.oracle.graal.python.builtins.objects.cext.hpy.HPyExternalFunctionNodesFactory.HPyCheckVoidResultNodeGen;
 import com.oracle.graal.python.builtins.objects.cext.hpy.HPyExternalFunctionNodesFactory.HPyExternalFunctionInvokeNodeGen;
-<<<<<<< HEAD
-=======
-import com.oracle.graal.python.builtins.objects.cext.hpy.llvm.HPyArrayWrappers.HPyArrayWrapper;
 import com.oracle.graal.python.builtins.objects.cext.structs.CStructAccess;
 import com.oracle.graal.python.builtins.objects.cext.structs.CStructAccessFactory;
-import com.oracle.graal.python.builtins.objects.exception.PBaseException;
->>>>>>> b1e1896f
 import com.oracle.graal.python.builtins.objects.function.PArguments;
 import com.oracle.graal.python.builtins.objects.function.PBuiltinFunction;
 import com.oracle.graal.python.builtins.objects.function.PKeyword;
@@ -153,12 +148,14 @@
     }
 
     private static PKeyword[] createKwDefaults(Object callable, GraalHPyContext context) {
-        // return new PKeyword[]{new PKeyword(KW_CALLABLE, callable), new PKeyword(KW_CONTEXT, context)};
+        // return new PKeyword[]{new PKeyword(KW_CALLABLE, callable), new PKeyword(KW_CONTEXT,
+        // context)};
         return new PKeyword[]{new PKeyword(KW_CONTEXT, context), new PKeyword(KW_CALLABLE, callable)};
     }
 
     public static PKeyword[] createKwDefaults(Object callable, Object closure, GraalHPyContext context) {
-        // return new PKeyword[]{new PKeyword(KW_CALLABLE, callable), new PKeyword(KW_CONTEXT, context), new PKeyword(KW_CLOSURE, closure)};
+        // return new PKeyword[]{new PKeyword(KW_CALLABLE, callable), new PKeyword(KW_CONTEXT,
+        // context), new PKeyword(KW_CLOSURE, closure)};
         return new PKeyword[]{new PKeyword(KW_CONTEXT, context), new PKeyword(KW_CALLABLE, callable), new PKeyword(KW_CLOSURE, closure)};
     }
 
