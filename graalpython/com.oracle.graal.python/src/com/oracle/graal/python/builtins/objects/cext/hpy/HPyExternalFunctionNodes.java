/*
 * Copyright (c) 2019, 2021, Oracle and/or its affiliates. All rights reserved.
 * DO NOT ALTER OR REMOVE COPYRIGHT NOTICES OR THIS FILE HEADER.
 *
 * The Universal Permissive License (UPL), Version 1.0
 *
 * Subject to the condition set forth below, permission is hereby granted to any
 * person obtaining a copy of this software, associated documentation and/or
 * data (collectively the "Software"), free of charge and under any and all
 * copyright rights in the Software, and any and all patent rights owned or
 * freely licensable by each licensor hereunder covering either (i) the
 * unmodified Software as contributed to or provided by such licensor, or (ii)
 * the Larger Works (as defined below), to deal in both
 *
 * (a) the Software, and
 *
 * (b) any piece of software and/or hardware listed in the lrgrwrks.txt file if
 * one is included with the Software each a "Larger Work" to which the Software
 * is contributed by such licensors),
 *
 * without restriction, including without limitation the rights to copy, create
 * derivative works of, display, perform, and distribute the Software and make,
 * use, sell, offer for sale, import, export, have made, and have sold the
 * Software and the Larger Work(s), and to sublicense the foregoing rights on
 * either these or other terms.
 *
 * This license is subject to the following condition:
 *
 * The above copyright notice and either this complete permission notice or at a
 * minimum a reference to the UPL must be included in all copies or substantial
 * portions of the Software.
 *
 * THE SOFTWARE IS PROVIDED "AS IS", WITHOUT WARRANTY OF ANY KIND, EXPRESS OR
 * IMPLIED, INCLUDING BUT NOT LIMITED TO THE WARRANTIES OF MERCHANTABILITY,
 * FITNESS FOR A PARTICULAR PURPOSE AND NONINFRINGEMENT. IN NO EVENT SHALL THE
 * AUTHORS OR COPYRIGHT HOLDERS BE LIABLE FOR ANY CLAIM, DAMAGES OR OTHER
 * LIABILITY, WHETHER IN AN ACTION OF CONTRACT, TORT OR OTHERWISE, ARISING FROM,
 * OUT OF OR IN CONNECTION WITH THE SOFTWARE OR THE USE OR OTHER DEALINGS IN THE
 * SOFTWARE.
 */
package com.oracle.graal.python.builtins.objects.cext.hpy;

import static com.oracle.graal.python.builtins.PythonBuiltinClassType.SystemError;
import static com.oracle.graal.python.util.PythonUtils.EMPTY_STRING_ARRAY;

import com.oracle.graal.python.PythonLanguage;
import com.oracle.graal.python.builtins.PythonBuiltinClassType;
import com.oracle.graal.python.builtins.modules.ExternalFunctionNodes;
import com.oracle.graal.python.builtins.modules.ExternalFunctionNodes.GetterRoot;
import com.oracle.graal.python.builtins.modules.ExternalFunctionNodes.PExternalFunctionWrapper;
import com.oracle.graal.python.builtins.modules.ExternalFunctionNodes.SetterRoot;
import com.oracle.graal.python.builtins.objects.PNone;
import com.oracle.graal.python.builtins.objects.cext.PythonAbstractNativeObject;
import com.oracle.graal.python.builtins.objects.cext.capi.CApiContext.LLVMType;
import com.oracle.graal.python.builtins.objects.cext.capi.CExtNodes.FromCharPointerNode;
import com.oracle.graal.python.builtins.objects.cext.capi.CExtNodes.PCallCapiFunction;
import com.oracle.graal.python.builtins.objects.cext.capi.CExtNodesFactory.FromCharPointerNodeGen;
import com.oracle.graal.python.builtins.objects.cext.capi.NativeCAPISymbol;
import com.oracle.graal.python.builtins.objects.cext.common.CExtCommonNodes;
import com.oracle.graal.python.builtins.objects.cext.common.CExtCommonNodes.CheckFunctionResultNode;
import com.oracle.graal.python.builtins.objects.cext.common.CExtCommonNodes.GetIndexNode;
import com.oracle.graal.python.builtins.objects.cext.common.CExtCommonNodes.GetIntArrayNode;
import com.oracle.graal.python.builtins.objects.cext.common.CExtCommonNodesFactory.GetIntArrayNodeGen;
import com.oracle.graal.python.builtins.objects.cext.hpy.GraalHPyDef.HPyFuncSignature;
import com.oracle.graal.python.builtins.objects.cext.hpy.GraalHPyDef.HPySlotWrapper;
import com.oracle.graal.python.builtins.objects.cext.hpy.GraalHPyNodes.HPyAsPythonObjectNode;
import com.oracle.graal.python.builtins.objects.cext.hpy.GraalHPyNodes.HPyCloseArgHandlesNode;
import com.oracle.graal.python.builtins.objects.cext.hpy.GraalHPyNodes.HPyConvertArgsToSulongNode;
import com.oracle.graal.python.builtins.objects.cext.hpy.GraalHPyNodes.HPyEnsureHandleNode;
import com.oracle.graal.python.builtins.objects.cext.hpy.GraalHPyNodes.HPyGetNativeSpacePointerNode;
import com.oracle.graal.python.builtins.objects.cext.hpy.GraalHPyNodes.PCallHPyFunction;
import com.oracle.graal.python.builtins.objects.cext.hpy.GraalHPyNodesFactory.HPyAllAsHandleNodeGen;
import com.oracle.graal.python.builtins.objects.cext.hpy.GraalHPyNodesFactory.HPyAsPythonObjectNodeGen;
import com.oracle.graal.python.builtins.objects.cext.hpy.GraalHPyNodesFactory.HPyGetBufferProcToSulongNodeGen;
import com.oracle.graal.python.builtins.objects.cext.hpy.GraalHPyNodesFactory.HPyGetNativeSpacePointerNodeGen;
import com.oracle.graal.python.builtins.objects.cext.hpy.GraalHPyNodesFactory.HPyGetSetGetterToSulongNodeGen;
import com.oracle.graal.python.builtins.objects.cext.hpy.GraalHPyNodesFactory.HPyGetSetSetterToSulongNodeGen;
import com.oracle.graal.python.builtins.objects.cext.hpy.GraalHPyNodesFactory.HPyKeywordsToSulongNodeGen;
import com.oracle.graal.python.builtins.objects.cext.hpy.GraalHPyNodesFactory.HPyReleaseBufferProcToSulongNodeGen;
import com.oracle.graal.python.builtins.objects.cext.hpy.GraalHPyNodesFactory.HPyRichcmpFuncArgsToSulongNodeGen;
import com.oracle.graal.python.builtins.objects.cext.hpy.GraalHPyNodesFactory.HPySSizeArgFuncToSulongNodeGen;
import com.oracle.graal.python.builtins.objects.cext.hpy.GraalHPyNodesFactory.HPySSizeObjArgProcToSulongNodeGen;
import com.oracle.graal.python.builtins.objects.cext.hpy.GraalHPyNodesFactory.HPyVarargsToSulongNodeGen;
import com.oracle.graal.python.builtins.objects.cext.hpy.GraalHPyNodesFactory.PCallHPyFunctionNodeGen;
import com.oracle.graal.python.builtins.objects.cext.hpy.HPyArrayWrappers.HPyArrayWrapper;
import com.oracle.graal.python.builtins.objects.cext.hpy.HPyExternalFunctionNodesFactory.HPyCheckHandleResultNodeGen;
import com.oracle.graal.python.builtins.objects.cext.hpy.HPyExternalFunctionNodesFactory.HPyCheckPrimitiveResultNodeGen;
import com.oracle.graal.python.builtins.objects.cext.hpy.HPyExternalFunctionNodesFactory.HPyCheckVoidResultNodeGen;
import com.oracle.graal.python.builtins.objects.cext.hpy.HPyExternalFunctionNodesFactory.HPyExternalFunctionInvokeNodeGen;
import com.oracle.graal.python.builtins.objects.exception.PBaseException;
import com.oracle.graal.python.builtins.objects.function.PArguments;
import com.oracle.graal.python.builtins.objects.function.PBuiltinFunction;
import com.oracle.graal.python.builtins.objects.function.PKeyword;
import com.oracle.graal.python.builtins.objects.function.Signature;
import com.oracle.graal.python.builtins.objects.memoryview.CExtPyBuffer;
import com.oracle.graal.python.builtins.objects.type.TypeNodes.GetNameNode;
import com.oracle.graal.python.nodes.ErrorMessages;
import com.oracle.graal.python.nodes.IndirectCallNode;
import com.oracle.graal.python.nodes.PGuards;
import com.oracle.graal.python.nodes.PRaiseNode;
import com.oracle.graal.python.nodes.PRootNode;
import com.oracle.graal.python.nodes.argument.ReadIndexedArgumentNode;
import com.oracle.graal.python.nodes.argument.ReadVarArgsNode;
import com.oracle.graal.python.nodes.argument.ReadVarKeywordsNode;
import com.oracle.graal.python.nodes.object.GetClassNode;
import com.oracle.graal.python.nodes.util.CastToJavaStringNode;
import com.oracle.graal.python.runtime.ExecutionContext.CalleeContext;
import com.oracle.graal.python.runtime.ExecutionContext.IndirectCallContext;
import com.oracle.graal.python.runtime.PythonContext;
import com.oracle.graal.python.runtime.PythonContext.GetThreadStateNode;
import com.oracle.graal.python.runtime.PythonContext.PythonThreadState;
import com.oracle.graal.python.runtime.PythonContextFactory.GetThreadStateNodeGen;
import com.oracle.graal.python.runtime.PythonOptions;
import com.oracle.graal.python.runtime.exception.PException;
import com.oracle.graal.python.runtime.exception.PythonErrorType;
import com.oracle.graal.python.runtime.object.PythonObjectFactory;
import com.oracle.graal.python.util.PythonUtils;
import com.oracle.truffle.api.Assumption;
import com.oracle.truffle.api.CompilerAsserts;
import com.oracle.truffle.api.CompilerDirectives;
import com.oracle.truffle.api.CompilerDirectives.CompilationFinal;
import com.oracle.truffle.api.CompilerDirectives.TruffleBoundary;
import com.oracle.truffle.api.RootCallTarget;
import com.oracle.truffle.api.Truffle;
import com.oracle.truffle.api.dsl.Cached;
import com.oracle.truffle.api.dsl.Cached.Exclusive;
import com.oracle.truffle.api.dsl.Cached.Shared;
import com.oracle.truffle.api.dsl.CachedContext;
import com.oracle.truffle.api.dsl.CachedLanguage;
import com.oracle.truffle.api.dsl.ImportStatic;
import com.oracle.truffle.api.dsl.Specialization;
import com.oracle.truffle.api.frame.VirtualFrame;
import com.oracle.truffle.api.interop.ArityException;
import com.oracle.truffle.api.interop.InteropLibrary;
import com.oracle.truffle.api.interop.TruffleObject;
import com.oracle.truffle.api.interop.UnknownIdentifierException;
import com.oracle.truffle.api.interop.UnsupportedMessageException;
import com.oracle.truffle.api.interop.UnsupportedTypeException;
import com.oracle.truffle.api.library.CachedLibrary;
import com.oracle.truffle.api.nodes.Node;
import com.oracle.truffle.api.nodes.NodeCost;
import com.oracle.truffle.api.profiles.ConditionProfile;

public abstract class HPyExternalFunctionNodes {

    private static final String KW_CALLABLE = "$callable";
    private static final String KW_CLOSURE = "$closure";
    private static final String KW_CONTEXT = "$context";
    private static final String[] KEYWORDS_HIDDEN_CALLABLE = new String[]{KW_CALLABLE, KW_CONTEXT};
    private static final String[] KEYWORDS_HIDDEN_CALLABLE_AND_CLOSURE = new String[]{KW_CALLABLE, KW_CONTEXT, KW_CLOSURE};

    private static PKeyword[] createKwDefaults(Object callable, GraalHPyContext context) {
        return new PKeyword[]{new PKeyword(KW_CALLABLE, callable), new PKeyword(KW_CONTEXT, context)};
    }

    public static PKeyword[] createKwDefaults(Object callable, Object closure, GraalHPyContext context) {
        return new PKeyword[]{new PKeyword(KW_CALLABLE, callable), new PKeyword(KW_CONTEXT, context), new PKeyword(KW_CLOSURE, closure)};
    }

    /**
     * Creates a built-in function that accepts the specified signatures, does appropriate argument
     * and result conversion and calls the provided callable.
     *
     * @param language The Python language object.
     * @param context The HPy context the new function object belongs to. This will also be the
     *            context that is passed to the native functions when they are called.
     * @param signature The signature ID as defined in {@link GraalHPyDef}.
     * @param name The name of the method.
     * @param callable The native function pointer.
     * @param enclosingType The type the function belongs to (needed for checking of {@code self}).
     * @param factory Just an instance of {@link PythonObjectFactory} to create the function object.
     *            We could also use the uncached version but this way, the allocations are reported
     *            for the caller.
     * @return A {@link PBuiltinFunction} that accepts the given signature.
     */
    @TruffleBoundary
    static PBuiltinFunction createWrapperFunction(PythonLanguage language, GraalHPyContext context, HPyFuncSignature signature, String name, Object callable, Object enclosingType,
                    PythonObjectFactory factory) {
        assert InteropLibrary.getUncached(callable).isExecutable(callable) : "object is not callable";
        RootCallTarget callTarget = language.createCachedCallTarget(l -> createRootNode(l, signature, name), signature, name);

        Object[] defaults;
        if (signature == HPyFuncSignature.TERNARYFUNC) {
            // the third argument is optional
            // so it has a default value (this implicitly is 'None')
            defaults = new Object[]{PNone.NO_VALUE};
        } else {
            defaults = PythonUtils.EMPTY_OBJECT_ARRAY;
        }
        return factory.createBuiltinFunction(name, enclosingType, defaults, createKwDefaults(callable, context), callTarget);
    }

    private static PRootNode createRootNode(PythonLanguage language, HPyFuncSignature signature, String name) {
        switch (signature) {
            case NOARGS:
            case UNARYFUNC:
            case REPRFUNC:
            case GETITERFUNC:
            case ITERNEXTFUNC:
            case DESTROYFUNC:
                return new HPyMethNoargsRoot(language, name, false);
            case O:
            case BINARYFUNC:
                return new HPyMethORoot(language, name, false);
            case KEYWORDS:
                return new HPyMethKeywordsRoot(language, name);
            case INITPROC:
                return new HPyMethInitProcRoot(language, name);
            case VARARGS:
                return new HPyMethVarargsRoot(language, name);
            case TERNARYFUNC:
                return new HPyMethTernaryRoot(language, name);
            case LENFUNC:
                return new HPyMethNoargsRoot(language, name, true);
            case SSIZEOBJARGPROC:
                return new HPyMethSSizeObjArgProcRoot(language, name);
            case INQUIRY:
                return new HPyMethInquiryRoot(language, name);
            case SSIZEARGFUNC:
                return new HPyMethSSizeArgFuncRoot(language, name);
            case OBJOBJPROC:
                return new HPyMethObjObjProcRoot(language, name);
            default:
                // TODO(fa): support remaining signatures
                throw CompilerDirectives.shouldNotReachHere("unsupported HPy method signature: " + signature.name());
        }
    }

    /**
     * Creates a built-in function for a specific slot. This built-in function also does appropriate
     * argument and result conversion and calls the provided callable.
     *
     * @param language The Python language object.
     * @param wrapper The wrapper ID as defined in {@link HPySlotWrapper}.
     * @param name The name of the method.
     * @param callable The native function pointer.
     * @param enclosingType The type the function belongs to (needed for checking of {@code self}).
     * @param factory Just an instance of {@link PythonObjectFactory} to create the function object.
     * @return A {@link PBuiltinFunction} implementing the semantics of the specified slot wrapper.
     */
    @TruffleBoundary
    static PBuiltinFunction createWrapperFunction(PythonLanguage language, GraalHPyContext context, HPySlotWrapper wrapper, String name, Object callable, Object enclosingType,
                    PythonObjectFactory factory) {
        assert InteropLibrary.getUncached(callable).isExecutable(callable) : "object is not callable";
        RootCallTarget callTarget = language.createCachedCallTarget(l -> createSlotRootNode(l, wrapper, name), wrapper, name);
        Object[] defaults;
        if (wrapper == HPySlotWrapper.TERNARYFUNC || wrapper == HPySlotWrapper.SQ_DELITEM) {
            /*
             * For TERNARYFUNC: The third argument is optional. So it has a default value (this
             * implicitly is 'None'). For SQ_DELITEM: it's really the same as SQ_SETITEM but with a
             * default.
             */
            defaults = new Object[]{PNone.NO_VALUE};
        } else {
            defaults = PythonUtils.EMPTY_OBJECT_ARRAY;
        }
        return factory.createBuiltinFunction(name, enclosingType, defaults, createKwDefaults(callable, context), callTarget);
    }

    private static PRootNode createSlotRootNode(PythonLanguage language, HPySlotWrapper wrapper, String name) {
        switch (wrapper) {
            case NULL:
                return new HPyMethKeywordsRoot(language, name);
            case UNARYFUNC:
                return new HPyMethNoargsRoot(language, name, false);
            case BINARYFUNC:
            case BINARYFUNC_L:
                return new HPyMethORoot(language, name, false);
            case BINARYFUNC_R:
                return new HPyMethReverseBinaryRoot(language, name, false);
            case INIT:
                return new HPyMethInitProcRoot(language, name);
            case TERNARYFUNC:
                return new HPyMethTernaryRoot(language, name);
            case LENFUNC:
                return new HPyMethNoargsRoot(language, name, true);
            case INQUIRYPRED:
                return new HPyMethInquiryRoot(language, name);
            case INDEXARGFUNC:
                return new HPyMethSSizeArgFuncRoot(language, name);
            case OBJOBJARGPROC:
                return new HPyMethObjObjProcRoot(language, name);
            case SQ_ITEM:
                return new HPyMethSqItemWrapperRoot(language, name);
            case SQ_SETITEM:
            case SQ_DELITEM:
                // SQ_DELITEM is really the same as SQ_SETITEM but with a default
                return new HPyMethSqSetitemWrapperRoot(language, name);
            case RICHCMP_LT:
            case RICHCMP_LE:
            case RICHCMP_EQ:
            case RICHCMP_NE:
            case RICHCMP_GT:
            case RICHCMP_GE:
                return new HPyMethRichcmpOpRootNode(language, name, getCompareOpCode(wrapper));
            case GETBUFFER:
                return new HPyGetBufferRootNode(language, name);
            case RELEASEBUFFER:
                return new HPyReleaseBufferRootNode(language, name);
            default:
                // TODO(fa): support remaining slot wrappers
                throw CompilerDirectives.shouldNotReachHere("unsupported HPy slot wrapper: wrap_" + wrapper.name().toLowerCase());
        }

    }

    /**
     * Resolve the requested slot wrapper to the numeric op code as defined by HPy's enum
     * {@code HPy_RichCmpOp}.
     */
    private static int getCompareOpCode(HPySlotWrapper sig) {
        // op codes for binary comparisons (defined in 'object.h')
        switch (sig) {
            case RICHCMP_LT:
                return 0;
            case RICHCMP_LE:
                return 1;
            case RICHCMP_EQ:
                return 2;
            case RICHCMP_NE:
                return 3;
            case RICHCMP_GT:
                return 4;
            case RICHCMP_GE:
                return 5;
        }
        throw CompilerDirectives.shouldNotReachHere();
    }

    /**
     * Invokes an HPy C function. It takes care of argument and result conversion and always passes
     * the HPy context as a first parameter.
     */
    abstract static class HPyExternalFunctionInvokeNode extends Node implements IndirectCallNode {

        @Child private HPyConvertArgsToSulongNode toSulongNode;
        @Child private HPyCheckFunctionResultNode checkFunctionResultNode;
        @Child private HPyCloseArgHandlesNode handleCloseNode;
        @Child private GetThreadStateNode getThreadStateNode;

        @CompilationFinal private Assumption nativeCodeDoesntNeedExceptionState = Truffle.getRuntime().createAssumption();
        @CompilationFinal private Assumption nativeCodeDoesntNeedMyFrame = Truffle.getRuntime().createAssumption();

        HPyExternalFunctionInvokeNode() {
            CompilerAsserts.neverPartOfCompilation();
            this.toSulongNode = HPyAllAsHandleNodeGen.create();
            this.checkFunctionResultNode = HPyCheckHandleResultNodeGen.create();
            this.handleCloseNode = this.toSulongNode.createCloseHandleNode();
            this.getThreadStateNode = GetThreadStateNodeGen.create();
        }

        HPyExternalFunctionInvokeNode(HPyConvertArgsToSulongNode convertArgsNode) {
            CompilerAsserts.neverPartOfCompilation();
            this.toSulongNode = convertArgsNode != null ? convertArgsNode : HPyAllAsHandleNodeGen.create();
            this.checkFunctionResultNode = HPyCheckHandleResultNodeGen.create();
            this.handleCloseNode = this.toSulongNode.createCloseHandleNode();
            this.getThreadStateNode = GetThreadStateNodeGen.create();
        }

        HPyExternalFunctionInvokeNode(HPyCheckFunctionResultNode checkFunctionResultNode, HPyConvertArgsToSulongNode convertArgsNode) {
            CompilerAsserts.neverPartOfCompilation();
            this.toSulongNode = convertArgsNode != null ? convertArgsNode : HPyAllAsHandleNodeGen.create();
            this.checkFunctionResultNode = checkFunctionResultNode != null ? checkFunctionResultNode : HPyCheckHandleResultNodeGen.create();
            this.handleCloseNode = this.toSulongNode.createCloseHandleNode();
            this.getThreadStateNode = GetThreadStateNodeGen.create();
        }

        public abstract Object execute(VirtualFrame frame, String name, Object callable, GraalHPyContext hPyContext, Object[] frameArgs);

        @Specialization(limit = "1")
        Object doIt(VirtualFrame frame, String name, Object callable, GraalHPyContext hPyContext, Object[] arguments,
                        @CachedLibrary("callable") InteropLibrary lib,
                        @CachedContext(PythonLanguage.class) PythonContext ctx,
                        @Cached PRaiseNode raiseNode) {
            Object[] convertedArguments = new Object[arguments.length + 1];
            toSulongNode.executeInto(frame, hPyContext, arguments, 0, convertedArguments, 1);

            // first arg is always the HPyContext
            convertedArguments[0] = hPyContext;

            PythonThreadState pythonThreadState = getThreadStateNode.execute(ctx);

            // If any code requested the caught exception (i.e. used 'sys.exc_info()'), we store
            // it to the context since we cannot propagate it through the native frames.
            Object state = IndirectCallContext.enter(frame, pythonThreadState, this);

            try {
                return checkFunctionResultNode.execute(pythonThreadState, hPyContext, name, lib.execute(callable, convertedArguments));
            } catch (UnsupportedTypeException | UnsupportedMessageException e) {
                throw raiseNode.raise(PythonBuiltinClassType.TypeError, "Calling native function %s failed: %m", name, e);
            } catch (ArityException e) {
                throw raiseNode.raise(PythonBuiltinClassType.TypeError, "Calling native function %s expected %d arguments but got %d.", name, e.getExpectedMinArity(), e.getActualArity());
            } finally {
                // special case after calling a C function: transfer caught exception back to frame
                // to simulate the global state semantics
                PArguments.setException(frame, pythonThreadState.getCaughtException());
                IndirectCallContext.exit(frame, pythonThreadState, state);

                // close all handles (if necessary)
                if (handleCloseNode != null) {
                    handleCloseNode.executeInto(frame, hPyContext, convertedArguments, 1);
                }
            }
        }

        @Override
        public Assumption needNotPassFrameAssumption() {
            return nativeCodeDoesntNeedMyFrame;
        }

        @Override
        public Assumption needNotPassExceptionAssumption() {
            return nativeCodeDoesntNeedExceptionState;
        }

        @Override
        public Node copy() {
            HPyExternalFunctionInvokeNode node = (HPyExternalFunctionInvokeNode) super.copy();
            node.nativeCodeDoesntNeedMyFrame = Truffle.getRuntime().createAssumption();
            node.nativeCodeDoesntNeedExceptionState = Truffle.getRuntime().createAssumption();
            return node;
        }
    }

    abstract static class HPyMethodDescriptorRootNode extends PRootNode {
        @Child private CalleeContext calleeContext;
        @Child private HPyExternalFunctionInvokeNode invokeNode;
        @Child private ReadIndexedArgumentNode readSelfNode;
        @Child private ReadIndexedArgumentNode readCallableNode;
        @Child private ReadIndexedArgumentNode readContextNode;

        private final String name;

        @TruffleBoundary
        public HPyMethodDescriptorRootNode(PythonLanguage language, String name, HPyConvertArgsToSulongNode convertArgsToSulongNode) {
            super(language);
            this.name = name;
            this.invokeNode = HPyExternalFunctionInvokeNodeGen.create(convertArgsToSulongNode);
        }

        @TruffleBoundary
        public HPyMethodDescriptorRootNode(PythonLanguage language, String name, HPyCheckFunctionResultNode checkFunctionResultNode, HPyConvertArgsToSulongNode convertArgsToSulongNode) {
            super(language);
            this.name = name;
            this.invokeNode = HPyExternalFunctionInvokeNodeGen.create(checkFunctionResultNode, convertArgsToSulongNode);
        }

        protected static Object intToBoolean(Object result) {
            if (result instanceof Integer) {
                return ((Integer) result) != 0;
            } else if (result instanceof Long) {
                return ((Long) result) != 0;
            }
            throw CompilerDirectives.shouldNotReachHere();
        }

        @Override
        public Object execute(VirtualFrame frame) {
            getCalleeContext().enter(frame);
            try {
                Object callable = ensureReadCallableNode().execute(frame);
                GraalHPyContext hpyContext = readContext(frame);
                return processResult(frame, invokeNode.execute(frame, name, callable, hpyContext, prepareCArguments(frame, hpyContext)));
            } finally {
                getCalleeContext().exit(frame, this);
            }
        }

        protected abstract Object[] prepareCArguments(VirtualFrame frame, GraalHPyContext hpyContext);

        protected Object processResult(@SuppressWarnings("unused") VirtualFrame frame, Object result) {
            return result;
        }

        protected final HPyExternalFunctionInvokeNode getInvokeNode() {
            return invokeNode;
        }

        protected final Object getSelf(VirtualFrame frame) {
            if (readSelfNode == null) {
                CompilerDirectives.transferToInterpreterAndInvalidate();
                readSelfNode = insert(ReadIndexedArgumentNode.create(0));
            }
            return readSelfNode.execute(frame);
        }

        protected final CalleeContext getCalleeContext() {
            if (calleeContext == null) {
                CompilerDirectives.transferToInterpreterAndInvalidate();
                calleeContext = insert(CalleeContext.create());
            }
            return calleeContext;
        }

        protected final ReadIndexedArgumentNode ensureReadCallableNode() {
            if (readCallableNode == null) {
                CompilerDirectives.transferToInterpreterAndInvalidate();
                // we insert a hidden argument at the end of the positional arguments
                int hiddenArg = getSignature().getParameterIds().length;
                readCallableNode = insert(ReadIndexedArgumentNode.create(hiddenArg));
            }
            return readCallableNode;
        }

        protected final GraalHPyContext readContext(VirtualFrame frame) {
            if (readContextNode == null) {
                CompilerDirectives.transferToInterpreterAndInvalidate();
                // we insert a hidden argument after the hidden callable argument
                int hiddenArg = getSignature().getParameterIds().length + 1;
                readContextNode = insert(ReadIndexedArgumentNode.create(hiddenArg));
            }
            Object hpyContext = readContextNode.execute(frame);
            if (hpyContext instanceof GraalHPyContext) {
                return (GraalHPyContext) hpyContext;
            }
            throw CompilerDirectives.shouldNotReachHere("invalid HPy context");
        }

        @Override
        public boolean isCloningAllowed() {
            return true;
        }

        @Override
        public String getName() {
            return name;
        }

        @Override
        public NodeCost getCost() {
            // this is just a thin argument shuffling wrapper
            return NodeCost.NONE;
        }

        @Override
        public String toString() {
            return "<METH root " + name + ">";
        }

        @Override
        public boolean isPythonInternal() {
            return true;
        }
    }

    static final class HPyMethNoargsRoot extends HPyMethodDescriptorRootNode {
        private static final Signature SIGNATURE = new Signature(1, false, -1, false, new String[]{"self"}, KEYWORDS_HIDDEN_CALLABLE, true);

        public HPyMethNoargsRoot(PythonLanguage language, String name, boolean nativePrimitiveResult) {
            super(language, name, nativePrimitiveResult ? HPyCheckPrimitiveResultNodeGen.create() : HPyCheckHandleResultNodeGen.create(), HPyAllAsHandleNodeGen.create());
        }

        @Override
        protected Object[] prepareCArguments(VirtualFrame frame, @SuppressWarnings("unused") GraalHPyContext hpyContext) {
            return new Object[]{getSelf(frame)};
        }

        @Override
        public Signature getSignature() {
            return SIGNATURE;
        }
    }

    static final class HPyMethORoot extends HPyMethodDescriptorRootNode {
        private static final Signature SIGNATURE = new Signature(-1, false, -1, false, new String[]{"self", "arg"}, KEYWORDS_HIDDEN_CALLABLE, true);

        @Child private ReadIndexedArgumentNode readArgNode;

        public HPyMethORoot(PythonLanguage language, String name, boolean nativePrimitiveResult) {
            super(language, name, nativePrimitiveResult ? HPyCheckPrimitiveResultNodeGen.create() : HPyCheckHandleResultNodeGen.create(), HPyAllAsHandleNodeGen.create());
        }

        @Override
        protected Object[] prepareCArguments(VirtualFrame frame, @SuppressWarnings("unused") GraalHPyContext hpyContext) {
            return new Object[]{getSelf(frame), getArg(frame)};
        }

        private Object getArg(VirtualFrame frame) {
            if (readArgNode == null) {
                CompilerDirectives.transferToInterpreterAndInvalidate();
                readArgNode = insert(ReadIndexedArgumentNode.create(1));
            }
            return readArgNode.execute(frame);
        }

        @Override
        public Signature getSignature() {
            return SIGNATURE;
        }
    }

    static final class HPyMethVarargsRoot extends HPyMethodDescriptorRootNode {
        private static final Signature SIGNATURE = new Signature(-1, false, 1, false, new String[]{"self"}, KEYWORDS_HIDDEN_CALLABLE, true);

        @Child private ReadVarArgsNode readVarargsNode;

        @TruffleBoundary
        public HPyMethVarargsRoot(PythonLanguage language, String name) {
            super(language, name, HPyVarargsToSulongNodeGen.create());
        }

        @Override
        protected Object[] prepareCArguments(VirtualFrame frame, GraalHPyContext hpyContext) {
            Object[] args = getVarargs(frame);
            return new Object[]{getSelf(frame), new HPyArrayWrapper(hpyContext, args), (long) args.length};
        }

        private Object[] getVarargs(VirtualFrame frame) {
            if (readVarargsNode == null) {
                CompilerDirectives.transferToInterpreterAndInvalidate();
                readVarargsNode = insert(ReadVarArgsNode.create(1, true));
            }
            return readVarargsNode.executeObjectArray(frame);
        }

        @Override
        public Signature getSignature() {
            return SIGNATURE;
        }
    }

    static final class HPyMethKeywordsRoot extends HPyMethodDescriptorRootNode {
        private static final Signature SIGNATURE = new Signature(-1, true, 1, false, new String[]{"self"}, KEYWORDS_HIDDEN_CALLABLE, true);

        @Child private ReadVarArgsNode readVarargsNode;
        @Child private ReadVarKeywordsNode readKwargsNode;

        @TruffleBoundary
        public HPyMethKeywordsRoot(PythonLanguage language, String name) {
            super(language, name, HPyKeywordsToSulongNodeGen.create());
        }

        @Override
        protected Object[] prepareCArguments(VirtualFrame frame, GraalHPyContext hpyContext) {
            Object[] args = getVarargs(frame);
            return new Object[]{getSelf(frame), new HPyArrayWrapper(hpyContext, args), (long) args.length, getKwargs(frame)};
        }

        private Object[] getVarargs(VirtualFrame frame) {
            if (readVarargsNode == null) {
                CompilerDirectives.transferToInterpreterAndInvalidate();
                readVarargsNode = insert(ReadVarArgsNode.create(1, true));
            }
            return readVarargsNode.executeObjectArray(frame);
        }

        private Object getKwargs(VirtualFrame frame) {
            if (readKwargsNode == null) {
                CompilerDirectives.transferToInterpreterAndInvalidate();
                readKwargsNode = insert(ReadVarKeywordsNode.createForUserFunction(EMPTY_STRING_ARRAY));
            }
            return readKwargsNode.execute(frame);
        }

        @Override
        public Signature getSignature() {
            return SIGNATURE;
        }
    }

    static final class HPyMethInitProcRoot extends HPyMethodDescriptorRootNode {
        private static final Signature SIGNATURE = new Signature(-1, true, 1, false, new String[]{"self"}, KEYWORDS_HIDDEN_CALLABLE, true);

        @Child private ReadVarArgsNode readVarargsNode;
        @Child private ReadVarKeywordsNode readKwargsNode;

        @TruffleBoundary
        public HPyMethInitProcRoot(PythonLanguage language, String name) {
            super(language, name, HPyCheckPrimitiveResultNodeGen.create(), HPyKeywordsToSulongNodeGen.create());
        }

        @Override
        protected Object[] prepareCArguments(VirtualFrame frame, GraalHPyContext hpyContext) {
            Object[] args = getVarargs(frame);
            return new Object[]{getSelf(frame), new HPyArrayWrapper(hpyContext, args), (long) args.length, getKwargs(frame)};
        }

        @Override
        @SuppressWarnings("unused")
        protected Object processResult(VirtualFrame frame, Object result) {
            // If no error occurred, the init function always returns None.
            // Possible errors are already handled in the HPyExternalFunctionInvokeNode.
            return PNone.NONE;
        }

        private Object[] getVarargs(VirtualFrame frame) {
            if (readVarargsNode == null) {
                CompilerDirectives.transferToInterpreterAndInvalidate();
                readVarargsNode = insert(ReadVarArgsNode.create(1, true));
            }
            return readVarargsNode.executeObjectArray(frame);
        }

        private Object getKwargs(VirtualFrame frame) {
            if (readKwargsNode == null) {
                CompilerDirectives.transferToInterpreterAndInvalidate();
                readKwargsNode = insert(ReadVarKeywordsNode.createForUserFunction(EMPTY_STRING_ARRAY));
            }
            return readKwargsNode.execute(frame);
        }

        @Override
        public Signature getSignature() {
            return SIGNATURE;
        }
    }

    static final class HPyMethTernaryRoot extends HPyMethodDescriptorRootNode {
        private static final Signature SIGNATURE = new Signature(3, false, -1, false, new String[]{"x", "y", "z"}, KEYWORDS_HIDDEN_CALLABLE, true);

        @Child private ReadIndexedArgumentNode readArg1Node;
        @Child private ReadIndexedArgumentNode readArg2Node;

        public HPyMethTernaryRoot(PythonLanguage language, String name) {
            super(language, name, HPyAllAsHandleNodeGen.create());
        }

        @Override
        protected Object[] prepareCArguments(VirtualFrame frame, @SuppressWarnings("unused") GraalHPyContext hpyContext) {
            return new Object[]{getSelf(frame), getArg1(frame), getArg2(frame)};
        }

        private Object getArg1(VirtualFrame frame) {
            if (readArg1Node == null) {
                CompilerDirectives.transferToInterpreterAndInvalidate();
                readArg1Node = insert(ReadIndexedArgumentNode.create(1));
            }
            return readArg1Node.execute(frame);
        }

        private Object getArg2(VirtualFrame frame) {
            if (readArg2Node == null) {
                CompilerDirectives.transferToInterpreterAndInvalidate();
                readArg2Node = insert(ReadIndexedArgumentNode.create(2));
            }
            Object arg2 = readArg2Node.execute(frame);
            return arg2 != PNone.NO_VALUE ? arg2 : PNone.NONE;
        }

        @Override
        public Signature getSignature() {
            return SIGNATURE;
        }
    }

    static class HPyMethSSizeArgFuncRoot extends HPyMethodDescriptorRootNode {
        private static final Signature SIGNATURE = new Signature(2, false, -1, false, new String[]{"$self", "n"}, KEYWORDS_HIDDEN_CALLABLE, true);

        @Child private ReadIndexedArgumentNode readArg1Node;

        public HPyMethSSizeArgFuncRoot(PythonLanguage language, String name) {
            super(language, name, HPySSizeArgFuncToSulongNodeGen.create());
        }

        @Override
        protected Object[] prepareCArguments(VirtualFrame frame, @SuppressWarnings("unused") GraalHPyContext hpyContext) {
            return new Object[]{getSelf(frame), getArg1(frame)};
        }

        protected Object getArg1(VirtualFrame frame) {
            if (readArg1Node == null) {
                CompilerDirectives.transferToInterpreterAndInvalidate();
                readArg1Node = insert(ReadIndexedArgumentNode.create(1));
            }
            return readArg1Node.execute(frame);
        }

        @Override
        public Signature getSignature() {
            return SIGNATURE;
        }
    }

    /**
     * Implements semantics of {@code typeobject.c: wrap_sq_item}.
     */
    static final class HPyMethSqItemWrapperRoot extends HPyMethSSizeArgFuncRoot {

        @Child private GetIndexNode getIndexNode;

        public HPyMethSqItemWrapperRoot(PythonLanguage language, String name) {
            super(language, name);
        }

        @Override
        protected Object[] prepareCArguments(VirtualFrame frame, @SuppressWarnings("unused") GraalHPyContext hpyContext) {
            Object self = getSelf(frame);
            return new Object[]{self, getIndex(self, getArg1(frame))};
        }

        private int getIndex(Object self, Object index) {
            if (getIndexNode == null) {
                CompilerDirectives.transferToInterpreterAndInvalidate();
                getIndexNode = insert(CExtCommonNodes.GetIndexNode.create());
            }
            return getIndexNode.execute(self, index);
        }
    }

    /**
     * Implements semantics of {@code typeobject.c: wrap_sq_setitem}.
     */
    static final class HPyMethSqSetitemWrapperRoot extends HPyMethSSizeObjArgProcRoot {

        @Child private GetIndexNode getIndexNode;

        public HPyMethSqSetitemWrapperRoot(PythonLanguage language, String name) {
            super(language, name);
        }

        @Override
        protected Object[] prepareCArguments(VirtualFrame frame, @SuppressWarnings("unused") GraalHPyContext hpyContext) {
            Object self = getSelf(frame);
            return new Object[]{self, getIndex(self, getArg1(frame)), getArg2(frame)};
        }

        private int getIndex(Object self, Object index) {
            if (getIndexNode == null) {
                CompilerDirectives.transferToInterpreterAndInvalidate();
                getIndexNode = insert(CExtCommonNodes.GetIndexNode.create());
            }
            return getIndexNode.execute(self, index);
        }
    }

    static final class HPyMethSSizeSSizeArgFuncRoot extends HPyMethodDescriptorRootNode {
        private static final Signature SIGNATURE = new Signature(3, false, -1, false, new String[]{"$self", "n", "m"}, KEYWORDS_HIDDEN_CALLABLE, true);

        @Child private ReadIndexedArgumentNode readArg1Node;
        @Child private ReadIndexedArgumentNode readArg2Node;

        public HPyMethSSizeSSizeArgFuncRoot(PythonLanguage language, String name) {
            super(language, name, HPySSizeArgFuncToSulongNodeGen.create());
        }

        @Override
        protected Object[] prepareCArguments(VirtualFrame frame, @SuppressWarnings("unused") GraalHPyContext hpyContext) {
            return new Object[]{getSelf(frame), getArg1(frame), getArg2(frame)};
        }

        private Object getArg1(VirtualFrame frame) {
            if (readArg1Node == null) {
                CompilerDirectives.transferToInterpreterAndInvalidate();
                readArg1Node = insert(ReadIndexedArgumentNode.create(1));
            }
            return readArg1Node.execute(frame);
        }

        private Object getArg2(VirtualFrame frame) {
            if (readArg2Node == null) {
                CompilerDirectives.transferToInterpreterAndInvalidate();
                readArg2Node = insert(ReadIndexedArgumentNode.create(2));
            }
            return readArg2Node.execute(frame);
        }

        @Override
        public Signature getSignature() {
            return SIGNATURE;
        }
    }

    /**
     * Very similar to {@link HPyMethNoargsRoot} but converts the result to a boolean.
     */
    static final class HPyMethInquiryRoot extends HPyMethodDescriptorRootNode {
        private static final Signature SIGNATURE = new Signature(-1, false, -1, false, new String[]{"self"}, KEYWORDS_HIDDEN_CALLABLE);

        public HPyMethInquiryRoot(PythonLanguage language, String name) {
            super(language, name, HPyCheckPrimitiveResultNodeGen.create(), HPyAllAsHandleNodeGen.create());
        }

        @Override
        protected Object[] prepareCArguments(VirtualFrame frame, @SuppressWarnings("unused") GraalHPyContext hpyContext) {
            return new Object[]{getSelf(frame)};
        }

        @Override
        protected Object processResult(VirtualFrame frame, Object result) {
            // 'HPyCheckPrimitiveResultNode' already guarantees that the result is 'int' or 'long'.
            return intToBoolean(result);
        }

        @Override
        public Signature getSignature() {
            return SIGNATURE;
        }
    }

    static final class HPyMethObjObjProcRoot extends HPyMethodDescriptorRootNode {
        private static final Signature SIGNATURE = new Signature(2, false, -1, false, new String[]{"$self", "other"}, KEYWORDS_HIDDEN_CALLABLE, true);

        @Child private ReadIndexedArgumentNode readArg1Node;

        public HPyMethObjObjProcRoot(PythonLanguage language, String name) {
            super(language, name, HPyCheckPrimitiveResultNodeGen.create(), HPyAllAsHandleNodeGen.create());
        }

        @Override
        protected Object[] prepareCArguments(VirtualFrame frame, @SuppressWarnings("unused") GraalHPyContext hpyContext) {
            return new Object[]{getSelf(frame), getArg1(frame)};
        }

        private Object getArg1(VirtualFrame frame) {
            if (readArg1Node == null) {
                CompilerDirectives.transferToInterpreterAndInvalidate();
                readArg1Node = insert(ReadIndexedArgumentNode.create(1));
            }
            return readArg1Node.execute(frame);
        }

        @Override
        protected Object processResult(VirtualFrame frame, Object result) {
            // 'HPyCheckPrimitiveResultNode' already guarantees that the result is 'int' or 'long'.
            return intToBoolean(result);
        }

        @Override
        public Signature getSignature() {
            return SIGNATURE;
        }
    }

    static class HPyMethSSizeObjArgProcRoot extends HPyMethodDescriptorRootNode {
        private static final Signature SIGNATURE = new Signature(3, false, -1, false, new String[]{"$self", "arg0", "arg1"}, KEYWORDS_HIDDEN_CALLABLE, true);

        @Child private ReadIndexedArgumentNode readArg1Node;
        @Child private ReadIndexedArgumentNode readArg2Node;

        public HPyMethSSizeObjArgProcRoot(PythonLanguage language, String name) {
            super(language, name, HPyCheckPrimitiveResultNodeGen.create(), HPySSizeObjArgProcToSulongNodeGen.create());
        }

        @Override
        protected Object[] prepareCArguments(VirtualFrame frame, @SuppressWarnings("unused") GraalHPyContext hpyContext) {
            return new Object[]{getSelf(frame), getArg1(frame), getArg2(frame)};
        }

        protected Object getArg1(VirtualFrame frame) {
            if (readArg1Node == null) {
                CompilerDirectives.transferToInterpreterAndInvalidate();
                readArg1Node = insert(ReadIndexedArgumentNode.create(1));
            }
            return readArg1Node.execute(frame);
        }

        protected Object getArg2(VirtualFrame frame) {
            if (readArg2Node == null) {
                CompilerDirectives.transferToInterpreterAndInvalidate();
                readArg2Node = insert(ReadIndexedArgumentNode.create(2));
            }
            return readArg2Node.execute(frame);
        }

        @Override
        public Signature getSignature() {
            return SIGNATURE;
        }
    }

    static final class HPyMethReverseBinaryRoot extends HPyMethodDescriptorRootNode {
        private static final Signature SIGNATURE = new Signature(-1, false, -1, false, new String[]{"self", "other"}, KEYWORDS_HIDDEN_CALLABLE, true);

        @Child private ReadIndexedArgumentNode readOtherNode;

        public HPyMethReverseBinaryRoot(PythonLanguage language, String name, boolean nativePrimitiveResult) {
            super(language, name, nativePrimitiveResult ? HPyCheckPrimitiveResultNodeGen.create() : HPyCheckHandleResultNodeGen.create(), HPyAllAsHandleNodeGen.create());
        }

        @Override
        protected Object[] prepareCArguments(VirtualFrame frame, @SuppressWarnings("unused") GraalHPyContext hpyContext) {
            return new Object[]{getOther(frame), getSelf(frame)};
        }

        private Object getOther(VirtualFrame frame) {
            if (readOtherNode == null) {
                CompilerDirectives.transferToInterpreterAndInvalidate();
                readOtherNode = insert(ReadIndexedArgumentNode.create(1));
            }
            return readOtherNode.execute(frame);
        }

        @Override
        public Signature getSignature() {
            return SIGNATURE;
        }
    }

<<<<<<< HEAD
    public abstract static class HPyCheckFunctionResultNode extends CheckFunctionResultNode {
=======
    abstract static class HPyCheckFunctionResultNode extends CheckFunctionResultNode {
        @Child private GetThreadStateNode getThreadStateNode;
>>>>>>> 2ceea7f7

        /**
         * Compatibility method to satisfy the generic interface.
         */
        @Override
        public final Object execute(PythonContext context, String name, Object result) {
            return execute(getThreadState(context), context.getHPyContext(), name, result);
        }

        /**
         * This is the preferred way for executing the node since it avoids unnecessary field reads
         * in the interpreter or multi-context mode.
         */
        public abstract Object execute(PythonThreadState pythonThreadState, GraalHPyContext nativeContext, String name, Object value);

        protected final void checkFunctionResult(String name, boolean indicatesError, PythonThreadState pythonThreadState, PRaiseNode raise, PythonObjectFactory factory, PythonLanguage language) {
            PException currentException = pythonThreadState.getCurrentException();
            boolean errOccurred = currentException != null;
            if (indicatesError) {
                // consume exception
                pythonThreadState.setCurrentException(null);
                if (!errOccurred) {
                    throw raise.raise(PythonErrorType.SystemError, ErrorMessages.RETURNED_NULL_WO_SETTING_ERROR, name);
                } else {
                    throw currentException.getExceptionForReraise();
                }
            } else if (errOccurred) {
                // consume exception
                pythonThreadState.setCurrentException(null);
                PBaseException sysExc = factory.createBaseException(PythonErrorType.SystemError, ErrorMessages.RETURNED_RESULT_WITH_ERROR_SET, new Object[]{name});
                sysExc.setCause(currentException.getEscapedException());
                throw PException.fromObject(sysExc, this, PythonOptions.isPExceptionWithJavaStacktrace(language));
            }
        }

        private PythonThreadState getThreadState(PythonContext context) {
            if (getThreadStateNode == null) {
                CompilerDirectives.transferToInterpreterAndInvalidate();
                getThreadStateNode = insert(GetThreadStateNodeGen.create());
            }
            return getThreadStateNode.execute(context);
        }
    }

    // roughly equivalent to _Py_CheckFunctionResult in Objects/call.c
    @ImportStatic(PGuards.class)
    public abstract static class HPyCheckHandleResultNode extends HPyCheckFunctionResultNode {

        @Specialization(guards = "value == 0")
        Object doIntegerNull(PythonThreadState pythonThreadState, @SuppressWarnings("unused") GraalHPyContext nativeContext, String name, @SuppressWarnings("unused") int value,
                        @Shared("language") @CachedLanguage PythonLanguage language,
                        @Shared("fact") @Cached PythonObjectFactory factory,
                        @Shared("raiseNode") @Cached PRaiseNode raiseNode) {
            // NULL handle must not be closed
            checkFunctionResult(name, true, pythonThreadState, raiseNode, factory, language);
            throw CompilerDirectives.shouldNotReachHere("an exception should have been thrown");
        }

        @Specialization(replaces = "doIntegerNull")
        Object doInteger(PythonThreadState pythonThreadState, GraalHPyContext nativeContext, String name, int value,
                        @Exclusive @Cached HPyAsPythonObjectNode asPythonObjectNode,
                        @Shared("language") @CachedLanguage PythonLanguage language,
                        @Shared("fact") @Cached PythonObjectFactory factory,
                        @Shared("raiseNode") @Cached PRaiseNode raiseNode) {
            boolean isNullHandle = value == 0;
            if (!isNullHandle) {
                // Python land is receiving a handle from an HPy extension, so we are now owning the
                // handle and we don't need it any longer. So, close it in every case.
                nativeContext.releaseHPyHandleForObject(value);
            }
            checkFunctionResult(name, isNullHandle, pythonThreadState, raiseNode, factory, language);
            return asPythonObjectNode.execute(nativeContext, value);
        }

        @Specialization(guards = "value == 0")
        Object doLongNull(PythonThreadState pythonThreadState, @SuppressWarnings("unused") GraalHPyContext nativeContext, String name, @SuppressWarnings("unused") long value,
                        @Shared("language") @CachedLanguage PythonLanguage language,
                        @Shared("fact") @Cached PythonObjectFactory factory,
                        @Shared("raiseNode") @Cached PRaiseNode raiseNode) {
            // NULL handle must not be closed
            checkFunctionResult(name, true, pythonThreadState, raiseNode, factory, language);
            throw CompilerDirectives.shouldNotReachHere("an exception should have been thrown");
        }

        @Specialization(replaces = "doLongNull")
        Object doLong(PythonThreadState pythonThreadState, GraalHPyContext nativeContext, String name, long value,
                        @Exclusive @Cached HPyAsPythonObjectNode asPythonObjectNode,
                        @Shared("language") @CachedLanguage PythonLanguage language,
                        @Shared("fact") @Cached PythonObjectFactory factory,
                        @Shared("raiseNode") @Cached PRaiseNode raiseNode) {
            boolean isNullHandle = value == 0;
            if (!isNullHandle) {
                // Python land is receiving a handle from an HPy extension, so we are now owning the
                // handle and we don't need it any longer. So, close it in every case.
                nativeContext.releaseHPyHandleForObject(value);
            }
            checkFunctionResult(name, isNullHandle, pythonThreadState, raiseNode, factory, language);
            return asPythonObjectNode.execute(nativeContext, value);
        }

        @Specialization(guards = "isNullHandle(nativeContext, handle)")
        Object doNullHandle(PythonThreadState pythonThreadState, @SuppressWarnings("unused") GraalHPyContext nativeContext, String name, @SuppressWarnings("unused") GraalHPyHandle handle,
                        @Shared("language") @CachedLanguage PythonLanguage language,
                        @Shared("fact") @Cached PythonObjectFactory factory,
                        @Shared("raiseNode") @Cached PRaiseNode raiseNode) {
            // NULL handle must not be closed
            checkFunctionResult(name, true, pythonThreadState, raiseNode, factory, language);
            throw CompilerDirectives.shouldNotReachHere("an exception should have been thrown");
        }

        @Specialization(guards = "!isNullHandle(nativeContext, handle)", replaces = "doNullHandle")
        Object doNonNullHandle(PythonThreadState pythonThreadState, GraalHPyContext nativeContext, String name, GraalHPyHandle handle,
                        @Cached ConditionProfile isAllocatedProfile,
                        @Exclusive @Cached HPyAsPythonObjectNode asPythonObjectNode,
                        @Shared("language") @CachedLanguage PythonLanguage language,
                        @Shared("fact") @Cached PythonObjectFactory factory,
                        @Shared("raiseNode") @Cached PRaiseNode raiseNode) {
            // Python land is receiving a handle from an HPy extension, so we are now owning the
            // handle and we don't need it any longer. So, close it in every case.
            handle.close(nativeContext, isAllocatedProfile);
            checkFunctionResult(name, false, pythonThreadState, raiseNode, factory, language);
            return asPythonObjectNode.execute(nativeContext, handle);
        }

        @Specialization(replaces = {"doIntegerNull", "doNonNullHandle"})
        Object doHandle(PythonThreadState pythonThreadState, GraalHPyContext nativeContext, String name, GraalHPyHandle handle,
                        @Cached ConditionProfile isAllocatedProfile,
                        @Exclusive @Cached HPyAsPythonObjectNode asPythonObjectNode,
                        @Shared("language") @CachedLanguage PythonLanguage language,
                        @Shared("fact") @Cached PythonObjectFactory factory,
                        @Shared("raiseNode") @Cached PRaiseNode raiseNode) {
            boolean isNullHandle = isNullHandle(nativeContext, handle);
            if (!isNullHandle) {
                // Python land is receiving a handle from an HPy extension, so we are now owning the
                // handle and we don't need it any longer. So, close it in every case.
                handle.close(nativeContext, isAllocatedProfile);
            }
            checkFunctionResult(name, isNullHandle, pythonThreadState, raiseNode, factory, language);
            return asPythonObjectNode.execute(nativeContext, handle);
        }

        @Specialization(replaces = {"doIntegerNull", "doInteger", "doLongNull", "doLong", "doNullHandle", "doNonNullHandle", "doHandle"})
        Object doGeneric(PythonThreadState pythonThreadState, GraalHPyContext nativeContext, String name, Object value,
                        @Cached HPyEnsureHandleNode ensureHandleNode,
                        @Cached ConditionProfile isAllocatedProfile,
                        @Cached HPyAsPythonObjectNode asPythonObjectNode,
                        @Shared("language") @CachedLanguage PythonLanguage language,
                        @Shared("fact") @Cached PythonObjectFactory factory,
                        @Shared("raiseNode") @Cached PRaiseNode raiseNode) {
            GraalHPyHandle handle = ensureHandleNode.execute(nativeContext, value);
            boolean isNullHandle = isNullHandle(nativeContext, handle);
            if (!isNullHandle) {
                // Python land is receiving a handle from an HPy extension, so we are now owning the
                // handle and we don't need it any longer. So, close it in every case.
                handle.close(nativeContext, isAllocatedProfile);
            }
            checkFunctionResult(name, isNullHandle(nativeContext, handle), pythonThreadState, raiseNode, factory, language);
            return asPythonObjectNode.execute(nativeContext, handle);
        }

        protected static boolean isNullHandle(GraalHPyContext nativeContext, GraalHPyHandle handle) {
            return handle == nativeContext.getNullHandle();
        }
    }

    /**
     * Similar to {@link HPyCheckFunctionResultNode}, this node checks a primitive result of a
     * native function. This node guarantees that an {@code int} or {@code long} is returned.
     */
    @ImportStatic(PGuards.class)
    abstract static class HPyCheckPrimitiveResultNode extends HPyCheckFunctionResultNode {
        public abstract int executeInt(PythonThreadState context, GraalHPyContext nativeContext, String name, int value);

        public abstract long executeLong(PythonThreadState context, GraalHPyContext nativeContext, String name, long value);

        @Specialization
        int doInteger(PythonThreadState pythonThreadState, @SuppressWarnings("unused") GraalHPyContext nativeContext, String name, int value,
                        @Shared("language") @CachedLanguage PythonLanguage language,
                        @Shared("fact") @Cached PythonObjectFactory factory,
                        @Shared("raiseNode") @Cached PRaiseNode raiseNode) {
            checkFunctionResult(name, value == -1, pythonThreadState, raiseNode, factory, language);
            return value;
        }

        @Specialization(replaces = "doInteger")
        long doLong(PythonThreadState pythonThreadState, @SuppressWarnings("unused") GraalHPyContext nativeContext, String name, long value,
                        @Shared("language") @CachedLanguage PythonLanguage language,
                        @Shared("fact") @Cached PythonObjectFactory factory,
                        @Shared("raiseNode") @Cached PRaiseNode raiseNode) {
            checkFunctionResult(name, value == -1, pythonThreadState, raiseNode, factory, language);
            return value;
        }

        @Specialization(limit = "1")
        Object doObject(PythonThreadState pythonThreadState, @SuppressWarnings("unused") GraalHPyContext nativeContext, String name, Object value,
                        @Shared("language") @CachedLanguage PythonLanguage language,
                        @Shared("fact") @Cached PythonObjectFactory factory,
                        @CachedLibrary("value") InteropLibrary lib,
                        @Shared("raiseNode") @Cached PRaiseNode raiseNode) {
            if (lib.fitsInLong(value)) {
                try {
                    long lvalue = lib.asLong(value);
                    checkFunctionResult(name, lvalue == -1, pythonThreadState, raiseNode, factory, language);
                    return lvalue;
                } catch (UnsupportedMessageException e) {
                    throw CompilerDirectives.shouldNotReachHere();
                }
            }
            throw raiseNode.raise(SystemError, "function '%s' did not return an integer.", name);
        }
    }

    /**
     * Does not actually check the result of a function (since this is used when {@code void}
     * functions are called) but checks if an error occurred during execution of the function.
     */
    @ImportStatic(PGuards.class)
    abstract static class HPyCheckVoidResultNode extends HPyCheckFunctionResultNode {

        @Specialization
        Object doGeneric(PythonContext context, @SuppressWarnings("unused") GraalHPyContext nativeContext, String name, Object value,
                        @CachedLanguage PythonLanguage language,
                        @Cached PythonObjectFactory factory,
                        @Cached PRaiseNode raiseNode) {
            /*
             * A 'void' function never indicates an error but an error could still happen. So this
             * must also be checked. The actual result value (which will be something like NULL or
             * 0) is not used.
             */
            checkFunctionResult(name, false, context, raiseNode, factory, language);
            return value;
        }
    }

    static final class HPyMethRichcmpOpRootNode extends HPyMethodDescriptorRootNode {
        private static final Signature SIGNATURE = new Signature(-1, false, -1, false, new String[]{"self", "other"}, KEYWORDS_HIDDEN_CALLABLE, true);
        @Child private ReadIndexedArgumentNode readArgNode;

        private final int op;

        HPyMethRichcmpOpRootNode(PythonLanguage language, String name, int op) {
            super(language, name, HPyRichcmpFuncArgsToSulongNodeGen.create());
            this.readArgNode = ReadIndexedArgumentNode.create(1);
            this.op = op;
        }

        @Override
        protected Object[] prepareCArguments(VirtualFrame frame, @SuppressWarnings("unused") GraalHPyContext hpyContext) {
            return new Object[]{getSelf(frame), readArgNode.execute(frame), op};
        }

        @Override
        public Signature getSignature() {
            return SIGNATURE;
        }
    }

    /**
     * A simple and lightweight Python root node that invokes a native getter function. The native
     * call target and the native closure pointer are passed as Python closure.
     */
    abstract static class HPyGetSetDescriptorRootNode extends PRootNode {

        @Child private CalleeContext calleeContext;
        @Child private HPyExternalFunctionInvokeNode invokeNode;
        @Child private ReadIndexedArgumentNode readCallableNode;
        @Child private ReadIndexedArgumentNode readContextNode;
        @Child private ReadIndexedArgumentNode readClosureNode;

        private final String name;

        HPyGetSetDescriptorRootNode(PythonLanguage language, String name) {
            super(language);
            this.name = name;
        }

        @Override
        public Object execute(VirtualFrame frame) {
            getCalleeContext().enter(frame);
            try {
                Object target = readCallable(frame);
                GraalHPyContext hpyContext = readContext(frame);
                Object closure = readClosure(frame);
                return ensureInvokeNode().execute(frame, name, target, hpyContext, createArguments(frame, closure));
            } finally {
                getCalleeContext().exit(frame, this);
            }
        }

        protected abstract HPyConvertArgsToSulongNode createArgumentConversionNode();

        protected abstract HPyCheckFunctionResultNode createResultConversionNode();

        protected abstract Object[] createArguments(VirtualFrame frame, Object closure);

        @Override
        public String getName() {
            return name;
        }

        private CalleeContext getCalleeContext() {
            if (calleeContext == null) {
                CompilerDirectives.transferToInterpreterAndInvalidate();
                calleeContext = insert(CalleeContext.create());
            }
            return calleeContext;
        }

        private HPyExternalFunctionInvokeNode ensureInvokeNode() {
            if (invokeNode == null) {
                CompilerDirectives.transferToInterpreterAndInvalidate();
                invokeNode = insert(HPyExternalFunctionInvokeNodeGen.create(createResultConversionNode(), createArgumentConversionNode()));
            }
            return invokeNode;
        }

        protected final Object readCallable(VirtualFrame frame) {
            if (readCallableNode == null) {
                CompilerDirectives.transferToInterpreterAndInvalidate();
                // we insert a hidden argument at the end of the positional arguments
                int hiddenArg = getSignature().getParameterIds().length;
                readCallableNode = insert(ReadIndexedArgumentNode.create(hiddenArg));
            }
            return readCallableNode.execute(frame);
        }

        private GraalHPyContext readContext(VirtualFrame frame) {
            if (readContextNode == null) {
                CompilerDirectives.transferToInterpreterAndInvalidate();
                // we insert a hidden argument after the hidden callable argument
                int hiddenArg = getSignature().getParameterIds().length + 1;
                readContextNode = insert(ReadIndexedArgumentNode.create(hiddenArg));
            }
            Object hpyContext = readContextNode.execute(frame);
            if (hpyContext instanceof GraalHPyContext) {
                return (GraalHPyContext) hpyContext;
            }
            throw CompilerDirectives.shouldNotReachHere("invalid HPy context");
        }

        protected final Object readClosure(VirtualFrame frame) {
            if (readClosureNode == null) {
                CompilerDirectives.transferToInterpreterAndInvalidate();
                // we insert a hidden closure argument after the hidden context arg
                int hiddenArg = getSignature().getParameterIds().length + 2;
                readClosureNode = insert(ReadIndexedArgumentNode.create(hiddenArg));
            }
            return readClosureNode.execute(frame);
        }

        @Override
        public boolean isPythonInternal() {
            return true;
        }

        @Override
        public boolean isInternal() {
            return true;
        }
    }

    /**
     * A simple and lightweight Python root node that invokes a native getter function. The native
     * call target and the native closure pointer are passed as Python closure.
     */
    static final class HPyGetSetDescriptorGetterRootNode extends HPyGetSetDescriptorRootNode {
        private static final Signature SIGNATURE = new Signature(-1, false, -1, false, new String[]{"$self"}, KEYWORDS_HIDDEN_CALLABLE_AND_CLOSURE, true);

        HPyGetSetDescriptorGetterRootNode(PythonLanguage language, String name) {
            super(language, name);
        }

        @Override
        protected Object[] createArguments(VirtualFrame frame, Object closure) {
            return new Object[]{PArguments.getArgument(frame, 0), closure};
        }

        @Override
        protected HPyConvertArgsToSulongNode createArgumentConversionNode() {
            return HPyGetSetGetterToSulongNodeGen.create();
        }

        @Override
        protected HPyCheckFunctionResultNode createResultConversionNode() {
            return HPyCheckHandleResultNodeGen.create();
        }

        @Override
        public Signature getSignature() {
            return SIGNATURE;
        }

        @TruffleBoundary
        public static PBuiltinFunction createFunction(GraalHPyContext hpyContext, Object enclosingType, String propertyName, Object target, Object closure) {
            PythonLanguage lang = hpyContext.getContext().getLanguage();
            RootCallTarget callTarget = lang.createCachedCallTarget(l -> new HPyGetSetDescriptorGetterRootNode(l, propertyName), HPyGetSetDescriptorGetterRootNode.class, propertyName);
            PythonObjectFactory factory = PythonObjectFactory.getUncached();
            return factory.createBuiltinFunction(propertyName, enclosingType, PythonUtils.EMPTY_OBJECT_ARRAY, createKwDefaults(target, closure, hpyContext), callTarget);
        }
    }

    static final class HPyLegacyGetSetDescriptorGetterRoot extends GetterRoot {

        @Child private HPyGetNativeSpacePointerNode getNativeSpacePointerNode;

        protected HPyLegacyGetSetDescriptorGetterRoot(PythonLanguage language, String name, PExternalFunctionWrapper provider) {
            super(language, name, provider);
        }

        /*
         * TODO(fa): It's still unclear how to handle HPy native space pointers when passed to an
         * 'AsPythonObjectNode'. This can happen when, e.g., the getter returns the 'self' pointer.
         */
        @Override
        protected Object[] prepareCArguments(VirtualFrame frame) {
            Object[] objects = super.prepareCArguments(frame);
            if (getNativeSpacePointerNode == null) {
                CompilerDirectives.transferToInterpreterAndInvalidate();
                getNativeSpacePointerNode = insert(HPyGetNativeSpacePointerNodeGen.create());
            }
            /*
             * We now need to pass the native space pointer in a way that the ToSulongNode correctly
             * exposes the bare pointer object. For this, we pack the pointer into a
             * PythonAbstractNativeObject which will just be unwrapped.
             */
            Object nativeSpacePtr = getNativeSpacePointerNode.execute(objects[0]);
            if (nativeSpacePtr == PNone.NO_VALUE) {
                CompilerDirectives.transferToInterpreterAndInvalidate();
                throw PRaiseNode.raiseUncached(this, SystemError, "Attempting to getter function but object has no associated native space.");
            }
            objects[0] = new PythonAbstractNativeObject((TruffleObject) nativeSpacePtr);
            return objects;
        }

        @TruffleBoundary
        public static PBuiltinFunction createLegacyFunction(PythonLanguage lang, Object owner, String propertyName, Object target, Object closure) {
            PythonObjectFactory factory = PythonObjectFactory.getUncached();
            RootCallTarget rootCallTarget = lang.createCachedCallTarget(l -> new HPyLegacyGetSetDescriptorGetterRoot(l, propertyName, PExternalFunctionWrapper.GETTER),
                            HPyLegacyGetSetDescriptorGetterRoot.class, propertyName);
            if (rootCallTarget == null) {
                throw CompilerDirectives.shouldNotReachHere("Calling non-native get descriptor functions is not support in HPy");
            }
            return factory.createBuiltinFunction(propertyName, owner, PythonUtils.EMPTY_OBJECT_ARRAY, ExternalFunctionNodes.createKwDefaults(target, closure), rootCallTarget);
        }
    }

    /**
     * A simple and lightweight Python root node that invokes a native setter function. The native
     * call target and the native closure pointer are passed as Python closure.
     */
    static final class HPyGetSetDescriptorSetterRootNode extends HPyGetSetDescriptorRootNode {
        private static final Signature SIGNATURE = new Signature(-1, false, -1, false, new String[]{"$self", "value"}, KEYWORDS_HIDDEN_CALLABLE_AND_CLOSURE, true);

        private HPyGetSetDescriptorSetterRootNode(PythonLanguage language, String name) {
            super(language, name);
        }

        @Override
        protected Object[] createArguments(VirtualFrame frame, Object closure) {
            return new Object[]{PArguments.getArgument(frame, 0), PArguments.getArgument(frame, 1), closure};
        }

        @Override
        protected HPyConvertArgsToSulongNode createArgumentConversionNode() {
            return HPyGetSetSetterToSulongNodeGen.create();
        }

        @Override
        protected HPyCheckFunctionResultNode createResultConversionNode() {
            return HPyCheckPrimitiveResultNodeGen.create();
        }

        @Override
        public Signature getSignature() {
            return SIGNATURE;
        }

        @TruffleBoundary
        public static PBuiltinFunction createFunction(GraalHPyContext hpyContext, Object enclosingType, String propertyName, Object target, Object closure) {
            PythonLanguage lang = hpyContext.getContext().getLanguage();
            RootCallTarget callTarget = lang.createCachedCallTarget(l -> new HPyGetSetDescriptorSetterRootNode(l, propertyName), HPyGetSetDescriptorSetterRootNode.class, propertyName);
            PythonObjectFactory factory = PythonObjectFactory.getUncached();
            return factory.createBuiltinFunction(propertyName, enclosingType, PythonUtils.EMPTY_OBJECT_ARRAY, createKwDefaults(target, closure, hpyContext), callTarget);
        }

    }

    static final class HPyLegacyGetSetDescriptorSetterRoot extends SetterRoot {

        @Child private HPyGetNativeSpacePointerNode getNativeSpacePointerNode;

        protected HPyLegacyGetSetDescriptorSetterRoot(PythonLanguage language, String name, PExternalFunctionWrapper provider) {
            super(language, name, provider);
        }

        @Override
        protected Object[] prepareCArguments(VirtualFrame frame) {
            Object[] objects = super.prepareCArguments(frame);
            if (getNativeSpacePointerNode == null) {
                CompilerDirectives.transferToInterpreterAndInvalidate();
                getNativeSpacePointerNode = insert(HPyGetNativeSpacePointerNodeGen.create());
            }
            /*
             * We now need to pass the native space pointer in a way that the ToSulongNode correctly
             * exposes the bare pointer object. For this, we pack the pointer into a
             * PythonAbstractNativeObject which will just be unwrapped.
             */
            Object nativeSpacePtr = getNativeSpacePointerNode.execute(objects[0]);
            if (nativeSpacePtr == PNone.NO_VALUE) {
                CompilerDirectives.transferToInterpreterAndInvalidate();
                throw PRaiseNode.raiseUncached(this, SystemError, "Attempting to setter function but object has no associated native space.");
            }
            objects[0] = new PythonAbstractNativeObject((TruffleObject) nativeSpacePtr);
            return objects;
        }

        @TruffleBoundary
        public static PBuiltinFunction createLegacyFunction(PythonLanguage lang, Object owner, String propertyName, Object target, Object closure) {
            PythonObjectFactory factory = PythonObjectFactory.getUncached();
            RootCallTarget rootCallTarget = lang.createCachedCallTarget(l -> new HPyLegacyGetSetDescriptorSetterRoot(l, propertyName, PExternalFunctionWrapper.SETTER),
                            HPyLegacyGetSetDescriptorSetterRoot.class, propertyName);
            if (rootCallTarget == null) {
                throw CompilerDirectives.shouldNotReachHere("Calling non-native get descriptor functions is not support in HPy");
            }
            return factory.createBuiltinFunction(propertyName, owner, PythonUtils.EMPTY_OBJECT_ARRAY, ExternalFunctionNodes.createKwDefaults(target, closure), rootCallTarget);
        }
    }

    static final class HPyGetSetDescriptorNotWritableRootNode extends HPyGetSetDescriptorRootNode {
        private static final Signature SIGNATURE = new Signature(-1, false, -1, false, new String[]{"$self", "value"}, null, true);

        @Child private PRaiseNode raiseNode;
        @Child private GetClassNode getClassNode;
        @Child private GetNameNode getNameNode;

        private HPyGetSetDescriptorNotWritableRootNode(PythonLanguage language, String name) {
            super(language, name);
        }

        @Override
        protected Object[] createArguments(VirtualFrame frame, Object closure) {
            if (raiseNode == null) {
                CompilerDirectives.transferToInterpreterAndInvalidate();
                raiseNode = insert(PRaiseNode.create());
            }
            if (getClassNode == null) {
                CompilerDirectives.transferToInterpreterAndInvalidate();
                getClassNode = insert(GetClassNode.create());
            }
            if (getNameNode == null) {
                CompilerDirectives.transferToInterpreterAndInvalidate();
                getNameNode = insert(GetNameNode.create());
            }
            Object type = getClassNode.execute(PArguments.getArgument(frame, 0));
            throw raiseNode.raise(PythonBuiltinClassType.AttributeError, ErrorMessages.ATTR_S_OF_S_IS_NOT_WRITABLE, getName(), getNameNode.execute(type));
        }

        @Override
        protected HPyConvertArgsToSulongNode createArgumentConversionNode() {
            // not required since the 'createArguments' method will throw an error
            return null;
        }

        @Override
        protected HPyCheckFunctionResultNode createResultConversionNode() {
            // not required since the 'createArguments' method will throw an error
            return null;
        }

        @Override
        public Signature getSignature() {
            return SIGNATURE;
        }

        @TruffleBoundary
        public static PBuiltinFunction createFunction(PythonContext context, Object enclosingType, String propertyName) {
            PythonLanguage lang = context.getLanguage();
            RootCallTarget callTarget = lang.createCachedCallTarget(l -> new HPyGetSetDescriptorNotWritableRootNode(l, propertyName), HPyGetSetDescriptorNotWritableRootNode.class, propertyName);
            PythonObjectFactory factory = PythonObjectFactory.getUncached();
            return factory.createBuiltinFunction(propertyName, enclosingType, 0, callTarget);
        }
    }

    /**
     * Root node to call a C functions with signature
     * {@code int (*HPyFunc_getbufferproc)(HPyContext ctx, HPy self, HPy_buffer *buffer, int flags)}
     * . The {@code buffer} arguments will be created by this root node since it needs the C
     * extension context and the result of a call to this function is an instance of
     * {@link CExtPyBuffer}.
     */
    static final class HPyGetBufferRootNode extends HPyMethodDescriptorRootNode {
        private static final Signature SIGNATURE = new Signature(-1, false, 1, false, new String[]{"self", "flags"}, KEYWORDS_HIDDEN_CALLABLE);

        @Child private ReadIndexedArgumentNode readArg1Node;
        @Child private PCallHPyFunction callAllocateBufferNode;
        @Child private PCallHPyFunction callFreeNode;
        @Child private InteropLibrary ptrLib;
        @Child private InteropLibrary valueLib;
        @Child private PCallCapiFunction callGetByteArrayTypeId;
        @Child private PCallCapiFunction callFromTyped;
        @Child private HPyAsPythonObjectNode asPythonObjectNode;
        @Child private FromCharPointerNode fromCharPointerNode;
        @Child private CastToJavaStringNode castToJavaStringNode;
        @Child private GetIntArrayNode getIntArrayNode;
        @Child private PRaiseNode raiseNode;

        @TruffleBoundary
        public HPyGetBufferRootNode(PythonLanguage language, String name) {
            super(language, name, HPyCheckPrimitiveResultNodeGen.create(), HPyGetBufferProcToSulongNodeGen.create());
        }

        @Override
        public CExtPyBuffer execute(VirtualFrame frame) {
            getCalleeContext().enter(frame);
            Object bufferPtr = null;
            GraalHPyContext hpyContext = null;
            try {
                Object callable = ensureReadCallableNode().execute(frame);
                hpyContext = readContext(frame);
                bufferPtr = ensureCallAllocateBufferNode().call(hpyContext, GraalHPyNativeSymbol.GRAAL_HPY_ALLOCATE_BUFFER);
                Object[] cArguments = new Object[]{getSelf(frame), bufferPtr, getArg1(frame)};
                getInvokeNode().execute(frame, getName(), callable, hpyContext, cArguments);
                return createPyBuffer(hpyContext, bufferPtr);
            } finally {
                if (hpyContext != null && bufferPtr != null) {
                    ensureCallFreeNode().call(hpyContext, GraalHPyNativeSymbol.GRAAL_HPY_FREE, bufferPtr);
                }
                getCalleeContext().exit(frame, this);
            }
        }

        /**
         * Reads the values from C struct {@code HPy_buffer}, converts them appropriately and
         * creates an instance of {@link CExtPyBuffer}.
         * 
         * <pre>
         *     typedef struct {
         *         void *buf;
         *         HPy obj;
         *         Py_ssize_t len;
         *         Py_ssize_t itemsize;
         *         int readonly;
         *         int ndim;
         *         char *format;
         *         Py_ssize_t *shape;
         *         Py_ssize_t *strides;
         *         Py_ssize_t *suboffsets;
         *         void *internal;
         * } HPy_buffer;
         * </pre>
         *
         */
        private CExtPyBuffer createPyBuffer(GraalHPyContext hpyContext, Object bufferPtr) {
            if (ptrLib == null) {
                CompilerDirectives.transferToInterpreterAndInvalidate();
                ptrLib = insert(InteropLibrary.getFactory().createDispatched(2));
            }
            if (callGetByteArrayTypeId == null) {
                CompilerDirectives.transferToInterpreterAndInvalidate();
                callGetByteArrayTypeId = insert(PCallCapiFunction.create());
            }
            if (callFromTyped == null) {
                CompilerDirectives.transferToInterpreterAndInvalidate();
                callFromTyped = insert(PCallCapiFunction.create());
            }
            if (asPythonObjectNode == null) {
                CompilerDirectives.transferToInterpreterAndInvalidate();
                asPythonObjectNode = insert(HPyAsPythonObjectNodeGen.create());
            }
            if (fromCharPointerNode == null) {
                CompilerDirectives.transferToInterpreterAndInvalidate();
                fromCharPointerNode = insert(FromCharPointerNodeGen.create());
            }
            if (castToJavaStringNode == null) {
                CompilerDirectives.transferToInterpreterAndInvalidate();
                castToJavaStringNode = insert(CastToJavaStringNode.create());
            }
            if (valueLib == null) {
                CompilerDirectives.transferToInterpreterAndInvalidate();
                valueLib = insert(InteropLibrary.getFactory().createDispatched(3));
            }
            try {
                int len = castToInt(ptrLib.readMember(bufferPtr, "len"));
                Object buf = ptrLib.readMember(bufferPtr, "buf");
                /*
                 * Ensure that the 'buf' pointer is typed because later on someone will try to read
                 * bytes from the pointer via interop.
                 */
                Object typeId = callGetByteArrayTypeId.call(NativeCAPISymbol.FUN_GET_BYTE_ARRAY_TYPE_ID, len);
                buf = callFromTyped.call(NativeCAPISymbol.FUN_POLYGLOT_FROM_TYPED, buf, typeId);
                Object ownerObj = ptrLib.readMember(bufferPtr, "obj");
                /*
                 * Note: Reading 'obj' from 'HPy_buffer *' will just return 'bufferPtr +
                 * offsetof(obj)' because member 'obj' is a struct. So we need to further read the
                 * content of the HPy handle to get the real handle value.
                 */
                ownerObj = ptrLib.readMember(ownerObj, GraalHPyHandle.I);
                Object owner = null;
                if (!valueLib.isNull(ownerObj)) {
                    owner = asPythonObjectNode.execute(hpyContext, ownerObj);
                }

                int ndim = castToInt(ptrLib.readMember(bufferPtr, "ndim"));
                int itemSize = castToInt(ptrLib.readMember(bufferPtr, "itemsize"));
                boolean readonly = castToInt(ptrLib.readMember(bufferPtr, "readonly")) != 0;
                String format = castToJavaStringNode.execute(fromCharPointerNode.execute(ptrLib.readMember(bufferPtr, "format")));
                Object shapePtr = ptrLib.readMember(bufferPtr, "shape");
                Object stridesPtr = ptrLib.readMember(bufferPtr, "strides");
                Object suboffsetsPtr = ptrLib.readMember(bufferPtr, "suboffsets");
                Object internal = ptrLib.readMember(bufferPtr, "internal");
                int[] shape = null;
                int[] strides = null;
                int[] subOffsets = null;
                if (ndim > 0) {
                    if (!ptrLib.isNull(shapePtr)) {
                        shape = ensureGetIntArrayNode().execute(shapePtr, ndim, LLVMType.Py_ssize_t);
                    }
                    if (!ptrLib.isNull(stridesPtr)) {
                        strides = ensureGetIntArrayNode().execute(stridesPtr, ndim, LLVMType.Py_ssize_t);
                    }
                    if (!ptrLib.isNull(suboffsetsPtr)) {
                        subOffsets = ensureGetIntArrayNode().execute(suboffsetsPtr, ndim, LLVMType.Py_ssize_t);
                    }
                }
                return new CExtPyBuffer(buf, owner, len, itemSize, readonly, ndim, format, shape, strides, subOffsets, internal);
            } catch (UnsupportedMessageException | UnknownIdentifierException e) {
                // that's clearly an internal error
                throw CompilerDirectives.shouldNotReachHere();
            } catch (UnsupportedTypeException e) {
                /*
                 * This exception is thrown by GetIntArrayNode to indicate that an element cannot be
                 * casted to a Java integer. We would usually consider that to be an internal error
                 * but since the values are provided by a user C function, we cannot be sure and
                 * thus we treat that as a run-time error.
                 */
                throw ensureRaiseNode().raise(PythonErrorType.SystemError, "Cannot read C array");
            }
        }

        private int castToInt(Object value) {
            if (valueLib.fitsInInt(value)) {
                try {
                    return valueLib.asInt(value);
                } catch (UnsupportedMessageException e) {
                    throw CompilerDirectives.shouldNotReachHere();
                }
            }
            throw ensureRaiseNode().raise(PythonErrorType.SystemError, "Cannot read");
        }

        private PCallHPyFunction ensureCallAllocateBufferNode() {
            if (callAllocateBufferNode == null) {
                CompilerDirectives.transferToInterpreterAndInvalidate();
                callAllocateBufferNode = insert(PCallHPyFunctionNodeGen.create());
            }
            return callAllocateBufferNode;
        }

        private PCallHPyFunction ensureCallFreeNode() {
            if (callFreeNode == null) {
                CompilerDirectives.transferToInterpreterAndInvalidate();
                callFreeNode = insert(PCallHPyFunctionNodeGen.create());
            }
            return callFreeNode;
        }

        private GetIntArrayNode ensureGetIntArrayNode() {
            if (getIntArrayNode == null) {
                CompilerDirectives.transferToInterpreterAndInvalidate();
                getIntArrayNode = insert(GetIntArrayNodeGen.create());
            }
            return getIntArrayNode;
        }

        private PRaiseNode ensureRaiseNode() {
            if (raiseNode == null) {
                CompilerDirectives.transferToInterpreterAndInvalidate();
                raiseNode = insert(PRaiseNode.create());
            }
            return raiseNode;
        }

        @Override
        protected Object[] prepareCArguments(VirtualFrame frame, GraalHPyContext hpyContext) {
            throw CompilerDirectives.shouldNotReachHere();
        }

        private Object getArg1(VirtualFrame frame) {
            if (readArg1Node == null) {
                CompilerDirectives.transferToInterpreterAndInvalidate();
                readArg1Node = insert(ReadIndexedArgumentNode.create(1));
            }
            return readArg1Node.execute(frame);
        }

        @Override
        public Signature getSignature() {
            return SIGNATURE;
        }
    }

    /**
     * Root node to call a C functions with signature
     * {@code void (*HPyFunc_releasebufferproc)(HPyContext ctx, HPy self, HPy_buffer *buffer)} .
     */
    static final class HPyReleaseBufferRootNode extends HPyMethodDescriptorRootNode {
        private static final Signature SIGNATURE = new Signature(-1, false, 1, false, new String[]{"self", "buffer"}, KEYWORDS_HIDDEN_CALLABLE);

        @Child private ReadIndexedArgumentNode readArg1Node;

        @TruffleBoundary
        public HPyReleaseBufferRootNode(PythonLanguage language, String name) {
            super(language, name, HPyCheckVoidResultNodeGen.create(), HPyReleaseBufferProcToSulongNodeGen.create());
        }

        @Override
        public Object execute(VirtualFrame frame) {
            getCalleeContext().enter(frame);
            try {
                Object callable = ensureReadCallableNode().execute(frame);
                GraalHPyContext hpyContext = readContext(frame);
                Object arg1 = getArg1(frame);
                if (!(arg1 instanceof CExtPyBuffer)) {
                    throw CompilerDirectives.shouldNotReachHere("invalid argument");
                }
                CExtPyBuffer buffer = (CExtPyBuffer) arg1;
                Object[] cArguments = new Object[]{getSelf(frame), new GraalHPyBuffer(hpyContext, buffer)};
                getInvokeNode().execute(frame, getName(), callable, hpyContext, cArguments);
                return PNone.NONE;
            } finally {
                getCalleeContext().exit(frame, this);
            }
        }

        @Override
        protected Object[] prepareCArguments(VirtualFrame frame, GraalHPyContext hpyContext) {
            throw CompilerDirectives.shouldNotReachHere();
        }

        @Override
        protected Object processResult(VirtualFrame frame, Object result) {
            throw CompilerDirectives.shouldNotReachHere();
        }

        private Object getArg1(VirtualFrame frame) {
            if (readArg1Node == null) {
                CompilerDirectives.transferToInterpreterAndInvalidate();
                readArg1Node = insert(ReadIndexedArgumentNode.create(1));
            }
            return readArg1Node.execute(frame);
        }

        @Override
        public Signature getSignature() {
            return SIGNATURE;
        }
    }
}<|MERGE_RESOLUTION|>--- conflicted
+++ resolved
@@ -986,12 +986,8 @@
         }
     }
 
-<<<<<<< HEAD
     public abstract static class HPyCheckFunctionResultNode extends CheckFunctionResultNode {
-=======
-    abstract static class HPyCheckFunctionResultNode extends CheckFunctionResultNode {
         @Child private GetThreadStateNode getThreadStateNode;
->>>>>>> 2ceea7f7
 
         /**
          * Compatibility method to satisfy the generic interface.
@@ -1212,7 +1208,7 @@
     abstract static class HPyCheckVoidResultNode extends HPyCheckFunctionResultNode {
 
         @Specialization
-        Object doGeneric(PythonContext context, @SuppressWarnings("unused") GraalHPyContext nativeContext, String name, Object value,
+        Object doGeneric(PythonThreadState threadState, @SuppressWarnings("unused") GraalHPyContext nativeContext, String name, Object value,
                         @CachedLanguage PythonLanguage language,
                         @Cached PythonObjectFactory factory,
                         @Cached PRaiseNode raiseNode) {
@@ -1221,7 +1217,7 @@
              * must also be checked. The actual result value (which will be something like NULL or
              * 0) is not used.
              */
-            checkFunctionResult(name, false, context, raiseNode, factory, language);
+            checkFunctionResult(name, false, threadState, raiseNode, factory, language);
             return value;
         }
     }
