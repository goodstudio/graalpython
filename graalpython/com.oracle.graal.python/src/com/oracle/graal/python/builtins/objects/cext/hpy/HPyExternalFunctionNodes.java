/*
 * Copyright (c) 2019, 2020, Oracle and/or its affiliates. All rights reserved.
 * DO NOT ALTER OR REMOVE COPYRIGHT NOTICES OR THIS FILE HEADER.
 *
 * The Universal Permissive License (UPL), Version 1.0
 *
 * Subject to the condition set forth below, permission is hereby granted to any
 * person obtaining a copy of this software, associated documentation and/or
 * data (collectively the "Software"), free of charge and under any and all
 * copyright rights in the Software, and any and all patent rights owned or
 * freely licensable by each licensor hereunder covering either (i) the
 * unmodified Software as contributed to or provided by such licensor, or (ii)
 * the Larger Works (as defined below), to deal in both
 *
 * (a) the Software, and
 *
 * (b) any piece of software and/or hardware listed in the lrgrwrks.txt file if
 * one is included with the Software each a "Larger Work" to which the Software
 * is contributed by such licensors),
 *
 * without restriction, including without limitation the rights to copy, create
 * derivative works of, display, perform, and distribute the Software and make,
 * use, sell, offer for sale, import, export, have made, and have sold the
 * Software and the Larger Work(s), and to sublicense the foregoing rights on
 * either these or other terms.
 *
 * This license is subject to the following condition:
 *
 * The above copyright notice and either this complete permission notice or at a
 * minimum a reference to the UPL must be included in all copies or substantial
 * portions of the Software.
 *
 * THE SOFTWARE IS PROVIDED "AS IS", WITHOUT WARRANTY OF ANY KIND, EXPRESS OR
 * IMPLIED, INCLUDING BUT NOT LIMITED TO THE WARRANTIES OF MERCHANTABILITY,
 * FITNESS FOR A PARTICULAR PURPOSE AND NONINFRINGEMENT. IN NO EVENT SHALL THE
 * AUTHORS OR COPYRIGHT HOLDERS BE LIABLE FOR ANY CLAIM, DAMAGES OR OTHER
 * LIABILITY, WHETHER IN AN ACTION OF CONTRACT, TORT OR OTHERWISE, ARISING FROM,
 * OUT OF OR IN CONNECTION WITH THE SOFTWARE OR THE USE OR OTHER DEALINGS IN THE
 * SOFTWARE.
 */
package com.oracle.graal.python.builtins.objects.cext.hpy;

import com.oracle.graal.python.PythonLanguage;
import com.oracle.graal.python.builtins.PythonBuiltinClassType;
import com.oracle.graal.python.builtins.objects.PNone;
import com.oracle.graal.python.builtins.objects.cext.hpy.GraalHPyDef.HPyFuncSignature;
import com.oracle.graal.python.builtins.objects.cext.hpy.GraalHPyNodes.HPyAsPythonObjectNode;
import com.oracle.graal.python.builtins.objects.cext.hpy.GraalHPyNodes.HPyConvertArgsToSulongNode;
import com.oracle.graal.python.builtins.objects.cext.hpy.GraalHPyNodes.HPyEnsureHandleNode;
import com.oracle.graal.python.builtins.objects.cext.hpy.GraalHPyNodesFactory.HPyAllAsHandleNodeGen;
import com.oracle.graal.python.builtins.objects.cext.hpy.GraalHPyNodesFactory.HPyKeywordsToSulongNodeGen;
import com.oracle.graal.python.builtins.objects.cext.hpy.GraalHPyNodesFactory.HPySSizeArgFuncToSulongNodeGen;
import com.oracle.graal.python.builtins.objects.cext.hpy.GraalHPyNodesFactory.HPyVarargsToSulongNodeGen;
import com.oracle.graal.python.builtins.objects.cext.hpy.HPyArrayWrappers.HPyArrayWrapper;
import com.oracle.graal.python.builtins.objects.cext.hpy.HPyExternalFunctionNodesFactory.HPyCheckHandleResultNodeGen;
import com.oracle.graal.python.builtins.objects.cext.hpy.HPyExternalFunctionNodesFactory.HPyCheckPrimitiveResultNodeGen;
import com.oracle.graal.python.builtins.objects.cext.hpy.HPyExternalFunctionNodesFactory.HPyExternalFunctionInvokeNodeGen;
import com.oracle.graal.python.builtins.objects.exception.PBaseException;
import com.oracle.graal.python.builtins.objects.function.PArguments;
import com.oracle.graal.python.builtins.objects.function.PBuiltinFunction;
import com.oracle.graal.python.builtins.objects.function.Signature;
import com.oracle.graal.python.nodes.ErrorMessages;
import com.oracle.graal.python.nodes.IndirectCallNode;
import com.oracle.graal.python.nodes.PGuards;
import com.oracle.graal.python.nodes.PNodeWithContext;
import com.oracle.graal.python.nodes.PRaiseNode;
import com.oracle.graal.python.nodes.PRootNode;
import com.oracle.graal.python.nodes.argument.ReadIndexedArgumentNode;
import com.oracle.graal.python.nodes.argument.ReadVarArgsNode;
import com.oracle.graal.python.nodes.argument.ReadVarKeywordsNode;
import com.oracle.graal.python.nodes.util.CastToJavaIntExactNode;
import com.oracle.graal.python.runtime.ExecutionContext.CalleeContext;
import com.oracle.graal.python.runtime.ExecutionContext.ForeignCallContext;
import com.oracle.graal.python.runtime.PythonContext;
import com.oracle.graal.python.runtime.PythonOptions;
import com.oracle.graal.python.runtime.exception.PException;
import com.oracle.graal.python.runtime.exception.PythonErrorType;
import com.oracle.graal.python.runtime.object.PythonObjectFactory;
import com.oracle.graal.python.util.PythonUtils;
import com.oracle.truffle.api.Assumption;
import com.oracle.truffle.api.CompilerAsserts;
import com.oracle.truffle.api.CompilerDirectives;
import com.oracle.truffle.api.CompilerDirectives.CompilationFinal;
import com.oracle.truffle.api.CompilerDirectives.TruffleBoundary;
import com.oracle.truffle.api.Truffle;
import com.oracle.truffle.api.dsl.Cached;
import com.oracle.truffle.api.dsl.Cached.Exclusive;
import com.oracle.truffle.api.dsl.Cached.Shared;
import com.oracle.truffle.api.dsl.CachedContext;
import com.oracle.truffle.api.dsl.CachedLanguage;
import com.oracle.truffle.api.dsl.ImportStatic;
import com.oracle.truffle.api.dsl.Specialization;
import com.oracle.truffle.api.frame.VirtualFrame;
import com.oracle.truffle.api.interop.ArityException;
import com.oracle.truffle.api.interop.InteropLibrary;
import com.oracle.truffle.api.interop.UnsupportedMessageException;
import com.oracle.truffle.api.interop.UnsupportedTypeException;
import com.oracle.truffle.api.library.CachedLibrary;
import com.oracle.truffle.api.nodes.Node;
import com.oracle.truffle.api.nodes.NodeCost;
import com.oracle.truffle.api.profiles.ConditionProfile;

public abstract class HPyExternalFunctionNodes {

    /**
     * Creates a built-in function that accepts the specified signatures, does appropriate argument
     * and result conversion and calls the provided callable.
     *
     * @param language The Python language object.
     * @param signature The signature ID as defined in {@link GraalHPyDef}.
     * @param name The name of the method.
     * @param callable The native function pointer.
     * @param enclosingType The type the function belongs to (needed for checking of {@code self}).
     * @param factory Just an instance of {@link PythonObjectFactory} to create the function object.
     * @return A {@link PBuiltinFunction} that accepts the given signature.
     */
    @TruffleBoundary
    static PBuiltinFunction createWrapperFunction(PythonLanguage language, HPyFuncSignature signature, String name, Object callable, Object enclosingType, PythonObjectFactory factory) {
        PRootNode rootNode;
        int numDefaults = 0;
        switch (signature) {
            case NOARGS:
            case UNARYFUNC:
            case REPRFUNC:
            case GETITERFUNC:
            case ITERNEXTFUNC:
                rootNode = new HPyMethNoargsRoot(language, name, callable, false);
                break;
            case O:
            case BINARYFUNC:
                rootNode = new HPyMethORoot(language, name, callable, false);
                break;
            case KEYWORDS:
                rootNode = new HPyMethKeywordsRoot(language, name, callable);
                break;
            case INITPROC:
                rootNode = new HPyMethInitProcRoot(language, name, callable);
                break;
            case VARARGS:
                rootNode = new HPyMethVarargsRoot(language, name, callable);
                break;
            case TERNARYFUNC:
                rootNode = new HPyMethTernaryRoot(language, name, callable);
                // the third argument is optional
                // so it has a default value (this implicitly is 'None')
                numDefaults = 1;
                break;
            case LENFUNC:
                rootNode = new HPyMethNoargsRoot(language, name, callable, true);
                break;
            case INQUIRY:
                rootNode = new HPyMethInquiryRoot(language, name, callable);
                break;
            case SSIZEARGFUNC:
                rootNode = new HPyMethSSizeArgFuncRoot(language, name, callable);
                break;
            default:
                // TODO(fa): support remaining signatures
                throw CompilerDirectives.shouldNotReachHere("unsupported HPy method signature: " + signature.name());
        }
        return factory.createBuiltinFunction(name, enclosingType, numDefaults, PythonUtils.getOrCreateCallTarget(rootNode));
    }

    /**
     * Invokes an HPy C function. It takes care of argument and result conversion and always passes
     * the HPy context as a first parameter.
     */
    abstract static class HPyExternalFunctionInvokeNode extends Node implements IndirectCallNode {

        @Child private HPyConvertArgsToSulongNode toSulongNode;
        @Child private HPyCheckFunctionResultNode checkFunctionResultNode;

        @CompilationFinal private Assumption nativeCodeDoesntNeedExceptionState = Truffle.getRuntime().createAssumption();
        @CompilationFinal private Assumption nativeCodeDoesntNeedMyFrame = Truffle.getRuntime().createAssumption();

        HPyExternalFunctionInvokeNode() {
            this.toSulongNode = HPyAllAsHandleNodeGen.create();
            this.checkFunctionResultNode = HPyCheckHandleResultNodeGen.create();
        }

        HPyExternalFunctionInvokeNode(HPyConvertArgsToSulongNode convertArgsNode) {
            CompilerAsserts.neverPartOfCompilation();
            this.toSulongNode = convertArgsNode != null ? convertArgsNode : HPyAllAsHandleNodeGen.create();
            this.checkFunctionResultNode = HPyCheckHandleResultNodeGen.create();
        }

        HPyExternalFunctionInvokeNode(HPyCheckFunctionResultNode checkFunctionResultNode, HPyConvertArgsToSulongNode convertArgsNode) {
            CompilerAsserts.neverPartOfCompilation();
            this.toSulongNode = convertArgsNode != null ? convertArgsNode : HPyAllAsHandleNodeGen.create();
            this.checkFunctionResultNode = checkFunctionResultNode != null ? checkFunctionResultNode : HPyCheckHandleResultNodeGen.create();
        }

        public abstract Object execute(VirtualFrame frame, String name, Object callable, Object[] frameArgs);

        @Specialization(limit = "1")
        Object doIt(VirtualFrame frame, String name, Object callable, Object[] arguments,
                        @CachedLibrary("callable") InteropLibrary lib,
                        @CachedContext(PythonLanguage.class) PythonContext ctx,
<<<<<<< HEAD
=======
                        @Cached ForeignCallContext foreignCallContext,
                        @Cached HPyEnsureHandleNode ensureHandleNode,
                        @Cached HPyCheckFunctionResultNode checkFunctionResultNode,
                        @Cached HPyAsPythonObjectNode asPythonObjectNode,
>>>>>>> b64c0965
                        @Cached PRaiseNode raiseNode) {
            Object[] convertedArguments = new Object[arguments.length + 1];
            GraalHPyContext hPyContext = ctx.getHPyContext();
            toSulongNode.executeInto(frame, hPyContext, arguments, 0, convertedArguments, 1);

            // first arg is always the HPyContext
            convertedArguments[0] = hPyContext;

            // If any code requested the caught exception (i.e. used 'sys.exc_info()'), we store
            // it to the context since we cannot propagate it through the native frames.
            Object state = foreignCallContext.enter(frame, ctx, this);

            try {
                return checkFunctionResultNode.execute(hPyContext, name, lib.execute(callable, convertedArguments));
            } catch (UnsupportedTypeException | UnsupportedMessageException e) {
                throw raiseNode.raise(PythonBuiltinClassType.TypeError, "Calling native function %s failed: %m", name, e);
            } catch (ArityException e) {
                throw raiseNode.raise(PythonBuiltinClassType.TypeError, "Calling native function %s expected %d arguments but got %d.", name, e.getExpectedArity(), e.getActualArity());
            } finally {
                // special case after calling a C function: transfer caught exception back to frame
                // to simulate the global state semantics
                PArguments.setException(frame, ctx.getCaughtException());
                foreignCallContext.exit(frame, ctx, state);
            }
        }

        @Override
        public Assumption needNotPassFrameAssumption() {
            return nativeCodeDoesntNeedMyFrame;
        }

        @Override
        public Assumption needNotPassExceptionAssumption() {
            return nativeCodeDoesntNeedExceptionState;
        }

        @Override
        public Node copy() {
            HPyExternalFunctionInvokeNode node = (HPyExternalFunctionInvokeNode) super.copy();
            node.nativeCodeDoesntNeedMyFrame = Truffle.getRuntime().createAssumption();
            node.nativeCodeDoesntNeedExceptionState = Truffle.getRuntime().createAssumption();
            return node;
        }
    }

    abstract static class HPyMethodDescriptorRootNode extends PRootNode {
        @Child private CalleeContext calleeContext;
        @Child private HPyExternalFunctionInvokeNode invokeNode;
        @Child private ReadIndexedArgumentNode readSelfNode;

        @CompilationFinal private ConditionProfile customLocalsProfile;

        private final String name;
        private final Object callable;

        @TruffleBoundary
        public HPyMethodDescriptorRootNode(PythonLanguage language, String name, Object callable, HPyConvertArgsToSulongNode convertArgsToSulongNode) {
            super(language);
            assert InteropLibrary.getUncached(callable).isExecutable(callable) : "object is not callable";
            this.name = name;
            this.callable = callable;
            this.invokeNode = HPyExternalFunctionInvokeNodeGen.create(convertArgsToSulongNode);
        }

        @TruffleBoundary
        public HPyMethodDescriptorRootNode(PythonLanguage language, String name, Object callable,
                        HPyCheckFunctionResultNode checkFunctionResultNode,
                        HPyConvertArgsToSulongNode convertArgsToSulongNode) {
            super(language);
            assert InteropLibrary.getUncached(callable).isExecutable(callable) : "object is not callable";
            this.name = name;
            this.callable = callable;
            this.invokeNode = HPyExternalFunctionInvokeNodeGen.create(checkFunctionResultNode, convertArgsToSulongNode);
        }

        @Override
        public Object execute(VirtualFrame frame) {
            CalleeContext.enter(frame, getCustomLocalsProfile());
            try {
                return processResult(frame, invokeNode.execute(frame, name, callable, prepareCArguments(frame)));
            } finally {
                getCalleeContext().exit(frame, this);
            }
        }

        protected abstract Object[] prepareCArguments(VirtualFrame frame);

        protected Object processResult(@SuppressWarnings("unused") VirtualFrame frame, Object result) {
            return result;
        }

        protected final Object getSelf(VirtualFrame frame) {
            if (readSelfNode == null) {
                CompilerDirectives.transferToInterpreterAndInvalidate();
                readSelfNode = insert(ReadIndexedArgumentNode.create(0));
            }
            return readSelfNode.execute(frame);
        }

        private ConditionProfile getCustomLocalsProfile() {
            if (customLocalsProfile == null) {
                CompilerDirectives.transferToInterpreterAndInvalidate();
                customLocalsProfile = ConditionProfile.createCountingProfile();
            }
            return customLocalsProfile;
        }

        private CalleeContext getCalleeContext() {
            if (calleeContext == null) {
                CompilerDirectives.transferToInterpreterAndInvalidate();
                calleeContext = insert(CalleeContext.create());
            }
            return calleeContext;
        }

        @Override
        public boolean isCloningAllowed() {
            return true;
        }

        @Override
        public String getName() {
            return name;
        }

        @Override
        public NodeCost getCost() {
            // this is just a thin argument shuffling wrapper
            return NodeCost.NONE;
        }

        @Override
        public String toString() {
            return "<METH root " + name + ">";
        }

        @Override
        public boolean isPythonInternal() {
            return true;
        }
    }

    static final class HPyMethNoargsRoot extends HPyMethodDescriptorRootNode {
<<<<<<< HEAD
        private static final Signature SIGNATURE = new Signature(1, false, -1, false, new String[]{"self"}, new String[0], true);
=======
        private static final Signature SIGNATURE = new Signature(-1, false, -1, false, new String[]{"self"}, PythonUtils.EMPTY_STRING_ARRAY);
>>>>>>> b64c0965

        public HPyMethNoargsRoot(PythonLanguage language, String name, Object callable, boolean nativePrimitiveResult) {
            super(language, name, callable, nativePrimitiveResult ? HPyCheckPrimitiveResultNodeGen.create() : HPyCheckHandleResultNodeGen.create(), HPyAllAsHandleNodeGen.create());
        }

        @Override
        protected Object[] prepareCArguments(VirtualFrame frame) {
            return new Object[]{getSelf(frame)};
        }

        @Override
        public Signature getSignature() {
            return SIGNATURE;
        }
    }

    static final class HPyMethORoot extends HPyMethodDescriptorRootNode {
<<<<<<< HEAD
        private static final Signature SIGNATURE = new Signature(-1, false, -1, false, new String[]{"self", "arg"}, new String[0], true);
=======
        private static final Signature SIGNATURE = new Signature(-1, false, -1, false, new String[]{"self", "arg"}, PythonUtils.EMPTY_STRING_ARRAY);
>>>>>>> b64c0965

        @Child private ReadIndexedArgumentNode readArgNode;

        public HPyMethORoot(PythonLanguage language, String name, Object callable, boolean nativePrimitiveResult) {
            super(language, name, callable, nativePrimitiveResult ? HPyCheckPrimitiveResultNodeGen.create() : HPyCheckHandleResultNodeGen.create(), HPyAllAsHandleNodeGen.create());
        }

        @Override
        protected Object[] prepareCArguments(VirtualFrame frame) {
            return new Object[]{getSelf(frame), getArg(frame)};
        }

        private Object getArg(VirtualFrame frame) {
            if (readArgNode == null) {
                CompilerDirectives.transferToInterpreterAndInvalidate();
                readArgNode = insert(ReadIndexedArgumentNode.create(1));
            }
            return readArgNode.execute(frame);
        }

        @Override
        public Signature getSignature() {
            return SIGNATURE;
        }
    }

    static final class HPyMethVarargsRoot extends HPyMethodDescriptorRootNode {
<<<<<<< HEAD
        private static final Signature SIGNATURE = new Signature(-1, false, 1, false, new String[]{"self"}, new String[0], true);
=======
        private static final Signature SIGNATURE = new Signature(false, 1, false, new String[]{"self"}, PythonUtils.EMPTY_STRING_ARRAY);
>>>>>>> b64c0965

        @Child private ReadVarArgsNode readVarargsNode;

        @TruffleBoundary
        public HPyMethVarargsRoot(PythonLanguage language, String name, Object callable) {
            super(language, name, callable, HPyVarargsToSulongNodeGen.create());
        }

        @Override
        protected Object[] prepareCArguments(VirtualFrame frame) {
            Object[] args = getVarargs(frame);
            return new Object[]{getSelf(frame), new HPyArrayWrapper(args), (long) args.length};
        }

        private Object[] getVarargs(VirtualFrame frame) {
            if (readVarargsNode == null) {
                CompilerDirectives.transferToInterpreterAndInvalidate();
                readVarargsNode = insert(ReadVarArgsNode.create(1, true));
            }
            return readVarargsNode.executeObjectArray(frame);
        }

        @Override
        public Signature getSignature() {
            return SIGNATURE;
        }
    }

    static final class HPyMethKeywordsRoot extends HPyMethodDescriptorRootNode {
<<<<<<< HEAD
        private static final Signature SIGNATURE = new Signature(-1, true, 1, false, new String[]{"self"}, new String[0], true);
=======
        private static final Signature SIGNATURE = new Signature(-1, true, 1, false, new String[]{"self"}, PythonUtils.EMPTY_STRING_ARRAY);
>>>>>>> b64c0965

        @Child private ReadVarArgsNode readVarargsNode;
        @Child private ReadVarKeywordsNode readKwargsNode;

        @TruffleBoundary
        public HPyMethKeywordsRoot(PythonLanguage language, String name, Object callable) {
            super(language, name, callable, HPyKeywordsToSulongNodeGen.create());
        }

        @Override
        protected Object[] prepareCArguments(VirtualFrame frame) {
            Object[] args = getVarargs(frame);
            return new Object[]{getSelf(frame), new HPyArrayWrapper(args), (long) args.length, getKwargs(frame)};
        }

        private Object[] getVarargs(VirtualFrame frame) {
            if (readVarargsNode == null) {
                CompilerDirectives.transferToInterpreterAndInvalidate();
                readVarargsNode = insert(ReadVarArgsNode.create(1, true));
            }
            return readVarargsNode.executeObjectArray(frame);
        }

        private Object getKwargs(VirtualFrame frame) {
            if (readKwargsNode == null) {
                CompilerDirectives.transferToInterpreterAndInvalidate();
                readKwargsNode = insert(ReadVarKeywordsNode.createForUserFunction(PythonUtils.EMPTY_STRING_ARRAY));
            }
            return readKwargsNode.execute(frame);
        }

        @Override
        public Signature getSignature() {
            return SIGNATURE;
        }
    }

    static final class HPyMethInitProcRoot extends HPyMethodDescriptorRootNode {
        private static final Signature SIGNATURE = new Signature(-1, true, 1, false, new String[]{"self"}, new String[0], true);

        @Child private ReadVarArgsNode readVarargsNode;
        @Child private ReadVarKeywordsNode readKwargsNode;

        @TruffleBoundary
        public HPyMethInitProcRoot(PythonLanguage language, String name, Object callable) {
            super(language, name, callable, HPyCheckPrimitiveResultNodeGen.create(), HPyKeywordsToSulongNodeGen.create());
        }

        @Override
        protected Object[] prepareCArguments(VirtualFrame frame) {
            Object[] args = getVarargs(frame);
            return new Object[]{getSelf(frame), new HPyArrayWrapper(args), (long) args.length, getKwargs(frame)};
        }

        @Override
        @SuppressWarnings("unused")
        protected Object processResult(VirtualFrame frame, Object result) {
            // If no error occurred, the init function always returns None.
            // Possible errors are already handled in the HPyExternalFunctionInvokeNode.
            return PNone.NONE;
        }

        private Object[] getVarargs(VirtualFrame frame) {
            if (readVarargsNode == null) {
                CompilerDirectives.transferToInterpreterAndInvalidate();
                readVarargsNode = insert(ReadVarArgsNode.create(1, true));
            }
            return readVarargsNode.executeObjectArray(frame);
        }

        private Object getKwargs(VirtualFrame frame) {
            if (readKwargsNode == null) {
                CompilerDirectives.transferToInterpreterAndInvalidate();
                readKwargsNode = insert(ReadVarKeywordsNode.createForUserFunction(new String[0]));
            }
            return readKwargsNode.execute(frame);
        }

        @Override
        public Signature getSignature() {
            return SIGNATURE;
        }
    }

    static final class HPyMethTernaryRoot extends HPyMethodDescriptorRootNode {
        private static final Signature SIGNATURE = new Signature(3, false, -1, false, new String[]{"x", "y", "z"}, new String[0], true);

        @Child private ReadIndexedArgumentNode readArg1Node;
        @Child private ReadIndexedArgumentNode readArg2Node;

        public HPyMethTernaryRoot(PythonLanguage language, String name, Object callable) {
            super(language, name, callable, HPyAllAsHandleNodeGen.create());
        }

        @Override
        protected Object[] prepareCArguments(VirtualFrame frame) {
            return new Object[]{getSelf(frame), getArg1(frame), getArg2(frame)};
        }

        private Object getArg1(VirtualFrame frame) {
            if (readArg1Node == null) {
                CompilerDirectives.transferToInterpreterAndInvalidate();
                readArg1Node = insert(ReadIndexedArgumentNode.create(1));
            }
            return readArg1Node.execute(frame);
        }

        private Object getArg2(VirtualFrame frame) {
            if (readArg2Node == null) {
                CompilerDirectives.transferToInterpreterAndInvalidate();
                readArg2Node = insert(ReadIndexedArgumentNode.create(2));
            }
            Object arg2 = readArg2Node.execute(frame);
            return arg2 != PNone.NO_VALUE ? arg2 : PNone.NONE;
        }

        @Override
        public Signature getSignature() {
            return SIGNATURE;
        }
    }

    static final class HPyMethSSizeArgFuncRoot extends HPyMethodDescriptorRootNode {
        private static final Signature SIGNATURE = new Signature(2, false, -1, false, new String[]{"$self", "n"}, new String[0], true);

        @Child private ReadIndexedArgumentNode readArg1Node;

        public HPyMethSSizeArgFuncRoot(PythonLanguage language, String name, Object callable) {
            super(language, name, callable, HPySSizeArgFuncToSulongNodeGen.create());
        }

        @Override
        protected Object[] prepareCArguments(VirtualFrame frame) {
            return new Object[]{getSelf(frame), getArg1(frame)};
        }

        private Object getArg1(VirtualFrame frame) {
            if (readArg1Node == null) {
                CompilerDirectives.transferToInterpreterAndInvalidate();
                readArg1Node = insert(ReadIndexedArgumentNode.create(1));
            }
            return readArg1Node.execute(frame);
        }

        @Override
        public Signature getSignature() {
            return SIGNATURE;
        }
    }

    static final class HPyMethSSizeSSizeArgFuncRoot extends HPyMethodDescriptorRootNode {
        private static final Signature SIGNATURE = new Signature(3, false, -1, false, new String[]{"$self", "n", "m"}, new String[0], true);

        @Child private ReadIndexedArgumentNode readArg1Node;
        @Child private ReadIndexedArgumentNode readArg2Node;

        public HPyMethSSizeSSizeArgFuncRoot(PythonLanguage language, String name, Object callable) {
            super(language, name, callable, HPySSizeArgFuncToSulongNodeGen.create());
        }

        @Override
        protected Object[] prepareCArguments(VirtualFrame frame) {
            return new Object[]{getSelf(frame), getArg1(frame), getArg2(frame)};
        }

        private Object getArg1(VirtualFrame frame) {
            if (readArg1Node == null) {
                CompilerDirectives.transferToInterpreterAndInvalidate();
                readArg1Node = insert(ReadIndexedArgumentNode.create(1));
            }
            return readArg1Node.execute(frame);
        }

        private Object getArg2(VirtualFrame frame) {
            if (readArg2Node == null) {
                CompilerDirectives.transferToInterpreterAndInvalidate();
                readArg2Node = insert(ReadIndexedArgumentNode.create(2));
            }
            return readArg2Node.execute(frame);
        }

        @Override
        public Signature getSignature() {
            return SIGNATURE;
        }
    }

    /**
     * Very similar to {@link HPyMethNoargsRoot} but converts the result to a boolean.
     */
    static final class HPyMethInquiryRoot extends HPyMethodDescriptorRootNode {
        private static final Signature SIGNATURE = new Signature(-1, false, -1, false, new String[]{"self"}, new String[0]);

        @Child private CastToJavaIntExactNode castToJavaIntExactNode;

        public HPyMethInquiryRoot(PythonLanguage language, String name, Object callable) {
            super(language, name, callable, HPyCheckPrimitiveResultNodeGen.create(), HPyAllAsHandleNodeGen.create());
        }

        @Override
        protected Object[] prepareCArguments(VirtualFrame frame) {
            return new Object[]{getSelf(frame)};
        }

        @Override
        protected Object processResult(VirtualFrame frame, Object result) {
            if (castToJavaIntExactNode == null) {
                CompilerDirectives.transferToInterpreterAndInvalidate();
                castToJavaIntExactNode = insert(CastToJavaIntExactNode.create());
            }
            return castToJavaIntExactNode.execute(result) != 0;
        }

        @Override
        public Signature getSignature() {
            return SIGNATURE;
        }
    }

    abstract static class HPyCheckFunctionResultNode extends PNodeWithContext {

        public abstract Object execute(GraalHPyContext nativeContext, String name, Object value);

        protected final void checkFunctionResult(String name, boolean indicatesError, GraalHPyContext context, PRaiseNode raise, PythonObjectFactory factory, PythonLanguage language) {
            PException currentException = context.getCurrentException();
            boolean errOccurred = currentException != null;
            if (indicatesError) {
                // consume exception
                context.setCurrentException(null);
                if (!errOccurred) {
                    throw raise.raise(PythonErrorType.SystemError, ErrorMessages.RETURNED_NULL_WO_SETTING_ERROR, name);
                } else {
                    throw currentException.getExceptionForReraise();
                }
            } else if (errOccurred) {
                // consume exception
                context.setCurrentException(null);
                PBaseException sysExc = factory.createBaseException(PythonErrorType.SystemError, ErrorMessages.RETURNED_RESULT_WITH_ERROR_SET, new Object[]{name});
                sysExc.setCause(currentException.getEscapedException());
                throw PException.fromObject(sysExc, this, PythonOptions.isPExceptionWithJavaStacktrace(language));
            }
        }
    }

    // roughly equivalent to _Py_CheckFunctionResult in Objects/call.c
    @ImportStatic(PGuards.class)
    abstract static class HPyCheckHandleResultNode extends HPyCheckFunctionResultNode {

        @Specialization(guards = "value == 0")
        Object doIntegerNull(GraalHPyContext nativeContext, String name, @SuppressWarnings("unused") int value,
                        @Shared("language") @CachedLanguage PythonLanguage language,
                        @Shared("fact") @Cached PythonObjectFactory factory,
                        @Shared("raiseNode") @Cached PRaiseNode raiseNode) {
            checkFunctionResult(name, true, nativeContext, raiseNode, factory, language);
            throw CompilerDirectives.shouldNotReachHere("an exception should have been thrown");
        }

        @Specialization(replaces = "doIntegerNull")
        Object doInteger(GraalHPyContext nativeContext, String name, int value,
                        @Exclusive @Cached HPyAsPythonObjectNode asPythonObjectNode,
                        @Shared("language") @CachedLanguage PythonLanguage language,
                        @Shared("fact") @Cached PythonObjectFactory factory,
                        @Shared("raiseNode") @Cached PRaiseNode raiseNode) {
            checkFunctionResult(name, value == 0, nativeContext, raiseNode, factory, language);
            return asPythonObjectNode.execute(nativeContext, value);
        }

        @Specialization(guards = "value == 0")
        Object doLongNull(GraalHPyContext nativeContext, String name, @SuppressWarnings("unused") long value,
                        @Shared("language") @CachedLanguage PythonLanguage language,
                        @Shared("fact") @Cached PythonObjectFactory factory,
                        @Shared("raiseNode") @Cached PRaiseNode raiseNode) {
            checkFunctionResult(name, true, nativeContext, raiseNode, factory, language);
            throw CompilerDirectives.shouldNotReachHere("an exception should have been thrown");
        }

        @Specialization(replaces = "doLongNull")
        Object doLong(GraalHPyContext nativeContext, String name, long value,
                        @Exclusive @Cached HPyAsPythonObjectNode asPythonObjectNode,
                        @Shared("language") @CachedLanguage PythonLanguage language,
                        @Shared("fact") @Cached PythonObjectFactory factory,
                        @Shared("raiseNode") @Cached PRaiseNode raiseNode) {
            checkFunctionResult(name, value == 0, nativeContext, raiseNode, factory, language);
            return asPythonObjectNode.execute(nativeContext, value);
        }

        @Specialization(guards = "isNullHandle(nativeContext, handle)")
        Object doNullHandle(GraalHPyContext nativeContext, String name, GraalHPyHandle handle,
                        @Shared("language") @CachedLanguage PythonLanguage language,
                        @Shared("fact") @Cached PythonObjectFactory factory,
                        @Shared("raiseNode") @Cached PRaiseNode raiseNode) {
            checkFunctionResult(name, true, nativeContext, raiseNode, factory, language);
            return handle;
        }

        @Specialization(guards = "!isNullHandle(nativeContext, handle)", replaces = "doNullHandle")
        Object doNonNullHandle(GraalHPyContext nativeContext, String name, @SuppressWarnings("unused") GraalHPyHandle handle,
                        @Shared("language") @CachedLanguage PythonLanguage language,
                        @Shared("fact") @Cached PythonObjectFactory factory,
                        @Shared("raiseNode") @Cached PRaiseNode raiseNode) {
            checkFunctionResult(name, false, nativeContext, raiseNode, factory, language);
            throw CompilerDirectives.shouldNotReachHere("an exception should have been thrown");
        }

        @Specialization(replaces = {"doIntegerNull", "doNonNullHandle"})
        Object doHandle(GraalHPyContext nativeContext, String name, GraalHPyHandle handle,
                        @Exclusive @Cached HPyAsPythonObjectNode asPythonObjectNode,
                        @Shared("language") @CachedLanguage PythonLanguage language,
                        @Shared("fact") @Cached PythonObjectFactory factory,
                        @Shared("raiseNode") @Cached PRaiseNode raiseNode) {
            checkFunctionResult(name, isNullHandle(nativeContext, handle), nativeContext, raiseNode, factory, language);
            return asPythonObjectNode.execute(nativeContext, handle);
        }

        @Specialization(replaces = {"doIntegerNull", "doInteger", "doLongNull", "doLong", "doNullHandle", "doNonNullHandle", "doHandle"})
        Object doGeneric(GraalHPyContext nativeContext, String name, Object value,
                        @Cached HPyEnsureHandleNode ensureHandleNode,
                        @Cached HPyAsPythonObjectNode asPythonObjectNode,
                        @Shared("language") @CachedLanguage PythonLanguage language,
                        @Shared("fact") @Cached PythonObjectFactory factory,
                        @Shared("raiseNode") @Cached PRaiseNode raiseNode) {
            GraalHPyHandle handle = ensureHandleNode.execute(nativeContext, value);
            checkFunctionResult(name, isNullHandle(nativeContext, handle), nativeContext, raiseNode, factory, language);
            return asPythonObjectNode.execute(nativeContext, handle);
        }

        protected static boolean isNullHandle(GraalHPyContext nativeContext, GraalHPyHandle handle) {
            return handle == nativeContext.getNullHandle();
        }
    }

    /**
     * Similar to {@link HPyCheckFunctionResultNode}, this node checks a primitive result of a
     * native function.
     */
    @ImportStatic(PGuards.class)
    abstract static class HPyCheckPrimitiveResultNode extends HPyCheckFunctionResultNode {
        public abstract int executeInt(GraalHPyContext nativeContext, String name, int value);

        public abstract long executeLong(GraalHPyContext nativeContext, String name, long value);

        @Specialization
        int doInteger(GraalHPyContext nativeContext, String name, int value,
                        @Shared("language") @CachedLanguage PythonLanguage language,
                        @Shared("fact") @Cached PythonObjectFactory factory,
                        @Shared("raiseNode") @Cached PRaiseNode raiseNode) {
            checkFunctionResult(name, value == -1, nativeContext, raiseNode, factory, language);
            return value;
        }

        @Specialization(replaces = "doInteger")
        long doLong(GraalHPyContext nativeContext, String name, long value,
                        @Shared("language") @CachedLanguage PythonLanguage language,
                        @Shared("fact") @Cached PythonObjectFactory factory,
                        @Shared("raiseNode") @Cached PRaiseNode raiseNode) {
            checkFunctionResult(name, value == -1, nativeContext, raiseNode, factory, language);
            return value;
        }

        @Specialization(guards = "!isIntOrLong(value)")
        Object doPointer(GraalHPyContext nativeContext, String name, Object value,
                        @Shared("language") @CachedLanguage PythonLanguage language,
                        @Shared("fact") @Cached PythonObjectFactory factory,
                        @CachedLibrary(limit = "3") InteropLibrary lib,
                        @Shared("raiseNode") @Cached PRaiseNode raiseNode) {
            checkFunctionResult(name, lib.isNull(value), nativeContext, raiseNode, factory, language);
            return value;
        }

        static boolean isIntOrLong(Object value) {
            return value instanceof Integer || value instanceof Long;
        }
    }

}<|MERGE_RESOLUTION|>--- conflicted
+++ resolved
@@ -100,6 +100,8 @@
 import com.oracle.truffle.api.nodes.NodeCost;
 import com.oracle.truffle.api.profiles.ConditionProfile;
 
+import static com.oracle.graal.python.util.PythonUtils.EMPTY_STRING_ARRAY;
+
 public abstract class HPyExternalFunctionNodes {
 
     /**
@@ -196,13 +198,7 @@
         Object doIt(VirtualFrame frame, String name, Object callable, Object[] arguments,
                         @CachedLibrary("callable") InteropLibrary lib,
                         @CachedContext(PythonLanguage.class) PythonContext ctx,
-<<<<<<< HEAD
-=======
                         @Cached ForeignCallContext foreignCallContext,
-                        @Cached HPyEnsureHandleNode ensureHandleNode,
-                        @Cached HPyCheckFunctionResultNode checkFunctionResultNode,
-                        @Cached HPyAsPythonObjectNode asPythonObjectNode,
->>>>>>> b64c0965
                         @Cached PRaiseNode raiseNode) {
             Object[] convertedArguments = new Object[arguments.length + 1];
             GraalHPyContext hPyContext = ctx.getHPyContext();
@@ -346,11 +342,7 @@
     }
 
     static final class HPyMethNoargsRoot extends HPyMethodDescriptorRootNode {
-<<<<<<< HEAD
-        private static final Signature SIGNATURE = new Signature(1, false, -1, false, new String[]{"self"}, new String[0], true);
-=======
-        private static final Signature SIGNATURE = new Signature(-1, false, -1, false, new String[]{"self"}, PythonUtils.EMPTY_STRING_ARRAY);
->>>>>>> b64c0965
+        private static final Signature SIGNATURE = new Signature(1, false, -1, false, new String[]{"self"}, EMPTY_STRING_ARRAY, true);
 
         public HPyMethNoargsRoot(PythonLanguage language, String name, Object callable, boolean nativePrimitiveResult) {
             super(language, name, callable, nativePrimitiveResult ? HPyCheckPrimitiveResultNodeGen.create() : HPyCheckHandleResultNodeGen.create(), HPyAllAsHandleNodeGen.create());
@@ -368,11 +360,7 @@
     }
 
     static final class HPyMethORoot extends HPyMethodDescriptorRootNode {
-<<<<<<< HEAD
-        private static final Signature SIGNATURE = new Signature(-1, false, -1, false, new String[]{"self", "arg"}, new String[0], true);
-=======
-        private static final Signature SIGNATURE = new Signature(-1, false, -1, false, new String[]{"self", "arg"}, PythonUtils.EMPTY_STRING_ARRAY);
->>>>>>> b64c0965
+        private static final Signature SIGNATURE = new Signature(-1, false, -1, false, new String[]{"self", "arg"}, EMPTY_STRING_ARRAY, true);
 
         @Child private ReadIndexedArgumentNode readArgNode;
 
@@ -400,11 +388,7 @@
     }
 
     static final class HPyMethVarargsRoot extends HPyMethodDescriptorRootNode {
-<<<<<<< HEAD
-        private static final Signature SIGNATURE = new Signature(-1, false, 1, false, new String[]{"self"}, new String[0], true);
-=======
-        private static final Signature SIGNATURE = new Signature(false, 1, false, new String[]{"self"}, PythonUtils.EMPTY_STRING_ARRAY);
->>>>>>> b64c0965
+        private static final Signature SIGNATURE = new Signature(-1, false, 1, false, new String[]{"self"}, EMPTY_STRING_ARRAY, true);
 
         @Child private ReadVarArgsNode readVarargsNode;
 
@@ -434,11 +418,7 @@
     }
 
     static final class HPyMethKeywordsRoot extends HPyMethodDescriptorRootNode {
-<<<<<<< HEAD
-        private static final Signature SIGNATURE = new Signature(-1, true, 1, false, new String[]{"self"}, new String[0], true);
-=======
-        private static final Signature SIGNATURE = new Signature(-1, true, 1, false, new String[]{"self"}, PythonUtils.EMPTY_STRING_ARRAY);
->>>>>>> b64c0965
+        private static final Signature SIGNATURE = new Signature(-1, true, 1, false, new String[]{"self"}, EMPTY_STRING_ARRAY, true);
 
         @Child private ReadVarArgsNode readVarargsNode;
         @Child private ReadVarKeywordsNode readKwargsNode;
@@ -465,7 +445,7 @@
         private Object getKwargs(VirtualFrame frame) {
             if (readKwargsNode == null) {
                 CompilerDirectives.transferToInterpreterAndInvalidate();
-                readKwargsNode = insert(ReadVarKeywordsNode.createForUserFunction(PythonUtils.EMPTY_STRING_ARRAY));
+                readKwargsNode = insert(ReadVarKeywordsNode.createForUserFunction(EMPTY_STRING_ARRAY));
             }
             return readKwargsNode.execute(frame);
         }
@@ -477,7 +457,7 @@
     }
 
     static final class HPyMethInitProcRoot extends HPyMethodDescriptorRootNode {
-        private static final Signature SIGNATURE = new Signature(-1, true, 1, false, new String[]{"self"}, new String[0], true);
+        private static final Signature SIGNATURE = new Signature(-1, true, 1, false, new String[]{"self"}, EMPTY_STRING_ARRAY, true);
 
         @Child private ReadVarArgsNode readVarargsNode;
         @Child private ReadVarKeywordsNode readKwargsNode;
@@ -512,7 +492,7 @@
         private Object getKwargs(VirtualFrame frame) {
             if (readKwargsNode == null) {
                 CompilerDirectives.transferToInterpreterAndInvalidate();
-                readKwargsNode = insert(ReadVarKeywordsNode.createForUserFunction(new String[0]));
+                readKwargsNode = insert(ReadVarKeywordsNode.createForUserFunction(EMPTY_STRING_ARRAY));
             }
             return readKwargsNode.execute(frame);
         }
@@ -524,7 +504,7 @@
     }
 
     static final class HPyMethTernaryRoot extends HPyMethodDescriptorRootNode {
-        private static final Signature SIGNATURE = new Signature(3, false, -1, false, new String[]{"x", "y", "z"}, new String[0], true);
+        private static final Signature SIGNATURE = new Signature(3, false, -1, false, new String[]{"x", "y", "z"}, EMPTY_STRING_ARRAY, true);
 
         @Child private ReadIndexedArgumentNode readArg1Node;
         @Child private ReadIndexedArgumentNode readArg2Node;
@@ -562,7 +542,7 @@
     }
 
     static final class HPyMethSSizeArgFuncRoot extends HPyMethodDescriptorRootNode {
-        private static final Signature SIGNATURE = new Signature(2, false, -1, false, new String[]{"$self", "n"}, new String[0], true);
+        private static final Signature SIGNATURE = new Signature(2, false, -1, false, new String[]{"$self", "n"}, EMPTY_STRING_ARRAY, true);
 
         @Child private ReadIndexedArgumentNode readArg1Node;
 
@@ -590,7 +570,7 @@
     }
 
     static final class HPyMethSSizeSSizeArgFuncRoot extends HPyMethodDescriptorRootNode {
-        private static final Signature SIGNATURE = new Signature(3, false, -1, false, new String[]{"$self", "n", "m"}, new String[0], true);
+        private static final Signature SIGNATURE = new Signature(3, false, -1, false, new String[]{"$self", "n", "m"}, EMPTY_STRING_ARRAY, true);
 
         @Child private ReadIndexedArgumentNode readArg1Node;
         @Child private ReadIndexedArgumentNode readArg2Node;
@@ -630,7 +610,7 @@
      * Very similar to {@link HPyMethNoargsRoot} but converts the result to a boolean.
      */
     static final class HPyMethInquiryRoot extends HPyMethodDescriptorRootNode {
-        private static final Signature SIGNATURE = new Signature(-1, false, -1, false, new String[]{"self"}, new String[0]);
+        private static final Signature SIGNATURE = new Signature(-1, false, -1, false, new String[]{"self"}, EMPTY_STRING_ARRAY);
 
         @Child private CastToJavaIntExactNode castToJavaIntExactNode;
 
