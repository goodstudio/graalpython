/*
 * Copyright (c) 2017, 2019, Oracle and/or its affiliates. All rights reserved.
 * DO NOT ALTER OR REMOVE COPYRIGHT NOTICES OR THIS FILE HEADER.
 *
 * The Universal Permissive License (UPL), Version 1.0
 *
 * Subject to the condition set forth below, permission is hereby granted to any
 * person obtaining a copy of this software, associated documentation and/or
 * data (collectively the "Software"), free of charge and under any and all
 * copyright rights in the Software, and any and all patent rights owned or
 * freely licensable by each licensor hereunder covering either (i) the
 * unmodified Software as contributed to or provided by such licensor, or (ii)
 * the Larger Works (as defined below), to deal in both
 *
 * (a) the Software, and
 *
 * (b) any piece of software and/or hardware listed in the lrgrwrks.txt file if
 * one is included with the Software each a "Larger Work" to which the Software
 * is contributed by such licensors),
 *
 * without restriction, including without limitation the rights to copy, create
 * derivative works of, display, perform, and distribute the Software and make,
 * use, sell, offer for sale, import, export, have made, and have sold the
 * Software and the Larger Work(s), and to sublicense the foregoing rights on
 * either these or other terms.
 *
 * This license is subject to the following condition:
 *
 * The above copyright notice and either this complete permission notice or at a
 * minimum a reference to the UPL must be included in all copies or substantial
 * portions of the Software.
 *
 * THE SOFTWARE IS PROVIDED "AS IS", WITHOUT WARRANTY OF ANY KIND, EXPRESS OR
 * IMPLIED, INCLUDING BUT NOT LIMITED TO THE WARRANTIES OF MERCHANTABILITY,
 * FITNESS FOR A PARTICULAR PURPOSE AND NONINFRINGEMENT. IN NO EVENT SHALL THE
 * AUTHORS OR COPYRIGHT HOLDERS BE LIABLE FOR ANY CLAIM, DAMAGES OR OTHER
 * LIABILITY, WHETHER IN AN ACTION OF CONTRACT, TORT OR OTHERWISE, ARISING FROM,
 * OUT OF OR IN CONNECTION WITH THE SOFTWARE OR THE USE OR OTHER DEALINGS IN THE
 * SOFTWARE.
 */
package com.oracle.graal.python.builtins.modules;

import static com.oracle.graal.python.builtins.PythonBuiltinClassType.IndexError;
import static com.oracle.graal.python.builtins.PythonBuiltinClassType.SystemError;
import static com.oracle.graal.python.nodes.SpecialAttributeNames.__SLOTS__;
import static com.oracle.graal.python.nodes.SpecialMethodNames.__GETITEM__;
import static com.oracle.graal.python.runtime.exception.PythonErrorType.OverflowError;

import java.io.PrintWriter;
import java.math.BigInteger;
import java.nio.ByteBuffer;
import java.nio.ByteOrder;
import java.nio.CharBuffer;
import java.nio.charset.CharacterCodingException;
import java.nio.charset.Charset;
import java.nio.charset.CharsetDecoder;
import java.nio.charset.CharsetEncoder;
import java.nio.charset.CoderResult;
import java.nio.charset.CodingErrorAction;
import java.nio.charset.StandardCharsets;
import java.text.DecimalFormat;
import java.text.ParseException;
import java.text.ParsePosition;
import java.util.Arrays;
import java.util.List;
import java.util.function.Supplier;

import com.oracle.graal.python.PythonLanguage;
import com.oracle.graal.python.builtins.Builtin;
import com.oracle.graal.python.builtins.CoreFunctions;
import com.oracle.graal.python.builtins.PythonBuiltinClassType;
import com.oracle.graal.python.builtins.PythonBuiltins;
import com.oracle.graal.python.builtins.modules.ExternalFunctionNodes.AllocFuncRootNode;
import com.oracle.graal.python.builtins.modules.ExternalFunctionNodes.ExternalFunctionNode;
import com.oracle.graal.python.builtins.modules.ExternalFunctionNodes.GetAttrFuncRootNode;
import com.oracle.graal.python.builtins.modules.ExternalFunctionNodes.MethFastcallRoot;
import com.oracle.graal.python.builtins.modules.ExternalFunctionNodes.MethFastcallWithKeywordsRoot;
import com.oracle.graal.python.builtins.modules.ExternalFunctionNodes.MethKeywordsRoot;
import com.oracle.graal.python.builtins.modules.ExternalFunctionNodes.MethNoargsRoot;
import com.oracle.graal.python.builtins.modules.ExternalFunctionNodes.MethORoot;
import com.oracle.graal.python.builtins.modules.ExternalFunctionNodes.MethPowRootNode;
import com.oracle.graal.python.builtins.modules.ExternalFunctionNodes.MethReverseRootNode;
import com.oracle.graal.python.builtins.modules.ExternalFunctionNodes.MethRichcmpOpRootNode;
import com.oracle.graal.python.builtins.modules.ExternalFunctionNodes.MethVarargsRoot;
import com.oracle.graal.python.builtins.modules.ExternalFunctionNodes.RichCmpFuncRootNode;
import com.oracle.graal.python.builtins.modules.ExternalFunctionNodes.SSizeObjArgProcRootNode;
import com.oracle.graal.python.builtins.modules.ExternalFunctionNodes.SetAttrFuncRootNode;
import com.oracle.graal.python.builtins.modules.PythonCextBuiltinsFactory.CheckFunctionResultNodeGen;
import com.oracle.graal.python.builtins.modules.PythonCextBuiltinsFactory.GetByteArrayNodeGen;
import com.oracle.graal.python.builtins.modules.PythonCextBuiltinsFactory.TrufflePInt_AsPrimitiveFactory;
import com.oracle.graal.python.builtins.objects.PNone;
import com.oracle.graal.python.builtins.objects.PythonAbstractObject;
import com.oracle.graal.python.builtins.objects.bytes.BytesBuiltins;
import com.oracle.graal.python.builtins.objects.bytes.BytesNodes;
import com.oracle.graal.python.builtins.objects.bytes.PBytes;
import com.oracle.graal.python.builtins.objects.bytes.PIBytesLike;
import com.oracle.graal.python.builtins.objects.cext.CArrayWrappers.CByteArrayWrapper;
import com.oracle.graal.python.builtins.objects.cext.CArrayWrappers.CStringWrapper;
import com.oracle.graal.python.builtins.objects.cext.CExtNodes;
import com.oracle.graal.python.builtins.objects.cext.CExtNodes.AllToSulongNode;
import com.oracle.graal.python.builtins.objects.cext.CExtNodes.BinaryFirstToSulongNode;
import com.oracle.graal.python.builtins.objects.cext.CExtNodes.ConvertArgsToSulongNode;
import com.oracle.graal.python.builtins.objects.cext.CExtNodes.FastCallArgsToSulongNode;
import com.oracle.graal.python.builtins.objects.cext.CExtNodes.FastCallWithKeywordsArgsToSulongNode;
import com.oracle.graal.python.builtins.objects.cext.CExtNodes.GetNativeNullNode;
import com.oracle.graal.python.builtins.objects.cext.CExtNodes.MayRaiseBinaryNode;
import com.oracle.graal.python.builtins.objects.cext.CExtNodes.MayRaiseNode;
import com.oracle.graal.python.builtins.objects.cext.CExtNodes.MayRaiseNodeFactory;
import com.oracle.graal.python.builtins.objects.cext.CExtNodes.MayRaiseTernaryNode;
import com.oracle.graal.python.builtins.objects.cext.CExtNodes.MayRaiseUnaryNode;
import com.oracle.graal.python.builtins.objects.cext.CExtNodes.PCallCapiFunction;
import com.oracle.graal.python.builtins.objects.cext.CExtNodes.TernaryFirstSecondToSulongNode;
import com.oracle.graal.python.builtins.objects.cext.CExtNodes.TernaryFirstThirdToSulongNode;
import com.oracle.graal.python.builtins.objects.cext.CExtNodesFactory;
import com.oracle.graal.python.builtins.objects.cext.CExtNodesFactory.MayRaiseBinaryNodeGen;
import com.oracle.graal.python.builtins.objects.cext.CExtNodesFactory.MayRaiseTernaryNodeGen;
import com.oracle.graal.python.builtins.objects.cext.CExtNodesFactory.MayRaiseUnaryNodeGen;
import com.oracle.graal.python.builtins.objects.cext.DynamicObjectNativeWrapper;
import com.oracle.graal.python.builtins.objects.cext.HandleCache;
import com.oracle.graal.python.builtins.objects.cext.NativeCAPISymbols;
import com.oracle.graal.python.builtins.objects.cext.PThreadState;
import com.oracle.graal.python.builtins.objects.cext.PyCFunctionDecorator;
import com.oracle.graal.python.builtins.objects.cext.PySequenceArrayWrapper;
import com.oracle.graal.python.builtins.objects.cext.PythonClassInitNativeWrapper;
import com.oracle.graal.python.builtins.objects.cext.PythonClassNativeWrapper;
import com.oracle.graal.python.builtins.objects.cext.PythonNativeClass;
import com.oracle.graal.python.builtins.objects.cext.PythonNativeNull;
import com.oracle.graal.python.builtins.objects.cext.PythonNativeObject;
import com.oracle.graal.python.builtins.objects.cext.PythonNativeVoidPtr;
import com.oracle.graal.python.builtins.objects.cext.PythonNativeWrapper;
import com.oracle.graal.python.builtins.objects.cext.PythonNativeWrapperLibrary;
import com.oracle.graal.python.builtins.objects.cext.UnicodeObjectNodes.UnicodeAsWideCharNode;
import com.oracle.graal.python.builtins.objects.code.PCode;
import com.oracle.graal.python.builtins.objects.common.HashingCollectionNodes;
import com.oracle.graal.python.builtins.objects.common.IndexNodes.NormalizeIndexNode;
import com.oracle.graal.python.builtins.objects.common.PHashingCollection;
import com.oracle.graal.python.builtins.objects.common.SequenceNodes;
import com.oracle.graal.python.builtins.objects.common.SequenceStorageNodes;
import com.oracle.graal.python.builtins.objects.complex.PComplex;
import com.oracle.graal.python.builtins.objects.dict.PDict;
import com.oracle.graal.python.builtins.objects.exception.GetTracebackNode;
import com.oracle.graal.python.builtins.objects.exception.PBaseException;
import com.oracle.graal.python.builtins.objects.frame.PFrame;
import com.oracle.graal.python.builtins.objects.function.PArguments;
import com.oracle.graal.python.builtins.objects.function.PBuiltinFunction;
import com.oracle.graal.python.builtins.objects.function.PFunction;
import com.oracle.graal.python.builtins.objects.function.Signature;
import com.oracle.graal.python.builtins.objects.ints.PInt;
import com.oracle.graal.python.builtins.objects.iterator.PSequenceIterator;
import com.oracle.graal.python.builtins.objects.list.PList;
import com.oracle.graal.python.builtins.objects.module.PythonModule;
import com.oracle.graal.python.builtins.objects.object.PythonBuiltinObject;
import com.oracle.graal.python.builtins.objects.object.PythonObject;
import com.oracle.graal.python.builtins.objects.set.PBaseSet;
import com.oracle.graal.python.builtins.objects.str.PString;
import com.oracle.graal.python.builtins.objects.traceback.PTraceback;
import com.oracle.graal.python.builtins.objects.tuple.PTuple;
import com.oracle.graal.python.builtins.objects.type.LazyPythonClass;
import com.oracle.graal.python.builtins.objects.type.PythonAbstractClass;
import com.oracle.graal.python.builtins.objects.type.PythonBuiltinClass;
import com.oracle.graal.python.builtins.objects.type.PythonClass;
import com.oracle.graal.python.builtins.objects.type.PythonManagedClass;
import com.oracle.graal.python.builtins.objects.type.TypeNodes;
import com.oracle.graal.python.builtins.objects.type.TypeNodes.GetTypeFlagsNode;
import com.oracle.graal.python.nodes.PGuards;
import com.oracle.graal.python.nodes.PNodeWithContext;
import com.oracle.graal.python.nodes.PRaiseNode;
import com.oracle.graal.python.nodes.SpecialAttributeNames;
import com.oracle.graal.python.nodes.SpecialMethodNames;
import com.oracle.graal.python.nodes.attributes.HasInheritedAttributeNode;
import com.oracle.graal.python.nodes.attributes.LookupAttributeInMRONode;
import com.oracle.graal.python.nodes.attributes.ReadAttributeFromObjectNode;
import com.oracle.graal.python.nodes.attributes.WriteAttributeToDynamicObjectNode;
import com.oracle.graal.python.nodes.attributes.WriteAttributeToObjectNode;
import com.oracle.graal.python.nodes.call.PythonCallNode;
<<<<<<< HEAD
=======
import com.oracle.graal.python.nodes.call.special.LookupAndCallBinaryNode;
>>>>>>> 47e380d8
import com.oracle.graal.python.nodes.call.special.LookupAndCallUnaryNode;
import com.oracle.graal.python.nodes.classes.IsSubtypeNode;
import com.oracle.graal.python.nodes.datamodel.IsSequenceNode;
import com.oracle.graal.python.nodes.expression.BinaryComparisonNode;
import com.oracle.graal.python.nodes.frame.MaterializeFrameNode;
import com.oracle.graal.python.nodes.function.BuiltinFunctionRootNode;
import com.oracle.graal.python.nodes.function.PythonBuiltinBaseNode;
import com.oracle.graal.python.nodes.function.PythonBuiltinNode;
import com.oracle.graal.python.nodes.function.builtins.PythonBinaryBuiltinNode;
import com.oracle.graal.python.nodes.function.builtins.PythonTernaryBuiltinNode;
import com.oracle.graal.python.nodes.function.builtins.PythonUnaryBuiltinNode;
import com.oracle.graal.python.nodes.object.GetClassNode;
import com.oracle.graal.python.nodes.string.StringLenNode;
import com.oracle.graal.python.nodes.truffle.PythonArithmeticTypes;
import com.oracle.graal.python.nodes.truffle.PythonTypes;
import com.oracle.graal.python.nodes.util.CastToByteNode;
import com.oracle.graal.python.nodes.util.CastToIndexNode;
<<<<<<< HEAD
=======
import com.oracle.graal.python.nodes.util.CastToStringNode;
import com.oracle.graal.python.runtime.ExecutionContext.CalleeContext;
import com.oracle.graal.python.runtime.ExecutionContext.ForeignCallContext;
>>>>>>> 47e380d8
import com.oracle.graal.python.runtime.ExecutionContext.IndirectCallContext;
import com.oracle.graal.python.runtime.PythonContext;
import com.oracle.graal.python.runtime.PythonCore;
import com.oracle.graal.python.runtime.PythonOptions;
import com.oracle.graal.python.runtime.exception.ExceptionUtils;
import com.oracle.graal.python.runtime.exception.PException;
import com.oracle.graal.python.runtime.exception.PythonErrorType;
import com.oracle.graal.python.runtime.exception.PythonExitException;
import com.oracle.graal.python.runtime.object.PythonObjectFactory;
import com.oracle.graal.python.runtime.sequence.PSequence;
import com.oracle.graal.python.runtime.sequence.storage.ByteSequenceStorage;
import com.oracle.graal.python.runtime.sequence.storage.MroSequenceStorage;
import com.oracle.graal.python.runtime.sequence.storage.SequenceStorage;
import com.oracle.truffle.api.CompilerDirectives;
import com.oracle.truffle.api.CompilerDirectives.TruffleBoundary;
import com.oracle.truffle.api.RootCallTarget;
import com.oracle.truffle.api.Truffle;
import com.oracle.truffle.api.TruffleLanguage.ContextReference;
import com.oracle.truffle.api.dsl.Cached;
import com.oracle.truffle.api.dsl.Cached.Exclusive;
import com.oracle.truffle.api.dsl.Cached.Shared;
import com.oracle.truffle.api.dsl.CachedContext;
import com.oracle.truffle.api.dsl.CachedLanguage;
import com.oracle.truffle.api.dsl.Fallback;
import com.oracle.truffle.api.dsl.GenerateNodeFactory;
import com.oracle.truffle.api.dsl.ImportStatic;
import com.oracle.truffle.api.dsl.NodeFactory;
import com.oracle.truffle.api.dsl.Specialization;
import com.oracle.truffle.api.dsl.TypeSystemReference;
import com.oracle.truffle.api.frame.VirtualFrame;
import com.oracle.truffle.api.interop.InteropException;
import com.oracle.truffle.api.interop.InteropLibrary;
import com.oracle.truffle.api.interop.InvalidArrayIndexException;
import com.oracle.truffle.api.interop.TruffleObject;
import com.oracle.truffle.api.interop.UnsupportedMessageException;
import com.oracle.truffle.api.library.CachedLibrary;
import com.oracle.truffle.api.nodes.ExplodeLoop;
import com.oracle.truffle.api.nodes.Node;
import com.oracle.truffle.api.nodes.NodeVisitor;
import com.oracle.truffle.api.nodes.RootNode;
import com.oracle.truffle.api.profiles.BranchProfile;
import com.oracle.truffle.api.profiles.ConditionProfile;
import com.oracle.truffle.api.profiles.ValueProfile;
import com.oracle.truffle.api.utilities.CyclicAssumption;

@CoreFunctions(defineModule = PythonCextBuiltins.PYTHON_CEXT)
@GenerateNodeFactory
public class PythonCextBuiltins extends PythonBuiltins {

    public static final String PYTHON_CEXT = "python_cext";

    private static final String ERROR_HANDLER = "error_handler";
    public static final String NATIVE_NULL = "native_null";

    @Override
    protected List<? extends NodeFactory<? extends PythonBuiltinBaseNode>> getNodeFactories() {
        return PythonCextBuiltinsFactory.getFactories();
    }

    @Override
    public void initialize(PythonCore core) {
        super.initialize(core);
        PythonClass errorHandlerClass = core.factory().createPythonClass(PythonBuiltinClassType.PythonClass, "CErrorHandler",
                        new PythonAbstractClass[]{core.lookupType(PythonBuiltinClassType.PythonObject)});
        builtinConstants.put("CErrorHandler", errorHandlerClass);
        builtinConstants.put(ERROR_HANDLER, core.factory().createPythonObject(errorHandlerClass));
        builtinConstants.put(NATIVE_NULL, new PythonNativeNull());
    }

    /**
     * Called mostly from Python code to convert arguments into a wrapped representation for
     * consumption in Python or Java.
     */
    @Builtin(name = "to_java", minNumOfPositionalArgs = 1)
    @GenerateNodeFactory
    public abstract static class AsPythonObjectNode extends PythonUnaryBuiltinNode {
        @Specialization
        Object run(Object object,
                        @Cached CExtNodes.AsPythonObjectNode toJavaNode) {
            return toJavaNode.execute(object);
        }
    }

    @Builtin(name = "to_java_type", minNumOfPositionalArgs = 1)
    @GenerateNodeFactory
    public abstract static class AsPythonClassNode extends PythonUnaryBuiltinNode {
        @Specialization
        Object run(Object object,
                        @Cached("createForceClass()") CExtNodes.AsPythonObjectNode toJavaNode) {
            return toJavaNode.execute(object);
        }
    }

    /**
     * Called from C when they actually want a {@code const char*} for a Python string
     */
    @Builtin(name = "to_char_pointer", minNumOfPositionalArgs = 1)
    @GenerateNodeFactory
    abstract static class TruffleString_AsString extends NativeBuiltin {

        @Specialization(guards = "isString(str)")
        Object run(Object str,
                        @Cached("create()") CExtNodes.AsCharPointerNode asCharPointerNode) {
            return asCharPointerNode.execute(str);
        }

        @Fallback
        Object run(VirtualFrame frame, Object o) {
            return raiseNative(frame, PNone.NO_VALUE, PythonErrorType.SystemError, "Cannot convert object of type %p to C string.", o, o.getClass().getName());
        }
    }

    /**
     * This is used in the ExternalFunctionNode below, so all arguments passed from Python code into
     * a C function are automatically unwrapped if they are wrapped. This function is also called
     * all over the place in C code to make sure return values have the right representation in
     * Sulong land.
     */
    @Builtin(name = "to_sulong", minNumOfPositionalArgs = 1)
    @GenerateNodeFactory
    public abstract static class ToSulongNode extends PythonUnaryBuiltinNode {

        @Specialization
        Object run(Object obj,
                        @Cached("create()") CExtNodes.ToSulongNode toSulongNode) {
            return toSulongNode.execute(obj);
        }
    }

    @Builtin(name = "PyTruffle_Type", minNumOfPositionalArgs = 1)
    @GenerateNodeFactory
    @TypeSystemReference(PythonArithmeticTypes.class)
    abstract static class PyTruffle_Type extends NativeBuiltin {

        private static final String[] LOOKUP_MODULES = new String[]{
                        PythonCextBuiltins.PYTHON_CEXT,
                        "_weakref",
                        "builtins"
        };

        @Specialization
        @TruffleBoundary
        Object doI(String typeName) {
            PythonCore core = getCore();
            for (PythonBuiltinClassType type : PythonBuiltinClassType.VALUES) {
                if (type.getName().equals(typeName)) {
                    return core.lookupType(type);
                }
            }
            for (String module : LOOKUP_MODULES) {
                Object attribute = core.lookupBuiltinModule(module).getAttribute(typeName);
                if (attribute != PNone.NO_VALUE) {
                    return attribute;
                }
            }
            throw raise(PythonErrorType.KeyError, "'%s'", typeName);
        }
    }

    @Builtin(name = "PyTuple_New", minNumOfPositionalArgs = 1)
    @GenerateNodeFactory
    abstract static class PyTuple_New extends PythonUnaryBuiltinNode {
        @Specialization
        PTuple doGeneric(VirtualFrame frame, Object size,
                        @Cached CastToIndexNode castToIntNode) {
            return factory().createTuple(new Object[castToIntNode.execute(frame, size)]);
        }
    }

    @Builtin(name = "PyTuple_SetItem", minNumOfPositionalArgs = 3)
    @GenerateNodeFactory
    abstract static class PyTuple_SetItem extends PythonTernaryBuiltinNode {
        @Specialization
        int doManaged(VirtualFrame frame, PTuple tuple, Object position, Object element,
                        @Cached("createSetItem()") SequenceStorageNodes.SetItemNode setItemNode) {
            setItemNode.execute(frame, tuple.getSequenceStorage(), position, element);
            return 0;
        }

        @Specialization
        int doNative(PythonNativeObject tuple, long position, Object element,
                        @Cached PCallCapiFunction callSetItem,
                        @Cached CExtNodes.ToSulongNode receiverToSulongNode,
                        @Cached CExtNodes.ToSulongNode elementToSulongNode) {
            // TODO(fa): This path should be avoided since this is called from native code to do a
            // native operation.
            callSetItem.call(NativeCAPISymbols.FUN_PY_TRUFFLE_TUPLE_SET_ITEM, receiverToSulongNode.execute(tuple), position, elementToSulongNode.execute(element));
            return 0;
        }

        protected static SequenceStorageNodes.SetItemNode createSetItem() {
            return SequenceStorageNodes.SetItemNode.create(NormalizeIndexNode.forTupleAssign(), "invalid item for assignment");
        }
    }

    @Builtin(name = "CreateBuiltinMethod", minNumOfPositionalArgs = 2)
    @GenerateNodeFactory
    @TypeSystemReference(PythonArithmeticTypes.class)
    abstract static class CreateBuiltinMethodNode extends PythonBuiltinNode {
        @Specialization
        @TruffleBoundary
        Object runWithoutCWrapper(PBuiltinFunction descriptor, Object self) {
            return factory().createBuiltinMethod(self, descriptor);
        }
    }

    @Builtin(name = "CreateFunction", minNumOfPositionalArgs = 2, maxNumOfPositionalArgs = 4)
    @GenerateNodeFactory
    @TypeSystemReference(PythonArithmeticTypes.class)
    abstract static class CreateFunctionNode extends PythonBuiltinNode {
        private static final Signature SIGNATURE = Signature.createVarArgsAndKwArgsOnly();

        @Specialization(limit = "3")
        Object doPythonCallable(@SuppressWarnings("unused") String name, PythonNativeWrapper callable, @SuppressWarnings("unused") Object wrapper,
                        @SuppressWarnings("unused") LazyPythonClass type,
                        @CachedLibrary("callable") PythonNativeWrapperLibrary nativeWrapperLibrary) {
            // This can happen if a native type inherits slots from a managed type. Therefore,
            // something like 'base->tp_new' will be a wrapper of the managed '__new__'. So, in this
            // case, we assume that the object is already callable.
            return nativeWrapperLibrary.getDelegate(callable);
        }

        @Specialization(guards = "!isNativeWrapper(callable)")
        @TruffleBoundary
        PBuiltinFunction doNativeCallableWithType(String name, Object callable, PExternalFunctionWrapper wrapper, LazyPythonClass type,
                        @Shared("lang") @CachedLanguage PythonLanguage lang) {
            RootCallTarget callTarget = Truffle.getRuntime().createCallTarget(createExternalFunctionRootNode(lang, name, callable, wrapper.createConvertArgsToSulongNode()));
            RootCallTarget wrappedCallTarget = wrapper.createCallTarget(lang, callTarget);
            return factory().createBuiltinFunction(name, type, 0, wrappedCallTarget);
        }

        @Specialization(guards = {"isNoValue(type)", "!isNativeWrapper(callable)"})
        @TruffleBoundary
        PBuiltinFunction doNativeCallableWithoutType(String name, Object callable, PExternalFunctionWrapper wrapper, @SuppressWarnings("unused") PNone type,
                        @Shared("lang") @CachedLanguage PythonLanguage lang) {
            return doNativeCallableWithType(name, callable, wrapper, null, lang);
        }

        @Specialization(guards = {"isNoValue(wrapper)", "!isNativeWrapper(callable)"})
        @TruffleBoundary
        PBuiltinFunction doNativeCallableWithoutWrapper(String name, Object callable, LazyPythonClass type, @SuppressWarnings("unused") PNone wrapper,
                        @Shared("lang") @CachedLanguage PythonLanguage lang) {
            RootCallTarget callTarget = Truffle.getRuntime().createCallTarget(createExternalFunctionRootNode(lang, name, callable, AllToSulongNode.create()));
            return factory().createBuiltinFunction(name, type, 0, callTarget);
        }

        @Specialization(guards = {"isNoValue(wrapper)", "isNoValue(type)", "!isNativeWrapper(callable)"})
        @TruffleBoundary
        PBuiltinFunction doNativeCallableWithoutWrapperAndType(String name, Object callable, PNone wrapper, @SuppressWarnings("unused") PNone type,
                        @Shared("lang") @CachedLanguage PythonLanguage lang) {
            return doNativeCallableWithoutWrapper(name, callable, null, wrapper, lang);
        }

        static boolean isNativeWrapper(Object obj) {
            return obj instanceof PythonNativeWrapper;
        }

        private static ExternalFunctionNode createExternalFunctionRootNode(PythonLanguage lang, String name, Object callable, ConvertArgsToSulongNode convertArgsNode) {
            return ExternalFunctionNode.create(lang, name, callable, SIGNATURE, convertArgsNode);
        }
    }

    @Builtin(name = "PyErr_Restore", minNumOfPositionalArgs = 3)
    @GenerateNodeFactory
    abstract static class PyErrRestoreNode extends PythonBuiltinNode {
        @Specialization
        @SuppressWarnings("unused")
        Object run(VirtualFrame frame, PNone typ, PNone val, PNone tb) {
            getContext().setCurrentException(null);
            return PNone.NONE;
        }

        @Specialization
        Object run(@SuppressWarnings("unused") VirtualFrame frame, @SuppressWarnings("unused") LazyPythonClass typ, PBaseException val, PTraceback tb) {
            val.setTraceback(tb);
            assert tb.getPFrame().getRef().isEscaped() : "It's impossible to have an unescaped PFrame";
            if (val.getException() != null) {
                getContext().setCurrentException(val.getException());
            } else {
                PException pException = PException.fromObject(val, this);
                getContext().setCurrentException(pException);
            }
            return PNone.NONE;
        }
    }

    @Builtin(name = "PyErr_Fetch", minNumOfPositionalArgs = 1, declaresExplicitSelf = true)
    @GenerateNodeFactory
    abstract static class PyErrFetchNode extends NativeBuiltin {
        @Specialization
        public Object run(VirtualFrame frame, Object module,
                        @Exclusive @Cached GetClassNode getClassNode,
                        @Exclusive @Cached CExtNodes.GetNativeNullNode getNativeNullNode,
                        @Cached MaterializeFrameNode materializeNode,
                        @Cached GetTracebackNode getTracebackNode) {
            PythonContext context = getContext();
            PException currentException = context.getCurrentException();
            Object result;
            if (currentException == null) {
                result = getNativeNullNode.execute(module);
            } else {
                PBaseException exception = currentException.getExceptionObject();
                // There is almost no way this exception hasn't been reified if
                // it has to be. If it came from Python land, it's frame was
                // reified on the boundary to C. BUT, that being said, someone
                // could (since this is python_cext API) call this from Python
                // instead of sys.exc_info() and then it should also work. So we
                // do do it here if it hasn't been done already.
                if (!exception.hasTraceback()) {
                    PFrame escapedFrame = materializeNode.execute(frame, this, true, false);
                    exception.reifyException(escapedFrame, factory());
                }
                result = factory().createTuple(new Object[]{getClassNode.execute(exception), exception, getTracebackNode.execute(frame, exception)});
                context.setCurrentException(null);
            }
            return result;
        }
    }

    @Builtin(name = "PyErr_Occurred", minNumOfPositionalArgs = 0, maxNumOfPositionalArgs = 1)
    @GenerateNodeFactory
    abstract static class PyErrOccurred extends PythonUnaryBuiltinNode {
        @Specialization
        Object run(Object errorMarker,
                        @Cached("create()") GetClassNode getClass) {
            PException currentException = getContext().getCurrentException();
            if (currentException != null) {
                PBaseException exceptionObject = currentException.getExceptionObject();
                return getClass.execute(exceptionObject);
            }
            return errorMarker;
        }
    }

    @Builtin(name = "PyErr_SetExcInfo", minNumOfPositionalArgs = 3)
    @GenerateNodeFactory
    abstract static class PyErrSetExcInfo extends PythonBuiltinNode {
        @Specialization
        @SuppressWarnings("unused")
        Object doClear(PNone typ, PNone val, PNone tb) {
            getContext().setCaughtException(PException.NO_EXCEPTION);
            return PNone.NONE;
        }

        @Specialization
        Object doFull(@SuppressWarnings("unused") Object typ, PBaseException val, PTraceback tb) {
            val.setTraceback(tb);
            assert tb == null || tb.getPFrame().getRef().isEscaped() : "It's impossible to have an unescaped PFrame";
            if (val.getException() != null) {
                getContext().setCaughtException(val.getException());
            } else {
                PException pException = PException.fromObject(val, this);
                getContext().setCaughtException(pException);
            }
            return PNone.NONE;
        }

        @Specialization
        Object doWithoutTraceback(@SuppressWarnings("unused") Object typ, PBaseException val, @SuppressWarnings("unused") PNone tb) {
            return doFull(typ, val, null);
        }

        @Fallback
        @SuppressWarnings("unused")
        Object doFallback(Object typ, Object val, Object tb) {
            // TODO we should still store the values to return them with 'PyErr_GetExcInfo' (or
            // 'sys.exc_info')
            return PNone.NONE;
        }
    }

    /**
     * Exceptions are usually printed using the traceback module or the hook function
     * {@code sys.excepthook}. This is the last resort if the hook function itself failed.
     */
    @Builtin(name = "PyErr_Display", minNumOfPositionalArgs = 3)
    @GenerateNodeFactory
    abstract static class PyErrDisplay extends PythonBuiltinNode {

        @Specialization
        @SuppressWarnings("unused")
        Object run(LazyPythonClass typ, PBaseException val, PTraceback tb) {
            if (val.getException() != null) {
                ExceptionUtils.printPythonLikeStackTrace(val.getException());
            }
            return PNone.NO_VALUE;
        }
    }

    @Builtin(name = "PyUnicode_FromString", minNumOfPositionalArgs = 1)
    @GenerateNodeFactory
    abstract static class PyUnicodeFromStringNode extends PythonBuiltinNode {
        @Specialization
        PString run(String str) {
            return factory().createString(str);
        }

        @Specialization
        PString run(PString str) {
            return str;
        }
    }

    @Builtin(name = "do_richcompare", minNumOfPositionalArgs = 3)
    @GenerateNodeFactory
    abstract static class RichCompareNode extends PythonTernaryBuiltinNode {
        protected static BinaryComparisonNode create(int op) {
            return BinaryComparisonNode.create(SpecialMethodNames.getCompareName(op), SpecialMethodNames.getCompareReversal(op), SpecialMethodNames.getCompareOpString(op));
        }

        @Specialization(guards = "op == 0")
        Object op0(VirtualFrame frame, Object a, Object b, @SuppressWarnings("unused") int op,
                        @Cached("create(op)") BinaryComparisonNode compNode) {
            return compNode.executeWith(frame, a, b);
        }

        @Specialization(guards = "op == 1")
        Object op1(VirtualFrame frame, Object a, Object b, @SuppressWarnings("unused") int op,
                        @Cached("create(op)") BinaryComparisonNode compNode) {
            return compNode.executeWith(frame, a, b);
        }

        @Specialization(guards = "op == 2")
        Object op2(VirtualFrame frame, Object a, Object b, @SuppressWarnings("unused") int op,
                        @Cached("create(op)") BinaryComparisonNode compNode) {
            return compNode.executeWith(frame, a, b);
        }

        @Specialization(guards = "op == 3")
        Object op3(VirtualFrame frame, Object a, Object b, @SuppressWarnings("unused") int op,
                        @Cached("create(op)") BinaryComparisonNode compNode) {
            return compNode.executeWith(frame, a, b);
        }

        @Specialization(guards = "op == 4")
        Object op4(VirtualFrame frame, Object a, Object b, @SuppressWarnings("unused") int op,
                        @Cached("create(op)") BinaryComparisonNode compNode) {
            return compNode.executeWith(frame, a, b);
        }

        @Specialization(guards = "op == 5")
        Object op5(VirtualFrame frame, Object a, Object b, @SuppressWarnings("unused") int op,
                        @Cached("create(op)") BinaryComparisonNode compNode) {
            return compNode.executeWith(frame, a, b);
        }
    }

    @Builtin(name = "PyTruffle_SetAttr", minNumOfPositionalArgs = 3)
    @GenerateNodeFactory
    abstract static class PyObject_Setattr extends PythonTernaryBuiltinNode {
        @Specialization
        Object doBuiltinClass(PythonBuiltinClass object, String key, Object value,
                        @Exclusive @Cached("createForceType()") WriteAttributeToObjectNode writeAttrNode) {
            writeAttrNode.execute(object, key, value);
            return PNone.NONE;
        }

        @Specialization
        Object doNativeClass(PythonNativeClass object, String key, Object value,
                        @Exclusive @Cached("createForceType()") WriteAttributeToObjectNode writeAttrNode) {
            writeAttrNode.execute(object, key, value);
            return PNone.NONE;
        }

        @Specialization(guards = {"!isPythonBuiltinClass(object)"})
        Object doObject(PythonObject object, String key, Object value,
                        @Exclusive @Cached WriteAttributeToDynamicObjectNode writeAttrToDynamicObjectNode) {
            writeAttrToDynamicObjectNode.execute(object.getStorage(), key, value);
            return PNone.NONE;
        }
    }

    @Builtin(name = "PyTruffle_Type_Slots", minNumOfPositionalArgs = 2, declaresExplicitSelf = true)
    @GenerateNodeFactory
    abstract static class PyTruffle_Type_SlotsNode extends NativeBuiltin {

        /**
         * A native class may inherit from a managed class. However, the managed class may define
         * custom slots at a time where the C API is not yet loaded. So we need to check if any of
         * the base classes defines custom slots and adapt the basicsize to allocate space for the
         * slots and add the native member slot descriptors.
         *
         */
        @Specialization
        Object slots(Object module, LazyPythonClass pythonClass,
                        @Exclusive @Cached LookupAttributeInMRONode.Dynamic lookupSlotsNode,
                        @Exclusive @Cached CExtNodes.GetNativeNullNode getNativeNullNode) {
            Object execute = lookupSlotsNode.execute(pythonClass, __SLOTS__);
            if (execute != PNone.NO_VALUE) {
                return execute;
            }
            return getNativeNullNode.execute(module);
        }
    }

    // roughly equivalent to _Py_CheckFunctionResult in Objects/call.c
    @ImportStatic(PGuards.class)
    abstract static class CheckFunctionResultNode extends PNodeWithContext {
        public abstract Object execute(String name, Object result);

        @Specialization(limit = "1")
        Object doNativeWrapper(String name, DynamicObjectNativeWrapper.PythonObjectNativeWrapper result,
                        @CachedLibrary(value = "result") PythonNativeWrapperLibrary lib,
                        @Cached("create()") CheckFunctionResultNode recursive) {
            return recursive.execute(name, lib.getDelegate(result));
        }

        @Specialization(guards = "!isPythonObjectNativeWrapper(result)")
        Object doPrimitiveWrapper(String name, @SuppressWarnings("unused") PythonNativeWrapper result,
                        @Shared("ctxt") @CachedContext(PythonLanguage.class) PythonContext context,
                        @Shared("fact") @Cached PythonObjectFactory factory,
                        @Shared("raise") @Cached PRaiseNode raise) {
            checkFunctionResult(name, false, false, context, raise, factory);
            return result;
        }

        @Specialization(guards = "isNoValue(result)")
        Object doNoValue(String name, @SuppressWarnings("unused") PNone result,
                        @Shared("ctxt") @CachedContext(PythonLanguage.class) PythonContext context,
                        @Shared("fact") @Cached PythonObjectFactory factory,
                        @Shared("raise") @Cached PRaiseNode raise) {
            checkFunctionResult(name, true, false, context, raise, factory);
            return PNone.NO_VALUE;
        }

        @Specialization(guards = "!isNoValue(result)")
        Object doPythonObject(String name, @SuppressWarnings("unused") PythonAbstractObject result,
                        @Shared("ctxt") @CachedContext(PythonLanguage.class) PythonContext context,
                        @Shared("fact") @Cached PythonObjectFactory factory,
                        @Shared("raise") @Cached PRaiseNode raise) {
            checkFunctionResult(name, false, false, context, raise, factory);
            return result;
        }

        @Specialization
        Object doPythonNativeNull(String name, @SuppressWarnings("unused") PythonNativeNull result,
                        @Shared("ctxt") @CachedContext(PythonLanguage.class) PythonContext context,
                        @Shared("fact") @Cached PythonObjectFactory factory,
                        @Shared("raise") @Cached PRaiseNode raise) {
            checkFunctionResult(name, true, false, context, raise, factory);
            return result;
        }

        @Specialization
        int doInteger(String name, int result,
                        @Shared("ctxt") @CachedContext(PythonLanguage.class) PythonContext context,
                        @Shared("fact") @Cached PythonObjectFactory factory,
                        @Shared("raise") @Cached PRaiseNode raise) {
            // If the native functions returns a primitive int, only a value '-1' indicates an
            // error.
            checkFunctionResult(name, result == -1, true, context, raise, factory);
            return result;
        }

        @Specialization
        long doLong(String name, long result,
                        @Shared("ctxt") @CachedContext(PythonLanguage.class) PythonContext context,
                        @Shared("fact") @Cached PythonObjectFactory factory,
                        @Shared("raise") @Cached PRaiseNode raise) {
            // If the native functions returns a primitive int, only a value '-1' indicates an
            // error.
            checkFunctionResult(name, result == -1, true, context, raise, factory);
            return result;
        }

        /*
         * Our fallback case, but with some cached params. PythonObjectNativeWrapper results should
         * be unwrapped and recursively delegated (see #doNativeWrapper) and PNone is treated
         * specially, because we consider it as null in #doNoValue and as not null in
         * #doPythonObject
         */
        @Specialization(guards = {"!isPythonObjectNativeWrapper(result)", "!isPNone(result)"})
        Object doForeign(String name, Object result,
                        @Exclusive @Cached("createBinaryProfile()") ConditionProfile isNullProfile,
                        @Exclusive @CachedLibrary(limit = "3") InteropLibrary lib,
                        @Shared("ctxt") @CachedContext(PythonLanguage.class) PythonContext context,
                        @Shared("fact") @Cached PythonObjectFactory factory,
                        @Shared("raise") @Cached PRaiseNode raise) {
            checkFunctionResult(name, isNullProfile.profile(lib.isNull(result)), false, context, raise, factory);
            return result;
        }

        private void checkFunctionResult(String name, boolean indicatesError, boolean isPrimitiveResult, PythonContext context, PRaiseNode raise, PythonObjectFactory factory) {
            PException currentException = context.getCurrentException();
            boolean errOccurred = currentException != null;
            if (indicatesError) {
                // consume exception
                context.setCurrentException(null);
                if (!errOccurred && !isPrimitiveResult) {
                    throw raise.raise(PythonErrorType.SystemError, "%s returned NULL without setting an error", name);
                } else {
                    throw currentException;
                }
            } else if (errOccurred) {
                // consume exception
                context.setCurrentException(null);
                PBaseException sysExc = factory.createBaseException(PythonErrorType.SystemError, "%s returned a result with an error set", new Object[]{name});
                // the exception here must have already been reified, because we
                // got it from the context
                sysExc.setAttribute(SpecialAttributeNames.__CAUSE__, currentException.getExceptionObject());
                throw PException.fromObject(sysExc, this);
            }
        }

        protected static boolean isNativeNull(TruffleObject object) {
            return object instanceof PythonNativeNull;
        }

        protected static boolean isPythonObjectNativeWrapper(Object object) {
            return object instanceof DynamicObjectNativeWrapper.PythonObjectNativeWrapper;
        }

        public static CheckFunctionResultNode create() {
            return CheckFunctionResultNodeGen.create();
        }
    }

<<<<<<< HEAD
=======
    abstract static class ExternalFunctionNode extends PRootNode {
        private final Signature signature;
        private final TruffleObject cwrapper;
        private final TruffleObject callable;
        private final String name;
        @Child private CExtNodes.AllToSulongNode toSulongNode = CExtNodes.AllToSulongNode.create();
        @Child private CheckFunctionResultNode checkResultNode = CheckFunctionResultNode.create();
        @Child private PForeignToPTypeNode fromForeign = PForeignToPTypeNode.create();
        @Child private InteropLibrary lib;
        @Child private CalleeContext calleeContext = CalleeContext.create();

        ExternalFunctionNode(PythonLanguage lang, String name, TruffleObject cwrapper, TruffleObject callable, Signature signature) {
            super(lang);
            this.signature = signature;
            this.name = name;
            this.cwrapper = cwrapper;
            this.callable = callable;
            this.lib = InteropLibrary.getFactory().create(cwrapper != null ? cwrapper : callable);
        }

        public TruffleObject getCallable() {
            return callable;
        }

        @Specialization
        Object doIt(VirtualFrame frame,
                        @Cached("createCountingProfile()") ConditionProfile customLocalsProfile,
                        @Cached CExtNodes.AsPythonObjectNode asPythonObjectNode,
                        @CachedContext(PythonLanguage.class) PythonContext ctx,
                        @Cached PRaiseNode raiseNode) {
            CalleeContext.enter(frame, customLocalsProfile);

            Object[] frameArgs = PArguments.getVariableArguments(frame);
            TruffleObject fun;
            Object[] arguments;

            if (cwrapper != null) {
                fun = cwrapper;
                arguments = new Object[1 + frameArgs.length];
                arguments[0] = callable;
                toSulongNode.executeInto(frameArgs, 0, arguments, 1);
            } else {
                fun = callable;
                arguments = new Object[frameArgs.length];
                toSulongNode.executeInto(frameArgs, 0, arguments, 0);
            }
            // If any code requested the caught exception (i.e. used 'sys.exc_info()'), we store
            // it to the context since we cannot propagate it through the native frames.
            PException savedExceptionState = ForeignCallContext.enter(frame, ctx, this);

            try {
                return fromNative(asPythonObjectNode.execute(checkResultNode.execute(name, lib.execute(fun, arguments))));
            } catch (UnsupportedTypeException | UnsupportedMessageException e) {
                throw raiseNode.raise(PythonBuiltinClassType.TypeError, "Calling native function %s failed: %m", name, e);
            } catch (ArityException e) {
                throw raiseNode.raise(PythonBuiltinClassType.TypeError, "Calling native function %s expected %d arguments but got %d.", name, e.getExpectedArity(), e.getActualArity());
            } finally {
                // special case after calling a C function: transfer caught exception back to frame
                // to simulate the global state semantics
                PArguments.setException(frame, ctx.getCaughtException());
                ForeignCallContext.exit(ctx, savedExceptionState);
                calleeContext.exit(frame, this);
            }
        }

        private Object fromNative(Object result) {
            return fromForeign.executeConvert(result);
        }

        @Override
        public String getName() {
            return name;
        }

        @Override
        public String toString() {
            return "<external function root " + name + ">";
        }

        @Override
        public boolean isCloningAllowed() {
            return true;
        }

        @Override
        public Signature getSignature() {
            return signature;
        }

        @Override
        public boolean isPythonInternal() {
            // everything that is implemented in C is internal
            return true;
        }

        public static ExternalFunctionNode create(PythonLanguage lang, String name, TruffleObject cwrapper, TruffleObject callable, Signature signature) {
            return ExternalFunctionNodeGen.create(lang, name, cwrapper, callable, signature);
        }
    }

>>>>>>> 47e380d8
    @Builtin(name = "Py_NoValue", minNumOfPositionalArgs = 0)
    @GenerateNodeFactory
    abstract static class Py_NoValue extends PythonBuiltinNode {
        @Specialization
        PNone doNoValue() {
            return PNone.NO_VALUE;
        }
    }

    @Builtin(name = "Py_None", minNumOfPositionalArgs = 0)
    @GenerateNodeFactory
    abstract static class PyNoneNode extends PythonBuiltinNode {
        @Specialization
        PNone doNativeNone() {
            return PNone.NONE;
        }
    }

    @TypeSystemReference(PythonTypes.class)
    abstract static class NativeBuiltin extends PythonBuiltinNode {

        protected void transformToNative(VirtualFrame frame, PException p) {
            NativeBuiltin.transformToNative(getContext(), PArguments.getCurrentFrameInfo(frame), p);
        }

        protected static void transformToNative(PythonContext context, VirtualFrame frame, PException p) {
            NativeBuiltin.transformToNative(context, PArguments.getCurrentFrameInfo(frame), p);
        }

        protected static void transformToNative(PythonContext context, PFrame.Reference frameInfo, PException p) {
            p.getExceptionObject().reifyException(frameInfo);
            context.setCurrentException(p);
        }

        protected <T> T raiseNative(VirtualFrame frame, T defaultValue, PythonBuiltinClassType errType, String fmt, Object... args) {
            return NativeBuiltin.raiseNative(this, PArguments.getCurrentFrameInfo(frame), defaultValue, errType, fmt, args);
        }

        protected static <T> T raiseNative(PythonBuiltinBaseNode n, VirtualFrame frame, T defaultValue, PythonBuiltinClassType errType, String fmt, Object... args) {
            return NativeBuiltin.raiseNative(n, PArguments.getCurrentFrameInfo(frame), defaultValue, errType, fmt, args);
        }

        protected static <T> T raiseNative(PythonBuiltinBaseNode n, PFrame.Reference frameInfo, T defaultValue, PythonBuiltinClassType errType, String fmt, Object... args) {
            try {
                throw n.raise(errType, fmt, args);
            } catch (PException p) {
                NativeBuiltin.transformToNative(n.getContext(), frameInfo, p);
                return defaultValue;
            }
        }

        protected Object raiseBadArgument(VirtualFrame frame, Object errorMarker) {
            return raiseNative(frame, errorMarker, PythonErrorType.TypeError, "bad argument type for built-in operation");
        }

        @TruffleBoundary(allowInlining = true)
        protected static ByteBuffer wrap(byte[] data) {
            return ByteBuffer.wrap(data);
        }

        @TruffleBoundary(allowInlining = true)
        protected static ByteBuffer wrap(byte[] data, int offset, int length) {
            return ByteBuffer.wrap(data, offset, length);
        }
    }

    abstract static class NativeUnicodeBuiltin extends NativeBuiltin {
        private static final int NATIVE_ORDER = 0;
        private static Charset UTF32;
        private static Charset UTF32LE;
        private static Charset UTF32BE;

        @TruffleBoundary
        protected static Charset getUTF32Charset(int byteorder) {
            String utf32Name = getUTF32Name(byteorder);
            if (byteorder == NativeUnicodeBuiltin.NATIVE_ORDER) {
                if (UTF32 == null) {
                    UTF32 = Charset.forName(utf32Name);
                }
                return UTF32;
            } else if (byteorder < NativeUnicodeBuiltin.NATIVE_ORDER) {
                if (UTF32LE == null) {
                    UTF32LE = Charset.forName(utf32Name);
                }
                return UTF32LE;
            }
            if (UTF32BE == null) {
                UTF32BE = Charset.forName(utf32Name);
            }
            return UTF32BE;
        }

        protected static String getUTF32Name(int byteorder) {
            String csName;
            if (byteorder == 0) {
                csName = "UTF-32";
            } else if (byteorder < 0) {
                csName = "UTF-32LE";
            } else {
                csName = "UTF-32BE";
            }
            return csName;
        }

        @TruffleBoundary
        protected static CharBuffer allocateCharBuffer(int cap) {
            return CharBuffer.allocate(cap);
        }

        @TruffleBoundary
        protected static String toString(CharBuffer cb) {
            return cb.toString();
        }

        @TruffleBoundary
        protected static int remaining(ByteBuffer cb) {
            return cb.remaining();
        }

    }

    @Builtin(name = "TrufflePInt_AsPrimitive", minNumOfPositionalArgs = 3)
    @GenerateNodeFactory
    abstract static class TrufflePInt_AsPrimitive extends PythonTernaryBuiltinNode {

        public abstract Object executeWith(VirtualFrame frame, Object o, int signed, long targetTypeSize);

        public abstract long executeLong(VirtualFrame frame, Object o, int signed, long targetTypeSize);

        public abstract int executeInt(VirtualFrame frame, Object o, int signed, long targetTypeSize);

        @Specialization(guards = "targetTypeSize == 4")
        int doInt4(int obj, @SuppressWarnings("unused") int signed, @SuppressWarnings("unused") long targetTypeSize) {
            return obj;
        }

        @Specialization(guards = "targetTypeSize == 8")
        long doInt8(int obj, int signed, @SuppressWarnings("unused") long targetTypeSize) {
            if (signed != 0) {
                return obj;
            } else {
                return obj & 0xFFFFFFFFL;
            }
        }

        @Specialization(guards = {"targetTypeSize != 4", "targetTypeSize != 8"})
        int doIntOther(VirtualFrame frame, @SuppressWarnings("unused") int obj, @SuppressWarnings("unused") int signed, long targetTypeSize) {
            return raiseUnsupportedSize(frame, targetTypeSize);
        }

        @Specialization(guards = "targetTypeSize == 4")
        int doLong4(VirtualFrame frame, @SuppressWarnings("unused") long obj, @SuppressWarnings("unused") int signed, @SuppressWarnings("unused") long targetTypeSize) {
            return raiseTooLarge(frame, targetTypeSize);
        }

        @Specialization(guards = "targetTypeSize == 8")
        long doLong8(long obj, @SuppressWarnings("unused") int signed, @SuppressWarnings("unused") int targetTypeSize) {
            return obj;
        }

        @Specialization(guards = "targetTypeSize == 8")
        long doLong8(long obj, @SuppressWarnings("unused") int signed, @SuppressWarnings("unused") long targetTypeSize) {
            return obj;
        }

        @Specialization(guards = "targetTypeSize == 8")
        Object doVoid(PythonNativeVoidPtr obj, @SuppressWarnings("unused") int signed, @SuppressWarnings("unused") long targetTypeSize) {
            return obj;
        }

        @Specialization(guards = {"targetTypeSize != 4", "targetTypeSize != 8"})
        int doPInt(VirtualFrame frame, @SuppressWarnings("unused") long obj, @SuppressWarnings("unused") int signed, long targetTypeSize) {
            return raiseUnsupportedSize(frame, targetTypeSize);
        }

        @Specialization(guards = "targetTypeSize == 4")
        int doPInt4(VirtualFrame frame, PInt obj, int signed, @SuppressWarnings("unused") long targetTypeSize) {
            try {
                if (signed != 0) {
                    return obj.intValueExact();
                } else if (obj.bitCount() <= 32) {
                    return obj.intValue();
                } else {
                    throw new ArithmeticException();
                }
            } catch (ArithmeticException e) {
                return raiseTooLarge(frame, targetTypeSize);
            }
        }

        @Specialization(guards = "targetTypeSize == 8")
        long doPInt8(VirtualFrame frame, PInt obj, int signed, @SuppressWarnings("unused") long targetTypeSize) {
            try {
                if (signed != 0) {
                    return obj.longValueExact();
                } else if (obj.bitCount() <= 64) {
                    return obj.longValue();
                } else {
                    throw new ArithmeticException();
                }
            } catch (ArithmeticException e) {
                return raiseTooLarge(frame, targetTypeSize);
            }
        }

        @Specialization(guards = {"targetTypeSize != 4", "targetTypeSize != 8"})
        int doPInt(VirtualFrame frame, @SuppressWarnings("unused") PInt obj, @SuppressWarnings("unused") int signed, long targetTypeSize) {
            return raiseUnsupportedSize(frame, targetTypeSize);
        }

        @Specialization(guards = {"!isInteger(obj)", "!isPInt(obj)"})
        int doGeneric(VirtualFrame frame, Object obj, @SuppressWarnings("unused") boolean signed, @SuppressWarnings("unused") int targetTypeSize) {
            return raiseNative(frame, -1, PythonErrorType.TypeError, "an integer is required", obj);
        }

        private int raiseTooLarge(VirtualFrame frame, long targetTypeSize) {
            return raiseNative(frame, -1, PythonErrorType.OverflowError, "Python int too large to convert to %s-byte C type", targetTypeSize);
        }

        private Integer raiseUnsupportedSize(VirtualFrame frame, long targetTypeSize) {
            return raiseNative(frame, -1, PythonErrorType.SystemError, "Unsupported target size: %d", targetTypeSize);
        }

        private <T> T raiseNative(VirtualFrame frame, T defaultValue, PythonBuiltinClassType errType, String fmt, Object... args) {
            return NativeBuiltin.raiseNative(this, PArguments.getCurrentFrameInfo(frame), defaultValue, errType, fmt, args);
        }
    }

    @Builtin(name = "PyTruffle_Unicode_FromWchar", minNumOfPositionalArgs = 4)
    @GenerateNodeFactory
    @TypeSystemReference(PythonArithmeticTypes.class)
    @ImportStatic(PythonOptions.class)
    abstract static class PyTruffle_Unicode_FromWchar extends NativeUnicodeBuiltin {
        @Specialization(guards = "elementSize == cachedElementSize", limit = "getVariableArgumentInlineCacheLimit()")
        Object doBytes(VirtualFrame frame, Object arr, long n, long elementSize, Object errorMarker,
                        @Cached CExtNodes.ToSulongNode toSulongNode,
                        @Cached("elementSize") long cachedElementSize,
                        @CachedLibrary("arr") InteropLibrary lib,
                        @CachedLibrary(limit = "1") InteropLibrary elemLib) {
            try {
                ByteBuffer bytes;
                if (cachedElementSize == 1L || cachedElementSize == 2L || cachedElementSize == 4L) {
                    if (!lib.hasArrayElements(arr)) {
                        return raiseNative(frame, errorMarker, PythonErrorType.SystemError, "provided object is not an array", elementSize);
                    }
                    bytes = readWithSize(lib, elemLib, arr, PInt.intValueExact(n), (int) cachedElementSize);
                    bytes.flip();
                } else {
                    return raiseNative(frame, errorMarker, PythonErrorType.ValueError, "unsupported 'wchar_t' size; was: %d", elementSize);
                }
                return toSulongNode.execute(decode(bytes));
            } catch (ArithmeticException e) {
                return raiseNative(frame, errorMarker, PythonErrorType.ValueError, "array size too large");
            } catch (CharacterCodingException e) {
                return raiseNative(frame, errorMarker, PythonErrorType.UnicodeError, "%m", e);
            } catch (IllegalArgumentException e) {
                return raiseNative(frame, errorMarker, PythonErrorType.LookupError, "%m", e);
            } catch (InteropException e) {
                return raiseNative(frame, errorMarker, PythonErrorType.TypeError, "%m", e);
            } catch (IllegalElementTypeException e) {
                return raiseNative(frame, errorMarker, PythonErrorType.UnicodeDecodeError, "Invalid input element type '%p'", e.elem);
            }
        }

        @Specialization(limit = "getVariableArgumentInlineCacheLimit()")
        Object doBytes(VirtualFrame frame, Object arr, PInt n, PInt elementSize, Object errorMarker,
                        @Cached CExtNodes.ToSulongNode toSulongNode,
                        @CachedLibrary("arr") InteropLibrary lib,
                        @CachedLibrary(limit = "1") InteropLibrary elemLib) {
            try {
                long es = elementSize.longValueExact();
                return doBytes(frame, arr, n.longValueExact(), es, errorMarker, toSulongNode, es, lib, elemLib);
            } catch (ArithmeticException e) {
                return raiseNative(frame, errorMarker, PythonErrorType.ValueError, "invalid parameters");
            }
        }

        @TruffleBoundary
        private static String decode(ByteBuffer bytes) throws CharacterCodingException {
            return getUTF32Charset(0).newDecoder().decode(bytes).toString();
        }

        private static ByteBuffer readWithSize(InteropLibrary arrLib, InteropLibrary elemLib, Object o, int size, int elementSize)
                        throws UnsupportedMessageException, InvalidArrayIndexException, IllegalElementTypeException {
            ByteBuffer buf = allocate(size * Integer.BYTES);
            for (int i = 0; i < size; i += elementSize) {
                putInt(buf, readElement(arrLib, elemLib, o, i, elementSize));
            }
            return buf;
        }

        @ExplodeLoop
        private static int readElement(InteropLibrary arrLib, InteropLibrary elemLib, Object arr, int i, int elementSize)
                        throws InvalidArrayIndexException, UnsupportedMessageException, IllegalElementTypeException {
            byte[] barr = new byte[4];
            for (int j = 0; j < elementSize; j++) {
                Object elem = arrLib.readArrayElement(arr, i + j);
                // The array object could be one of our wrappers (e.g. 'PySequenceArrayWrapper').
                // Since the Interop library does not allow to specify how many bytes we want to
                // read when we do readArrayElement, our wrappers always return long. So, we check
                // for 'long' here and cast down to 'byte'.
                if (elemLib.fitsInLong(elem)) {
                    barr[j] = (byte) elemLib.asLong(elem);
                } else {
                    CompilerDirectives.transferToInterpreter();
                    throw new IllegalElementTypeException(elem);
                }
            }
            return toInt(barr);
        }

        @TruffleBoundary(allowInlining = true)
        private static int toInt(byte[] barr) {
            return ByteBuffer.wrap(barr).order(ByteOrder.LITTLE_ENDIAN).getInt();
        }

        @TruffleBoundary(allowInlining = true)
        private static ByteBuffer allocate(int cap) {
            return ByteBuffer.allocate(cap);
        }

        @TruffleBoundary(allowInlining = true)
        private static void putInt(ByteBuffer buf, int element) {
            buf.putInt(element);
        }

        private static final class IllegalElementTypeException extends Exception {
            private static final long serialVersionUID = 0L;
            private final Object elem;

            IllegalElementTypeException(Object elem) {
                this.elem = elem;
            }
        }
    }

    @Builtin(name = "PyTruffle_Unicode_FromUTF8", minNumOfPositionalArgs = 2)
    @GenerateNodeFactory
    abstract static class PyTruffle_Unicode_FromUTF8 extends NativeBuiltin {

        @Specialization
        Object doBytes(VirtualFrame frame, TruffleObject o, Object errorMarker,
                        @Exclusive @Cached GetByteArrayNode getByteArrayNode) {
            try {
                return decodeUTF8(getByteArrayNode.execute(frame, o, -1));
            } catch (CharacterCodingException e) {
                return raiseNative(frame, errorMarker, PythonErrorType.UnicodeError, "%m", e);
            } catch (InteropException e) {
                return raiseNative(frame, errorMarker, PythonErrorType.TypeError, "%m", e);
            }
        }

        @TruffleBoundary
        private static String decodeUTF8(byte[] data) throws CharacterCodingException {
            CharsetDecoder decoder = StandardCharsets.UTF_8.newDecoder();
            return decoder.decode(wrap(data)).toString();
        }
    }

    abstract static class NativeEncoderNode extends NativeBuiltin {
        private final Charset charset;

        protected NativeEncoderNode(Charset charset) {
            this.charset = charset;
        }

        @Specialization(guards = "isNoValue(errors)")
        Object doUnicode(VirtualFrame frame, PString s, @SuppressWarnings("unused") PNone errors, Object error_marker) {
            return doUnicode(frame, s, "strict", error_marker);
        }

        @Specialization
        Object doUnicode(VirtualFrame frame, PString s, String errors, Object error_marker) {
            try {
                return factory().createBytes(doEncode(s, errors));
            } catch (PException e) {
                transformToNative(frame, e);
                return error_marker;
            } catch (CharacterCodingException e) {
                return raiseNative(frame, error_marker, PythonErrorType.UnicodeEncodeError, "%m", e);
            }
        }

        @Fallback
        Object doUnicode(VirtualFrame frame, @SuppressWarnings("unused") Object s, @SuppressWarnings("unused") Object errors, Object errorMarker) {
            return raiseBadArgument(frame, errorMarker);
        }

        @TruffleBoundary(transferToInterpreterOnException = false)
        private byte[] doEncode(PString s, String errors) throws CharacterCodingException {
            CharsetEncoder encoder = charset.newEncoder();
            CodingErrorAction action = BytesBuiltins.toCodingErrorAction(errors, this);
            encoder.onMalformedInput(action).onUnmappableCharacter(action);
            CharBuffer buf = CharBuffer.allocate(StringLenNode.getUncached().execute(s));
            buf.put(s.getValue());
            buf.flip();
            ByteBuffer encoded = encoder.encode(buf);
            byte[] barr = new byte[encoded.remaining()];
            encoded.get(barr);
            return barr;
        }
    }

    @Builtin(name = "_PyUnicode_AsUTF8String", minNumOfPositionalArgs = 3)
    @GenerateNodeFactory
    abstract static class _PyUnicode_AsUTF8String extends NativeEncoderNode {

        protected _PyUnicode_AsUTF8String() {
            super(StandardCharsets.UTF_8);
        }
    }

    @Builtin(name = "_PyTruffle_Unicode_AsLatin1String", minNumOfPositionalArgs = 3)
    @GenerateNodeFactory
    abstract static class _PyTruffle_Unicode_AsLatin1String extends NativeEncoderNode {
        protected _PyTruffle_Unicode_AsLatin1String() {
            super(StandardCharsets.ISO_8859_1);
        }
    }

    @Builtin(name = "_PyTruffle_Unicode_AsASCIIString", minNumOfPositionalArgs = 3)
    @GenerateNodeFactory
    abstract static class _PyTruffle_Unicode_AsASCIIString extends NativeEncoderNode {
        protected _PyTruffle_Unicode_AsASCIIString() {
            super(StandardCharsets.US_ASCII);
        }
    }

    @Builtin(name = "PyTruffle_Unicode_AsUnicodeAndSize", minNumOfPositionalArgs = 3)
    @GenerateNodeFactory
    abstract static class PyTruffle_Unicode_AsUnicodeAndSize extends NativeBuiltin {
        @Specialization
        @TruffleBoundary
        Object doUnicode(PString s) {
            char[] charArray = s.getValue().toCharArray();
            // stuff into byte[]
            ByteBuffer allocate = ByteBuffer.allocate(charArray.length * 2);
            for (int i = 0; i < charArray.length; i++) {
                allocate.putChar(charArray[i]);
            }
            return getContext().getEnv().asGuestValue(allocate.array());
        }
    }

    @Builtin(name = "PyTruffle_Unicode_DecodeUTF32", minNumOfPositionalArgs = 5)
    @GenerateNodeFactory
    abstract static class PyTruffle_Unicode_DecodeUTF32 extends NativeUnicodeBuiltin {

        @Specialization(guards = "isNoValue(errors)")
        Object doUnicode(VirtualFrame frame, TruffleObject o, long size, @SuppressWarnings("unused") PNone errors, int byteorder, Object errorMarker,
                        @Shared("toSulongNode") @Cached CExtNodes.ToSulongNode toSulongNode,
                        @Shared("getByteArrayNode") @Cached GetByteArrayNode getByteArrayNode) {
            return doUnicode(frame, o, size, "strict", byteorder, errorMarker, toSulongNode, getByteArrayNode);
        }

        @Specialization
        Object doUnicode(VirtualFrame frame, TruffleObject o, long size, String errors, int byteorder, Object errorMarker,
                        @Shared("toSulongNode") @Cached CExtNodes.ToSulongNode toSulongNode,
                        @Shared("getByteArrayNode") @Cached GetByteArrayNode getByteArrayNode) {
            try {
                return toSulongNode.execute(decodeUTF32(getByteArrayNode.execute(frame, o, size), (int) size, errors, byteorder));
            } catch (CharacterCodingException e) {
                return raiseNative(frame, errorMarker, PythonErrorType.UnicodeEncodeError, "%m", e);
            } catch (IllegalArgumentException e) {
                String csName = getUTF32Name(byteorder);
                return raiseNative(frame, errorMarker, PythonErrorType.LookupError, "unknown encoding: " + csName);
            } catch (InteropException e) {
                return raiseNative(frame, errorMarker, PythonErrorType.TypeError, "%m", e);
            }
        }

        @TruffleBoundary
        private String decodeUTF32(byte[] data, int size, String errors, int byteorder) throws CharacterCodingException {
            CharsetDecoder decoder = getUTF32Charset(byteorder).newDecoder();
            CodingErrorAction action = BytesBuiltins.toCodingErrorAction(errors, this);
            CharBuffer decode = decoder.onMalformedInput(action).onUnmappableCharacter(action).decode(wrap(data, 0, size));
            return decode.toString();
        }
    }

    abstract static class GetByteArrayNode extends PNodeWithContext {

        public abstract byte[] execute(VirtualFrame frame, Object obj, long n) throws InteropException;

        public static GetByteArrayNode create() {
            return GetByteArrayNodeGen.create();
        }

        private static byte[] subRangeIfNeeded(byte[] ary, long n) {
            if (ary.length > n && n >= 0 && n < Integer.MAX_VALUE) {
                return Arrays.copyOf(ary, (int) n);
            } else {
                return ary;
            }
        }

        @Specialization(limit = "1")
        byte[] doCArrayWrapper(CByteArrayWrapper o, long n,
                        @CachedLibrary("o") PythonNativeWrapperLibrary lib) {
            return subRangeIfNeeded(o.getByteArray(lib), n);
        }

        @Specialization(limit = "1")
        byte[] doSequenceArrayWrapper(VirtualFrame frame, PySequenceArrayWrapper obj, long n,
                        @CachedLibrary(value = "obj") PythonNativeWrapperLibrary lib,
                        @Cached("create()") BytesNodes.ToBytesNode toBytesNode) {
            return subRangeIfNeeded(toBytesNode.execute(frame, lib.getDelegate(obj)), n);
        }

        @Specialization(limit = "5")
        byte[] doForeign(VirtualFrame frame, Object obj, long n,
                        @Cached("createBinaryProfile()") ConditionProfile profile,
                        @CachedLibrary("obj") InteropLibrary interopLib,
                        @Cached CastToByteNode castToByteNode) throws InteropException {
            long size;
            if (profile.profile(n < 0)) {
                size = interopLib.getArraySize(obj);
            } else {
                size = n;
            }
            return readWithSize(frame, interopLib, castToByteNode, obj, size);
        }

        private static byte[] readWithSize(VirtualFrame frame, InteropLibrary interopLib, CastToByteNode castToByteNode, Object o, long size)
                        throws UnsupportedMessageException, InvalidArrayIndexException {
            byte[] bytes = new byte[(int) size];
            for (long i = 0; i < size; i++) {
                Object elem = interopLib.readArrayElement(o, i);
                bytes[(int) i] = castToByteNode.execute(frame, elem);
            }
            return bytes;
        }
    }

    @Builtin(name = "PyTruffle_Unicode_AsWideChar", minNumOfPositionalArgs = 4)
    @GenerateNodeFactory
    @TypeSystemReference(PythonArithmeticTypes.class)
    abstract static class PyTruffle_Unicode_AsWideChar extends NativeUnicodeBuiltin {
        @Child private UnicodeAsWideCharNode asWideCharNode;

        @Specialization
        Object doUnicode(VirtualFrame frame, String s, long elementSize, @SuppressWarnings("unused") PNone elements, Object errorMarker) {
            return doUnicode(frame, s, elementSize, -1, errorMarker);
        }

        @Specialization
        Object doUnicode(VirtualFrame frame, String s, long elementSize, long elements, Object errorMarker) {
            try {
                if (asWideCharNode == null) {
                    CompilerDirectives.transferToInterpreterAndInvalidate();
                    asWideCharNode = insert(UnicodeAsWideCharNode.createLittleEndian());
                }

                PBytes wchars = asWideCharNode.execute(s, elementSize, elements);
                if (wchars != null) {
                    return wchars;
                } else {
                    return raiseNative(frame, errorMarker, PythonErrorType.ValueError, "unsupported wchar size; was: %d", elementSize);
                }
            } catch (IllegalArgumentException e) {
                // TODO
                return raiseNative(frame, errorMarker, PythonErrorType.LookupError, "%m", e);
            }
        }

        @Specialization
        Object doUnicode(VirtualFrame frame, String s, PInt elementSize, @SuppressWarnings("unused") PNone elements, Object errorMarker) {
            try {
                return doUnicode(frame, s, elementSize.longValueExact(), -1, errorMarker);
            } catch (ArithmeticException e) {
                return raiseNative(frame, errorMarker, PythonErrorType.ValueError, "invalid parameters");
            }
        }

        @Specialization
        Object doUnicode(VirtualFrame frame, String s, PInt elementSize, PInt elements, Object errorMarker) {
            try {
                return doUnicode(frame, s, elementSize.longValueExact(), elements.longValueExact(), errorMarker);
            } catch (ArithmeticException e) {
                return raiseNative(frame, errorMarker, PythonErrorType.ValueError, "invalid parameters");
            }
        }
    }

    @Builtin(name = "PyTruffle_Bytes_AsString", minNumOfPositionalArgs = 2)
    @GenerateNodeFactory
    abstract static class PyTruffle_Bytes_AsString extends NativeBuiltin {
        @Specialization
        Object doBytes(PBytes bytes, @SuppressWarnings("unused") Object errorMarker) {
            return new PySequenceArrayWrapper(bytes, 1);
        }

        @Specialization
        Object doUnicode(PString str, @SuppressWarnings("unused") Object errorMarker) {
            return new CStringWrapper(str.getValue());
        }

        @Fallback
        Object doUnicode(VirtualFrame frame, Object o, Object errorMarker) {
            return raiseNative(frame, errorMarker, PythonErrorType.TypeError, "expected bytes, %p found", o);
        }
    }

    @Builtin(name = "PyHash_Imag", minNumOfPositionalArgs = 0)
    @GenerateNodeFactory
    abstract static class PyHashImagNode extends PythonBuiltinNode {
        @Specialization
        long getHash() {
            return PComplex.IMAG_MULTIPLIER;
        }
    }

    @Builtin(name = "PyTruffleFrame_New", minNumOfPositionalArgs = 4)
    @GenerateNodeFactory
    abstract static class PyTruffleFrameNewNode extends PythonBuiltinNode {
        @Specialization
        Object newFrame(Object threadState, PCode code, PythonObject globals, Object locals) {
            return factory().createPFrame(threadState, code, globals, locals);
        }
    }

    @Builtin(name = "PyTruffleTraceBack_Here", minNumOfPositionalArgs = 2)
    @GenerateNodeFactory
    abstract static class PyTruffleTraceBackHereNode extends PythonBinaryBuiltinNode {
        @Specialization
        PTraceback tbHere(PFrame frame, PTraceback tb) {
            return factory().createTraceback(frame, tb);
        }
    }

    @Builtin(name = "PyTruffle_GetTpFlags", minNumOfPositionalArgs = 1)
    @GenerateNodeFactory
    abstract static class PyTruffle_GetTpFlags extends NativeBuiltin {

        @Child private GetTypeFlagsNode getTypeFlagsNode;
        @Child private GetClassNode getClassNode;

        @Specialization(limit = "1")
        long doPythonObject(PythonNativeWrapper nativeWrapper,
                        @CachedLibrary("nativeWrapper") PythonNativeWrapperLibrary lib) {
            PythonAbstractClass pclass = getGetClassNode().execute(lib.getDelegate(nativeWrapper));
            return getGetTypeFlagsNode().execute(pclass);
        }

        @Specialization
        long doPythonObject(PythonAbstractObject object) {
            PythonAbstractClass pclass = getGetClassNode().execute(object);
            return getGetTypeFlagsNode().execute(pclass);
        }

        private GetClassNode getGetClassNode() {
            if (getClassNode == null) {
                CompilerDirectives.transferToInterpreterAndInvalidate();
                getClassNode = insert(GetClassNode.create());
            }
            return getClassNode;
        }

        private GetTypeFlagsNode getGetTypeFlagsNode() {
            if (getTypeFlagsNode == null) {
                CompilerDirectives.transferToInterpreterAndInvalidate();
                getTypeFlagsNode = insert(GetTypeFlagsNode.create());
            }
            return getTypeFlagsNode;
        }
    }

    @Builtin(name = "PyTruffle_Set_SulongType", minNumOfPositionalArgs = 2)
    @GenerateNodeFactory
    abstract static class PyTruffle_Set_SulongType extends NativeBuiltin {

        @Specialization(limit = "1")
        Object doPythonObject(PythonClassNativeWrapper klass, Object ptr,
                        @CachedLibrary("klass") PythonNativeWrapperLibrary lib) {
            ((PythonManagedClass) lib.getDelegate(klass)).setSulongType(ptr);
            return ptr;
        }
    }

    @Builtin(name = "PyTruffle_SetBufferProcs", minNumOfPositionalArgs = 3)
    @GenerateNodeFactory
    abstract static class PyTruffle_SetBufferProcs extends NativeBuiltin {

        @Specialization
        Object doNativeWrapper(PythonClassNativeWrapper nativeWrapper, Object getBufferProc, Object releaseBufferProc) {
            nativeWrapper.setGetBufferProc(getBufferProc);
            nativeWrapper.setReleaseBufferProc(releaseBufferProc);
            return PNone.NO_VALUE;
        }

        @Specialization
        Object doPythonObject(PythonManagedClass obj, Object getBufferProc, Object releaseBufferProc) {
            return doNativeWrapper(obj.getClassNativeWrapper(), getBufferProc, releaseBufferProc);
        }
    }

    @Builtin(name = "PyThreadState_Get", minNumOfPositionalArgs = 0)
    @GenerateNodeFactory
    abstract static class PyThreadState_Get extends NativeBuiltin {

        @Specialization
        PThreadState get() {
            // does not require a 'to_sulong' since it is already a native wrapper type
            return getContext().getCustomThreadState();
        }
    }

    @Builtin(name = "PyTruffle_GetSetDescriptor", parameterNames = {"fget", "fset", "name", "owner"})
    @GenerateNodeFactory
    public abstract static class GetSetDescriptorNode extends PythonBuiltinNode {
        @Specialization(guards = {"!isNoValue(get)", "!isNoValue(set)"})
        Object call(Object get, Object set, String name, LazyPythonClass owner) {
            return factory().createGetSetDescriptor(get, set, name, owner);
        }

        @Specialization(guards = {"!isNoValue(get)", "isNoValue(set)"})
        Object call(Object get, @SuppressWarnings("unused") PNone set, String name, LazyPythonClass owner) {
            return factory().createGetSetDescriptor(get, null, name, owner);
        }

        @Specialization(guards = {"isNoValue(get)", "!isNoValue(set)"})
        Object call(@SuppressWarnings("unused") PNone get, Object set, String name, LazyPythonClass owner) {
            return factory().createGetSetDescriptor(null, set, name, owner);
        }
    }

    @Builtin(name = "PyTruffle_SeqIter_New", minNumOfPositionalArgs = 1)
    @GenerateNodeFactory
    public abstract static class SeqIterNewNode extends PythonBuiltinNode {
        @Specialization
        PSequenceIterator call(Object seq) {
            return factory().createSequenceIterator(seq);
        }
    }

    @Builtin(name = "PyTruffle_BuiltinMethod", minNumOfPositionalArgs = 2)
    @GenerateNodeFactory
    public abstract static class BuiltinMethodNode extends PythonBuiltinNode {
        @Specialization
        Object call(Object self, PBuiltinFunction function) {
            return factory().createBuiltinMethod(self, function);
        }
    }

    public abstract static class PExternalFunctionWrapper extends PythonBuiltinObject {

        private final Supplier<ConvertArgsToSulongNode> convertArgsNodeSupplier;

        public PExternalFunctionWrapper(LazyPythonClass cls, Supplier<ConvertArgsToSulongNode> convertArgsNodeSupplier) {
            super(cls);
            this.convertArgsNodeSupplier = convertArgsNodeSupplier;
        }

        protected abstract RootCallTarget createCallTarget(PythonLanguage language, RootCallTarget callTarget);

        protected static RootCallTarget createCallTarget(RootNode n) {
            return Truffle.getRuntime().createCallTarget(n);
        }

        protected ConvertArgsToSulongNode createConvertArgsToSulongNode() {
            return convertArgsNodeSupplier.get();
        }
    }

    @Builtin(name = "METH_DIRECT", minNumOfPositionalArgs = 0)
    @GenerateNodeFactory
    public abstract static class MethDirectNode extends PythonBuiltinNode {
        @Specialization
        PExternalFunctionWrapper call() {
            return new PExternalFunctionWrapper(PythonBuiltinClassType.PythonObject, AllToSulongNode::create) {

                @Override
                protected RootCallTarget createCallTarget(PythonLanguage language, RootCallTarget callTarget) {
                    return callTarget;
                }
            };
        }
    }

    @Builtin(name = "METH_KEYWORDS", minNumOfPositionalArgs = 0)
    @GenerateNodeFactory
    public abstract static class MethKeywordsNode extends PythonBuiltinNode {
        @Specialization
        PExternalFunctionWrapper call() {
            return new PExternalFunctionWrapper(PythonBuiltinClassType.PythonObject, AllToSulongNode::create) {

                @Override
                protected RootCallTarget createCallTarget(PythonLanguage language, RootCallTarget callTarget) {
                    return createCallTarget(new MethKeywordsRoot(language, callTarget));
                }
            };
        }
    }

    @Builtin(name = "METH_VARARGS", minNumOfPositionalArgs = 0)
    @GenerateNodeFactory
    public abstract static class MethVarargsNode extends PythonBuiltinNode {
        @Specialization
        PExternalFunctionWrapper call() {
            return new PExternalFunctionWrapper(PythonBuiltinClassType.PythonObject, AllToSulongNode::create) {

                @Override
                protected RootCallTarget createCallTarget(PythonLanguage language, RootCallTarget callTarget) {
                    return createCallTarget(new MethVarargsRoot(language, callTarget));
                }
            };
        }
    }

    @Builtin(name = "METH_NOARGS", minNumOfPositionalArgs = 0)
    @GenerateNodeFactory
    public abstract static class MethNoargsNode extends PythonBuiltinNode {
        @Specialization
        PExternalFunctionWrapper call() {
            return new PExternalFunctionWrapper(PythonBuiltinClassType.PythonObject, AllToSulongNode::create) {

                @Override
                protected RootCallTarget createCallTarget(PythonLanguage language, RootCallTarget callTarget) {
                    return createCallTarget(new MethNoargsRoot(language, callTarget));
                }
            };
        }
    }

    @Builtin(name = "METH_O", minNumOfPositionalArgs = 0)
    @GenerateNodeFactory
    public abstract static class MethONode extends PythonBuiltinNode {
        @Specialization
        PExternalFunctionWrapper call() {
            return new PExternalFunctionWrapper(PythonBuiltinClassType.PythonObject, AllToSulongNode::create) {

                @Override
                protected RootCallTarget createCallTarget(PythonLanguage language, RootCallTarget callTarget) {
                    return createCallTarget(new MethORoot(language, callTarget));
                }
            };
        }
    }

    @Builtin(name = "METH_FASTCALL", minNumOfPositionalArgs = 0)
    @GenerateNodeFactory
    public abstract static class MethFastcallNode extends PythonBuiltinNode {
        @Specialization
        PExternalFunctionWrapper call() {
            return new PExternalFunctionWrapper(PythonBuiltinClassType.PythonObject, FastCallArgsToSulongNode::create) {

                @Override
                protected RootCallTarget createCallTarget(PythonLanguage language, RootCallTarget callTarget) {
                    return createCallTarget(new MethFastcallRoot(language, callTarget));
                }
            };
        }
    }

    @Builtin(name = "METH_FASTCALL_WITH_KEYWORDS", minNumOfPositionalArgs = 0)
    @GenerateNodeFactory
    public abstract static class MethFastcallWithKeywordsNode extends PythonBuiltinNode {
        @Specialization
        PExternalFunctionWrapper call() {
            return new PExternalFunctionWrapper(PythonBuiltinClassType.PythonObject, FastCallWithKeywordsArgsToSulongNode::create) {

                @Override
                protected RootCallTarget createCallTarget(PythonLanguage language, RootCallTarget callTarget) {
                    return createCallTarget(new MethFastcallWithKeywordsRoot(language, callTarget));
                }
            };
        }
    }

    @Builtin(name = "METH_ALLOC", minNumOfPositionalArgs = 0)
    @GenerateNodeFactory
    public abstract static class MethAllocNode extends PythonBuiltinNode {
        @Specialization
        PExternalFunctionWrapper call() {
            return new PExternalFunctionWrapper(PythonBuiltinClassType.PythonObject, BinaryFirstToSulongNode::create) {

                @Override
                protected RootCallTarget createCallTarget(PythonLanguage language, RootCallTarget callTarget) {
                    return createCallTarget(new AllocFuncRootNode(language, callTarget));
                }
            };
        }
    }

    @Builtin(name = "METH_GETATTR", minNumOfPositionalArgs = 0)
    @GenerateNodeFactory
    public abstract static class MethGetattrNode extends PythonBuiltinNode {
        @Specialization
        PExternalFunctionWrapper call() {
            return new PExternalFunctionWrapper(PythonBuiltinClassType.PythonObject, BinaryFirstToSulongNode::create) {

                @Override
                protected RootCallTarget createCallTarget(PythonLanguage language, RootCallTarget callTarget) {
                    return createCallTarget(new GetAttrFuncRootNode(language, callTarget));
                }
            };
        }
    }

    @Builtin(name = "METH_SETATTR", minNumOfPositionalArgs = 0)
    @GenerateNodeFactory
    public abstract static class MethSetattrNode extends PythonBuiltinNode {
        @Specialization
        PExternalFunctionWrapper call() {
            return new PExternalFunctionWrapper(PythonBuiltinClassType.PythonObject, TernaryFirstThirdToSulongNode::create) {

                @Override
                protected RootCallTarget createCallTarget(PythonLanguage language, RootCallTarget callTarget) {
                    return createCallTarget(new SetAttrFuncRootNode(language, callTarget));
                }
            };
        }
    }

    @Builtin(name = "METH_RICHCMP", minNumOfPositionalArgs = 0)
    @GenerateNodeFactory
    public abstract static class MethRichcmpNode extends PythonBuiltinNode {
        @Specialization
        PExternalFunctionWrapper call() {
            return new PExternalFunctionWrapper(PythonBuiltinClassType.PythonObject, TernaryFirstSecondToSulongNode::create) {

                @Override
                protected RootCallTarget createCallTarget(PythonLanguage language, RootCallTarget callTarget) {
                    return createCallTarget(new RichCmpFuncRootNode(language, callTarget));
                }
            };
        }
    }

    @Builtin(name = "METH_SSIZE_OBJ_ARG", minNumOfPositionalArgs = 0)
    @GenerateNodeFactory
    public abstract static class MethSSizeObjArgNode extends PythonBuiltinNode {
        @Specialization
        PExternalFunctionWrapper call() {
            return new PExternalFunctionWrapper(PythonBuiltinClassType.PythonObject, TernaryFirstThirdToSulongNode::create) {

                @Override
                protected RootCallTarget createCallTarget(PythonLanguage language, RootCallTarget callTarget) {
                    return createCallTarget(new SSizeObjArgProcRootNode(language, callTarget));
                }
            };
        }
    }

    @Builtin(name = "METH_REVERSE", minNumOfPositionalArgs = 0)
    @GenerateNodeFactory
    public abstract static class MethReverseNode extends PythonBuiltinNode {
        @Specialization
        PExternalFunctionWrapper call() {
            return new PExternalFunctionWrapper(PythonBuiltinClassType.PythonObject, AllToSulongNode::create) {

                @Override
                protected RootCallTarget createCallTarget(PythonLanguage language, RootCallTarget callTarget) {
                    return createCallTarget(new MethReverseRootNode(language, callTarget));
                }
            };
        }
    }

    @Builtin(name = "METH_POW", minNumOfPositionalArgs = 0)
    @GenerateNodeFactory
    public abstract static class MethPowNode extends PythonBuiltinNode {
        @Specialization
        PExternalFunctionWrapper call() {
            return new PExternalFunctionWrapper(PythonBuiltinClassType.PythonObject, AllToSulongNode::create) {

                @Override
                protected RootCallTarget createCallTarget(PythonLanguage language, RootCallTarget callTarget) {
                    return createCallTarget(new MethPowRootNode(language, callTarget));
                }
            };
        }
    }

    abstract static class MethRichcmpOpBaseNode extends PythonBuiltinNode {
        // op codes for binary comparisons (defined in 'object.h')
        static final int PY_LT = 0;
        static final int PY_LE = 1;
        static final int PY_EQ = 2;
        static final int PY_NE = 3;
        static final int PY_GT = 4;
        static final int PY_GE = 5;

        private final int op;

        MethRichcmpOpBaseNode(int op) {
            this.op = op;
        }

        @Specialization
        PExternalFunctionWrapper call() {
            return new PExternalFunctionWrapper(PythonBuiltinClassType.PythonObject, TernaryFirstSecondToSulongNode::create) {

                @Override
                protected RootCallTarget createCallTarget(PythonLanguage language, RootCallTarget callTarget) {
                    return createCallTarget(new MethRichcmpOpRootNode(language, callTarget, op));
                }
            };
        }
    }

    @Builtin(name = "METH_LT", minNumOfPositionalArgs = 0)
    @GenerateNodeFactory
    public abstract static class MethLtNode extends MethRichcmpOpBaseNode {
        protected MethLtNode() {
            super(PY_LT);
        }
    }

    @Builtin(name = "METH_LE", minNumOfPositionalArgs = 0)
    @GenerateNodeFactory
    public abstract static class MethLeNode extends MethRichcmpOpBaseNode {
        protected MethLeNode() {
            super(PY_LE);
        }
    }

    @Builtin(name = "METH_EQ", minNumOfPositionalArgs = 0)
    @GenerateNodeFactory
    public abstract static class MethEqNode extends MethRichcmpOpBaseNode {
        protected MethEqNode() {
            super(PY_EQ);
        }
    }

    @Builtin(name = "METH_NE", minNumOfPositionalArgs = 0)
    @GenerateNodeFactory
    public abstract static class MethNeNode extends MethRichcmpOpBaseNode {
        protected MethNeNode() {
            super(PY_NE);
        }
    }

    @Builtin(name = "METH_GT", minNumOfPositionalArgs = 0)
    @GenerateNodeFactory
    public abstract static class MethGtNode extends MethRichcmpOpBaseNode {
        protected MethGtNode() {
            super(PY_GT);
        }
    }

    @Builtin(name = "METH_GE", minNumOfPositionalArgs = 0)
    @GenerateNodeFactory
    public abstract static class MethGeNode extends MethRichcmpOpBaseNode {
        protected MethGeNode() {
            super(PY_GE);
        }
    }

    @Builtin(name = "PyTruffle_Bytes_EmptyWithCapacity", minNumOfPositionalArgs = 1)
    @GenerateNodeFactory
    abstract static class PyTruffle_Bytes_EmptyWithCapacity extends PythonUnaryBuiltinNode {

        @Specialization
        PBytes doInt(int size) {
            return factory().createBytes(new byte[size]);
        }

        @Specialization(rewriteOn = ArithmeticException.class)
        PBytes doLong(long size) {
            return doInt(PInt.intValueExact(size));
        }

        @Specialization(replaces = "doLong")
        PBytes doLongOvf(long size) {
            try {
                return doInt(PInt.intValueExact(size));
            } catch (ArithmeticException e) {
                throw raiseIndexError();
            }
        }

        @Specialization(rewriteOn = ArithmeticException.class)
        PBytes doPInt(PInt size) {
            return doInt(size.intValueExact());
        }

        @Specialization(replaces = "doPInt")
        PBytes doPIntOvf(PInt size) {
            try {
                return doInt(size.intValueExact());
            } catch (ArithmeticException e) {
                throw raiseIndexError();
            }
        }
    }

    @Builtin(name = "PyTruffle_Upcall", minNumOfPositionalArgs = 3, takesVarArgs = true, declaresExplicitSelf = true)
    @GenerateNodeFactory
    abstract static class UpcallNode extends PythonBuiltinNode {
        @Child private ReadAttributeFromObjectNode readErrorHandlerNode;

        @Specialization
        Object upcall(VirtualFrame frame, PythonModule cextModule, Object receiver, String name, Object[] args,
                        @Cached CExtNodes.AsPythonObjectNode toJavaNode,
                        @Cached CExtNodes.ToSulongNode toSulongNode,
                        @Cached CExtNodes.ObjectUpcallNode upcallNode) {
            try {
                return toSulongNode.execute(upcallNode.execute(frame, toJavaNode.execute(receiver), name, args));
            } catch (PException e) {
                if (readErrorHandlerNode == null) {
                    CompilerDirectives.transferToInterpreterAndInvalidate();
                    readErrorHandlerNode = insert(ReadAttributeFromObjectNode.create());
                }
                getContext().setCurrentException(e);
                return toSulongNode.execute(readErrorHandlerNode.execute(cextModule, NATIVE_NULL));
            }
        }
    }

    @Builtin(name = "PyTruffle_Upcall_l", minNumOfPositionalArgs = 2, takesVarArgs = true)
    @GenerateNodeFactory
    abstract static class UpcallLNode extends PythonBuiltinNode {

        @Specialization
        long upcall(VirtualFrame frame, Object receiver, String name, Object[] args,
                        @Cached("create()") BranchProfile errorProfile,
                        @Cached CExtNodes.AsPythonObjectNode toJavaNode,
                        @Cached CExtNodes.AsLong asLongNode,
                        @Cached CExtNodes.ObjectUpcallNode upcallNode) {
            try {
                return asLongNode.execute(upcallNode.execute(frame, toJavaNode.execute(receiver), name, args));
            } catch (PException e) {
                errorProfile.enter();
                getContext().setCurrentException(e);
                return -1;
            }
        }
    }

    @Builtin(name = "PyTruffle_Upcall_d", minNumOfPositionalArgs = 2, takesVarArgs = true)
    @GenerateNodeFactory
    abstract static class UpcallDNode extends PythonBuiltinNode {

        @Specialization
        double upcall(VirtualFrame frame, Object receiver, String name, Object[] args,
                        @Cached("create()") BranchProfile errorProfile,
                        @Cached CExtNodes.AsPythonObjectNode toJavaNode,
                        @Cached CExtNodes.AsDouble asDoubleNode,
                        @Cached CExtNodes.ObjectUpcallNode upcallNode) {
            try {
                return asDoubleNode.execute(frame, upcallNode.execute(frame, toJavaNode.execute(receiver), name, args));
            } catch (PException e) {
                errorProfile.enter();
                getContext().setCurrentException(e);
                return -1.0;
            }
        }
    }

    @Builtin(name = "PyTruffle_Upcall_ptr", minNumOfPositionalArgs = 2, takesVarArgs = true)
    @GenerateNodeFactory
    abstract static class UpcallPtrNode extends PythonBuiltinNode {

        @Specialization
        Object upcall(VirtualFrame frame, Object receiver, String name, Object[] args,
                        @Cached("create()") BranchProfile errorProfile,
                        @Cached CExtNodes.AsPythonObjectNode toJavaNode,
                        @Cached CExtNodes.ObjectUpcallNode upcallNode) {
            try {
                return upcallNode.execute(frame, toJavaNode.execute(receiver), name, args);
            } catch (PException e) {
                errorProfile.enter();
                getContext().setCurrentException(e);
                return 0;
            }
        }
    }

    @Builtin(name = "PyTruffle_Cext_Upcall", minNumOfPositionalArgs = 2, takesVarArgs = true, declaresExplicitSelf = true)
    @GenerateNodeFactory
    abstract static class UpcallCextNode extends PythonBuiltinNode {

        @Specialization
        Object upcall(VirtualFrame frame, PythonModule cextModule, String name, Object[] args,
                        @Cached CExtNodes.CextUpcallNode upcallNode,
                        @Shared("toSulongNode") @Cached CExtNodes.ToSulongNode toSulongNode) {
            return toSulongNode.execute(upcallNode.execute(frame, cextModule, name, args));
        }

        @Specialization(guards = "!isString(callable)")
        Object doDirect(VirtualFrame frame, @SuppressWarnings("unused") PythonModule cextModule, Object callable, Object[] args,
                        @Cached("create()") CExtNodes.DirectUpcallNode upcallNode,
                        @Shared("toSulongNode") @Cached CExtNodes.ToSulongNode toSulongNode) {
            return toSulongNode.execute(upcallNode.execute(frame, callable, args));
        }

    }

    @Builtin(name = "PyTruffle_Cext_Upcall_d", minNumOfPositionalArgs = 2, takesVarArgs = true, declaresExplicitSelf = true)
    @GenerateNodeFactory
    abstract static class UpcallCextDNode extends PythonBuiltinNode {
        @Child private CExtNodes.AsDouble asDoubleNode = CExtNodes.AsDouble.create();

        @Specialization
        double upcall(VirtualFrame frame, PythonModule cextModule, String name, Object[] args,
                        @Cached("create()") CExtNodes.CextUpcallNode upcallNode) {
            return asDoubleNode.execute(frame, upcallNode.execute(frame, cextModule, name, args));
        }

        @Specialization(guards = "!isString(callable)")
        double doDirect(VirtualFrame frame, @SuppressWarnings("unused") PythonModule cextModule, Object callable, Object[] args,
                        @Cached("create()") CExtNodes.DirectUpcallNode upcallNode) {
            return asDoubleNode.execute(frame, upcallNode.execute(frame, callable, args));
        }
    }

    @Builtin(name = "PyTruffle_Cext_Upcall_l", minNumOfPositionalArgs = 2, takesVarArgs = true, declaresExplicitSelf = true)
    @GenerateNodeFactory
    abstract static class UpcallCextLNode extends PythonBuiltinNode {
        @Child private CExtNodes.AsLong asLongNode = CExtNodes.AsLong.create();

        @Specialization
        Object upcall(VirtualFrame frame, PythonModule cextModule, String name, Object[] args,
                        @Cached("createBinaryProfile()") ConditionProfile isVoidPtr,
                        @Cached("create()") CExtNodes.CextUpcallNode upcallNode) {
            Object result = upcallNode.execute(frame, cextModule, name, args);
            if (isVoidPtr.profile(result instanceof PythonNativeVoidPtr)) {
                return ((PythonNativeVoidPtr) result).object;
            } else {
                return asLongNode.execute(result);
            }
        }

        @Specialization(guards = "!isString(callable)")
        Object doDirect(VirtualFrame frame, @SuppressWarnings("unused") PythonModule cextModule, Object callable, Object[] args,
                        @Cached("createBinaryProfile()") ConditionProfile isVoidPtr,
                        @Cached("create()") CExtNodes.DirectUpcallNode upcallNode) {
            Object result = upcallNode.execute(frame, callable, args);
            if (isVoidPtr.profile(result instanceof PythonNativeVoidPtr)) {
                return ((PythonNativeVoidPtr) result).object;
            } else {
                return asLongNode.execute(result);
            }
        }
    }

    @Builtin(name = "PyTruffle_Cext_Upcall_ptr", minNumOfPositionalArgs = 2, takesVarArgs = true, declaresExplicitSelf = true)
    @GenerateNodeFactory
    abstract static class UpcallCextPtrNode extends PythonBuiltinNode {

        @Specialization
        Object upcall(VirtualFrame frame, PythonModule cextModule, String name, Object[] args,
                        @Cached("create()") CExtNodes.CextUpcallNode upcallNode) {
            return upcallNode.execute(frame, cextModule, name, args);
        }

        @Specialization(guards = "!isString(callable)")
        Object doDirect(VirtualFrame frame, @SuppressWarnings("unused") PythonModule cextModule, Object callable, Object[] args,
                        @Cached("create()") CExtNodes.DirectUpcallNode upcallNode) {
            return upcallNode.execute(frame, callable, args);
        }
    }

    @Builtin(name = "make_may_raise_wrapper", minNumOfPositionalArgs = 1, maxNumOfPositionalArgs = 2)
    @GenerateNodeFactory
    abstract static class MakeMayRaiseWrapperNode extends PythonBuiltinNode {
        private static final Builtin unaryBuiltin = MayRaiseUnaryNode.class.getAnnotation(Builtin.class);
        private static final Builtin binaryBuiltin = MayRaiseBinaryNode.class.getAnnotation(Builtin.class);
        private static final Builtin ternaryBuiltin = MayRaiseTernaryNode.class.getAnnotation(Builtin.class);
        private static final Builtin varargsBuiltin = MayRaiseNode.class.getAnnotation(Builtin.class);

        @Specialization
        @TruffleBoundary
        Object make(PFunction func, Object errorResult,
                        @Exclusive @CachedLanguage PythonLanguage lang) {
            CompilerDirectives.transferToInterpreter();
            func.getFunctionRootNode().accept(new NodeVisitor() {
                public boolean visit(Node node) {
                    if (node instanceof PythonCallNode) {
                        node.replace(((PythonCallNode) node).asSpecialCall());
                    }
                    return true;
                }
            });

            RootNode rootNode = null;
            Signature funcSignature = func.getSignature();
            if (funcSignature.takesPositionalOnly()) {
                switch (funcSignature.getMaxNumOfPositionalArgs()) {
                    case 1:
                        rootNode = new BuiltinFunctionRootNode(lang, unaryBuiltin,
                                        new MayRaiseNodeFactory<PythonUnaryBuiltinNode>(MayRaiseUnaryNodeGen.create(func, errorResult)),
                                        true);
                        break;
                    case 2:
                        rootNode = new BuiltinFunctionRootNode(lang, binaryBuiltin,
                                        new MayRaiseNodeFactory<PythonBinaryBuiltinNode>(MayRaiseBinaryNodeGen.create(func, errorResult)),
                                        true);
                        break;
                    case 3:
                        rootNode = new BuiltinFunctionRootNode(lang, ternaryBuiltin,
                                        new MayRaiseNodeFactory<PythonTernaryBuiltinNode>(MayRaiseTernaryNodeGen.create(func, errorResult)),
                                        true);
                        break;
                    default:
                        break;
                }
            }
            if (rootNode == null) {
                rootNode = new BuiltinFunctionRootNode(lang, varargsBuiltin,
                                new MayRaiseNodeFactory<PythonBuiltinNode>(new MayRaiseNode(func, errorResult)),
                                true);
            }

            return factory().createBuiltinFunction(func.getName(), null, 0, Truffle.getRuntime().createCallTarget(rootNode));
        }
    }

    @Builtin(name = "to_long", minNumOfPositionalArgs = 1)
    @GenerateNodeFactory
    abstract static class AsLong extends PythonBuiltinNode {
        @Child CExtNodes.AsLong asLongNode = CExtNodes.AsLong.create();

        @Specialization
        long doIt(Object object) {
            return asLongNode.execute(object);
        }
    }

    @Builtin(name = "to_double", minNumOfPositionalArgs = 1)
    @GenerateNodeFactory
    abstract static class AsDouble extends PythonBuiltinNode {
        @Child private CExtNodes.AsDouble asDoubleNode = CExtNodes.AsDouble.create();

        @Specialization
        double doIt(VirtualFrame frame, Object object) {
            return asDoubleNode.execute(frame, object);
        }
    }

    @Builtin(name = "PyTruffle_Register_NULL", minNumOfPositionalArgs = 1)
    @GenerateNodeFactory
    abstract static class PyTruffle_Register_NULL extends PythonUnaryBuiltinNode {
        @Specialization
        Object doIt(Object object,
                        @Cached("create()") ReadAttributeFromObjectNode readAttrNode) {
            Object wrapper = readAttrNode.execute(getCore().lookupBuiltinModule(PythonCextBuiltins.PYTHON_CEXT), NATIVE_NULL);
            if (wrapper instanceof PythonNativeNull) {
                ((PythonNativeNull) wrapper).setPtr(object);
            }

            return wrapper;
        }
    }

    @Builtin(name = "PyTruffle_HandleCache_Create", minNumOfPositionalArgs = 1)
    @GenerateNodeFactory
    abstract static class PyTruffleHandleCacheCreate extends PythonUnaryBuiltinNode {
        @Specialization
        Object createCache(TruffleObject ptrToResolveHandle) {
            return new HandleCache(ptrToResolveHandle);
        }
    }

    @Builtin(name = "PyTruffle_Decorate_Function", minNumOfPositionalArgs = 2)
    @GenerateNodeFactory
    abstract static class PyTruffleDecorateFunction extends PythonBinaryBuiltinNode {
        @Specialization
        PyCFunctionDecorator decorate(Object fun0, Object fun1) {
            return new PyCFunctionDecorator(fun0, fun1);
        }
    }

    @Builtin(name = "PyLong_FromLongLong", minNumOfPositionalArgs = 2)
    @GenerateNodeFactory
    abstract static class PyLong_FromLongLong extends PythonBinaryBuiltinNode {
        @Specialization(guards = "signed != 0")
        Object doSignedInt(int n, @SuppressWarnings("unused") int signed,
                        @Cached("create()") CExtNodes.ToSulongNode toSulongNode) {
            return toSulongNode.execute(n);
        }

        @Specialization(guards = "signed == 0")
        Object doUnsignedInt(int n, @SuppressWarnings("unused") int signed,
                        @Cached("create()") CExtNodes.ToSulongNode toSulongNode) {
            if (n < 0) {
                return toSulongNode.execute(n & 0xFFFFFFFFL);
            }
            return toSulongNode.execute(n);
        }

        @Specialization(guards = "signed != 0")
        Object doSignedLong(long n, @SuppressWarnings("unused") int signed,
                        @Cached("create()") CExtNodes.ToSulongNode toSulongNode) {
            return toSulongNode.execute(n);
        }

        @Specialization(guards = {"signed == 0", "n >= 0"})
        Object doUnsignedLongPositive(long n, @SuppressWarnings("unused") int signed,
                        @Cached("create()") CExtNodes.ToSulongNode toSulongNode) {
            return toSulongNode.execute(n);
        }

        @Specialization(guards = {"signed == 0", "n < 0"})
        Object doUnsignedLongNegative(long n, @SuppressWarnings("unused") int signed,
                        @Cached("create()") CExtNodes.ToSulongNode toSulongNode) {
            return toSulongNode.execute(factory().createInt(convertToBigInteger(n)));
        }

        @TruffleBoundary
        private static BigInteger convertToBigInteger(long n) {
            return BigInteger.valueOf(n).add(BigInteger.ONE.shiftLeft(64));
        }

        @Specialization
        Object doPointer(PythonNativeObject n, @SuppressWarnings("unused") int signed,
                        @Cached("create()") CExtNodes.ToSulongNode toSulongNode) {
            return toSulongNode.execute(factory().createNativeVoidPtr(n.getPtr()));
        }
    }

    @Builtin(name = "PyLong_AsVoidPtr", minNumOfPositionalArgs = 1)
    @GenerateNodeFactory
    abstract static class PyLong_AsVoidPtr extends PythonUnaryBuiltinNode {
        @Child private TrufflePInt_AsPrimitive asPrimitiveNode;

        @Specialization
        long doPointer(int n) {
            return n;
        }

        @Specialization
        long doPointer(long n) {
            return n;
        }

        @Specialization
        long doPointer(PInt n,
                        @Cached("create()") BranchProfile overflowProfile) {
            try {
                return n.longValueExact();
            } catch (ArithmeticException e) {
                overflowProfile.enter();
                throw raise(OverflowError);
            }
        }

        @Specialization
        TruffleObject doPointer(PythonNativeVoidPtr n) {
            return n.object;
        }

        @Fallback
        long doGeneric(VirtualFrame frame, Object n) {
            if (asPrimitiveNode == null) {
                CompilerDirectives.transferToInterpreterAndInvalidate();
                asPrimitiveNode = insert(TrufflePInt_AsPrimitiveFactory.create());
            }
            return asPrimitiveNode.executeLong(frame, n, 0, Long.BYTES);
        }
    }

    @Builtin(name = "PyType_IsSubtype", minNumOfPositionalArgs = 2)
    @GenerateNodeFactory
    abstract static class PyType_IsSubtype extends PythonBinaryBuiltinNode {

        @Child private IsSubtypeNode isSubtypeNode = IsSubtypeNode.create();
        @Child private CExtNodes.AsPythonObjectNode asPythonObjectNode = CExtNodesFactory.AsPythonObjectNodeGen.create();

        @Specialization(guards = {"a == cachedA", "b == cachedB"})
        int doCached(@SuppressWarnings("unused") VirtualFrame frame, @SuppressWarnings("unused") PythonNativeWrapper a, @SuppressWarnings("unused") PythonNativeWrapper b,
                        @Cached("a") @SuppressWarnings("unused") PythonNativeWrapper cachedA,
                        @Cached("b") @SuppressWarnings("unused") PythonNativeWrapper cachedB,
                        @Cached("isNativeSubtype(frame, a, b)") int result) {
            return result;
        }

        @Specialization(replaces = "doCached")
        int doUncached(VirtualFrame frame, PythonNativeWrapper a, PythonNativeWrapper b) {
            return isNativeSubtype(frame, a, b);
        }

        @Specialization
        int doGeneric(VirtualFrame frame, Object a, Object b,
                        @Cached CExtNodes.ToJavaNode leftToJavaNode,
                        @Cached CExtNodes.ToJavaNode rightToJavaNode) {
            return isSubtypeNode.execute(frame, leftToJavaNode.execute(a), rightToJavaNode.execute(b)) ? 1 : 0;
        }

        protected int isNativeSubtype(VirtualFrame frame, PythonNativeWrapper a, PythonNativeWrapper b) {
            assert a instanceof PythonClassNativeWrapper || a instanceof PythonClassInitNativeWrapper;
            assert b instanceof PythonClassNativeWrapper || b instanceof PythonClassInitNativeWrapper;
            return isSubtypeNode.execute(frame, asPythonObjectNode.execute(a), asPythonObjectNode.execute(b)) ? 1 : 0;
        }
    }

    @Builtin(name = "PyTuple_GetItem", minNumOfPositionalArgs = 2)
    @GenerateNodeFactory
    abstract static class PyTuple_GetItem extends PythonBinaryBuiltinNode {

        @Specialization
        Object doPTuple(VirtualFrame frame, PTuple tuple, long key,
                        @Cached("create()") SequenceStorageNodes.LenNode lenNode,
                        @Cached("createNotNormalized()") SequenceStorageNodes.GetItemNode getItemNode) {
            SequenceStorage sequenceStorage = tuple.getSequenceStorage();
            // we must do a bounds-check but we must not normalize the index
            if (key < 0 || key >= lenNode.execute(sequenceStorage)) {
                throw raise(IndexError, NormalizeIndexNode.TUPLE_OUT_OF_BOUNDS);
            }
            return getItemNode.execute(frame, sequenceStorage, key);
        }

        @Fallback
        Object doPTuple(Object tuple, @SuppressWarnings("unused") Object key) {
            // TODO(fa) To be absolutely correct, we need to do a 'isinstance' check on the object.
            throw raise(SystemError, "bad argument to internal function, was '%s' (type '%p')", tuple, tuple);
        }
    }

    @Builtin(name = "PySequence_Check", minNumOfPositionalArgs = 1)
    @GenerateNodeFactory
    abstract static class PySequence_Check extends PythonUnaryBuiltinNode {
        @Child private HasInheritedAttributeNode hasInheritedAttrNode;

        @Specialization(guards = "isPSequence(object)")
        int doSequence(@SuppressWarnings("unused") Object object) {
            return 1;
        }

        @Specialization
        int doDict(@SuppressWarnings("unused") PDict object) {
            return 0;
        }

        @Fallback
        int doGeneric(Object object) {
            if (hasInheritedAttrNode == null) {
                CompilerDirectives.transferToInterpreterAndInvalidate();
                hasInheritedAttrNode = insert(HasInheritedAttributeNode.create(__GETITEM__));
            }
            return hasInheritedAttrNode.execute(object) ? 1 : 0;
        }

        protected static boolean isPSequence(Object object) {
            return object instanceof PList || object instanceof PTuple;
        }
    }

    @Builtin(name = "PyBytes_FromStringAndSize", minNumOfPositionalArgs = 3, declaresExplicitSelf = true)
    @GenerateNodeFactory
    abstract static class PyBytes_FromStringAndSize extends NativeBuiltin {
        // n.b.: the specializations for PIBytesLike are quite common on
        // managed, when the PySequenceArrayWrapper that we used never went
        // native, and during the upcall to here it was simply unwrapped again
        // with the ToJava (rather than mapped from a native pointer back into a
        // PythonNativeObject)

        @Specialization
        Object doGeneric(VirtualFrame frame, @SuppressWarnings("unused") Object module, PIBytesLike object, long size,
                        @Exclusive @Cached BytesNodes.ToBytesNode getByteArrayNode) {
            byte[] ary = getByteArrayNode.execute(frame, object);
            if (size < Integer.MAX_VALUE && size >= 0 && size < ary.length) {
                return factory().createBytes(Arrays.copyOf(ary, (int) size));
            } else {
                return factory().createBytes(ary);
            }
        }

        @Specialization
        Object doGeneric(VirtualFrame frame, Object module, PythonNativeObject object, long size,
                        @Exclusive @Cached CExtNodes.GetNativeNullNode getNativeNullNode,
                        @Exclusive @Cached GetByteArrayNode getByteArrayNode) {
            try {
                return factory().createBytes(getByteArrayNode.execute(frame, object.getPtr(), size));
            } catch (InteropException e) {
                return raiseNative(frame, getNativeNullNode.execute(module), PythonErrorType.TypeError, "%m", e);
            }
        }
    }

    @Builtin(name = "PyFloat_AsDouble", minNumOfPositionalArgs = 1)
    @GenerateNodeFactory
    abstract static class PyFloat_AsDouble extends NativeBuiltin {

        @Specialization(guards = "!object.isDouble()")
        double doLongNativeWrapper(DynamicObjectNativeWrapper.PrimitiveNativeWrapper object) {
            return object.getLong();
        }

        @Specialization(guards = "object.isDouble()")
        double doDoubleNativeWrapper(DynamicObjectNativeWrapper.PrimitiveNativeWrapper object) {
            return object.getDouble();
        }

        @Specialization(rewriteOn = PException.class)
        double doGeneric(VirtualFrame frame, Object object,
                        @Shared("asPythonObjectNode") @Cached CExtNodes.AsPythonObjectNode asPythonObjectNode,
                        @Shared("asDoubleNode") @Cached CExtNodes.AsDouble asDoubleNode) {
            return asDoubleNode.execute(frame, asPythonObjectNode.execute(object));
        }

        @Specialization(replaces = "doGeneric")
        double doGenericErr(VirtualFrame frame, Object object,
                        @Shared("asPythonObjectNode") @Cached CExtNodes.AsPythonObjectNode asPythonObjectNode,
                        @Shared("asDoubleNode") @Cached CExtNodes.AsDouble asDoubleNode) {
            try {
                return doGeneric(frame, object, asPythonObjectNode, asDoubleNode);
            } catch (PException e) {
                transformToNative(frame, e);
                return -1.0;
            }
        }
    }

    @Builtin(name = "PyNumber_Float", minNumOfPositionalArgs = 2, declaresExplicitSelf = true)
    @GenerateNodeFactory
    abstract static class PyNumber_Float extends NativeBuiltin {

        @Child private BuiltinConstructors.FloatNode floatNode;

        @Specialization(guards = "object.isDouble()")
        Object doDoubleNativeWrapper(@SuppressWarnings("unused") Object module, DynamicObjectNativeWrapper.PrimitiveNativeWrapper object) {
            return object;
        }

        @Specialization(guards = "!object.isDouble()")
        Object doLongNativeWrapper(@SuppressWarnings("unused") Object module, DynamicObjectNativeWrapper.PrimitiveNativeWrapper object,
                        @Cached CExtNodes.ToSulongNode primitiveToSulongNode) {
            return primitiveToSulongNode.execute((double) object.getLong());
        }

        @Specialization(rewriteOn = PException.class)
        Object doGeneric(VirtualFrame frame, @SuppressWarnings("unused") Object module, Object object,
                        @Shared("toSulongNode") @Cached CExtNodes.ToSulongNode toSulongNode,
                        @Shared("asPythonObjectNode") @Cached CExtNodes.AsPythonObjectNode asPythonObjectNode) {
            if (floatNode == null) {
                CompilerDirectives.transferToInterpreterAndInvalidate();
                floatNode = insert(BuiltinConstructorsFactory.FloatNodeFactory.create(null));
            }
            return toSulongNode.execute(floatNode.executeWith(frame, PythonBuiltinClassType.PFloat, asPythonObjectNode.execute(object)));
        }

        @Specialization(replaces = "doGeneric")
        Object doGenericErr(VirtualFrame frame, Object module, Object object,
                        @Exclusive @Cached CExtNodes.GetNativeNullNode getNativeNullNode,
                        @Shared("toSulongNode") @Cached CExtNodes.ToSulongNode toSulongNode,
                        @Shared("asPythonObjectNode") @Cached CExtNodes.AsPythonObjectNode asPythonObjectNode) {
            try {
                return doGeneric(frame, module, object, toSulongNode, asPythonObjectNode);
            } catch (PException e) {
                transformToNative(frame, e);
                return getNativeNullNode.execute(module);
            }
        }
    }

    @Builtin(name = "PySet_Add", minNumOfPositionalArgs = 2)
    @GenerateNodeFactory
    public abstract static class PySet_Add extends PythonBinaryBuiltinNode {

        @Specialization
        int add(VirtualFrame frame, PBaseSet self, Object o,
                        @Cached("create()") HashingCollectionNodes.SetItemNode setItemNode) {
            try {
                setItemNode.execute(frame, self, o, PNone.NO_VALUE);
            } catch (PException e) {
                NativeBuiltin.transformToNative(getContext(), PArguments.getCurrentFrameInfo(frame), e);
                return -1;
            }
            return 0;
        }

        @Fallback
        int add(VirtualFrame frame, Object self, @SuppressWarnings("unused") Object o) {
            return NativeBuiltin.raiseNative(this, PArguments.getCurrentFrameInfo(frame), -1, SystemError, "expected a set object, not %p", self);
        }

    }

    @Builtin(name = "_PyBytes_Resize", minNumOfPositionalArgs = 2)
    @GenerateNodeFactory
    public abstract static class PyBytes_Resize extends PythonBinaryBuiltinNode {

        @Specialization
        int resize(VirtualFrame frame, PBytes self, long newSizeL,
                        @Cached("create()") SequenceStorageNodes.LenNode lenNode,
                        @Cached("create()") SequenceStorageNodes.GetItemNode getItemNode,
                        @Cached("create()") CastToIndexNode castToIndexNode,
                        @Cached("create()") CastToByteNode castToByteNode) {

            SequenceStorage storage = self.getSequenceStorage();
            int newSize = castToIndexNode.execute(newSizeL);
            int len = lenNode.execute(storage);
            byte[] smaller = new byte[newSize];
            for (int i = 0; i < newSize && i < len; i++) {
                smaller[i] = castToByteNode.execute(frame, getItemNode.execute(frame, storage, i));
            }
            self.setSequenceStorage(new ByteSequenceStorage(smaller));
            return 0;
        }

        @Fallback
        int add(VirtualFrame frame, Object self, @SuppressWarnings("unused") Object o) {
            return NativeBuiltin.raiseNative(this, PArguments.getCurrentFrameInfo(frame), -1, SystemError, "expected a set object, not %p", self);
        }

    }

    @Builtin(name = "PyTruffle_Compute_Mro", minNumOfPositionalArgs = 2)
    @GenerateNodeFactory
    @TypeSystemReference(PythonTypes.class)
    public abstract static class PyTruffle_Compute_Mro extends PythonBinaryBuiltinNode {

        @Specialization
        Object doIt(PythonNativeObject self, String className) {
            PythonAbstractClass[] doSlowPath = TypeNodes.ComputeMroNode.doSlowPath(PythonNativeClass.cast(self));
            return factory().createTuple(new MroSequenceStorage(className, doSlowPath));
        }
    }

    @Builtin(name = "PyTruffle_Type_Modified", minNumOfPositionalArgs = 3)
    @GenerateNodeFactory
    @TypeSystemReference(PythonTypes.class)
    public abstract static class PyTruffle_Type_Modified extends PythonTernaryBuiltinNode {

        @Specialization(guards = "isNoValue(mroTuple)")
        Object doIt(PythonNativeClass clazz, String name, @SuppressWarnings("unused") PNone mroTuple) {
            CyclicAssumption nativeClassStableAssumption = getContext().getNativeClassStableAssumption(clazz, false);
            if (nativeClassStableAssumption != null) {
                nativeClassStableAssumption.invalidate("PyType_Modified(\"" + name + "\") (without MRO) called");
            }
            return PNone.NONE;
        }

        @Specialization
        Object doIt(PythonNativeClass clazz, String name, PTuple mroTuple,
                        @Cached("createClassProfile()") ValueProfile profile) {
            CyclicAssumption nativeClassStableAssumption = getContext().getNativeClassStableAssumption(clazz, false);
            if (nativeClassStableAssumption != null) {
                nativeClassStableAssumption.invalidate("PyType_Modified(\"" + name + "\") called");
            }
            SequenceStorage sequenceStorage = profile.profile(mroTuple.getSequenceStorage());
            if (sequenceStorage instanceof MroSequenceStorage) {
                ((MroSequenceStorage) sequenceStorage).lookupChanged();
            } else {
                throw new IllegalStateException("invalid MRO object for native type \"" + name + "\"");
            }
            return PNone.NONE;
        }
    }

    @Builtin(name = "PyTruffle_FatalError", minNumOfPositionalArgs = 3)
    @GenerateNodeFactory
    @TypeSystemReference(PythonTypes.class)
    public abstract static class PyTruffle_FatalError extends PythonBuiltinNode {
        private static final int SIGABRT_EXIT_CODE = 134;

        @Specialization
        @TruffleBoundary
        Object doStrings(String prefix, String msg, int status) {
            PrintWriter stderr = new PrintWriter(getContext().getStandardErr());
            stderr.print("Fatal Python error: ");
            if (prefix != null) {
                stderr.print(prefix);
                stderr.print(": ");
            }
            if (msg != null) {
                stderr.print(msg);
            } else {
                stderr.print("<message not set>");
            }
            stderr.println();
            stderr.flush();

            if (status < 0) {
                // In CPython, this will use 'abort()' which sets a special exit code.
                throw new PythonExitException(this, SIGABRT_EXIT_CODE);
            }
            throw new PythonExitException(this, status);
        }

        @Specialization
        Object doGeneric(Object prefixObj, Object msgObj, int status) {
            String prefix = prefixObj == PNone.NO_VALUE ? null : (String) prefixObj;
            String msg = msgObj == PNone.NO_VALUE ? null : (String) msgObj;
            return doStrings(prefix, msg, status);
        }
    }

    @Builtin(name = "PyUnicode_DecodeUTF8Stateful", minNumOfPositionalArgs = 4, declaresExplicitSelf = true)
    @GenerateNodeFactory
    abstract static class PyUnicode_DecodeUTF8Stateful extends NativeUnicodeBuiltin {

        @Specialization
        Object doUtf8Decode(VirtualFrame frame, Object module, Object cByteArray, String errors, @SuppressWarnings("unused") int reportConsumed,
                        @Cached CExtNodes.ToSulongNode toSulongNode,
                        @Cached GetByteArrayNode getByteArrayNode,
                        @Cached GetNativeNullNode getNativeNullNode) {

            try {
                ByteBuffer inputBuffer = wrap(getByteArrayNode.execute(frame, cByteArray, -1));
                int n = remaining(inputBuffer);
                CharBuffer resultBuffer = allocateCharBuffer(n * 4);
                decodeUTF8(resultBuffer, inputBuffer, errors);
                return toSulongNode.execute(factory().createTuple(new Object[]{toString(resultBuffer), n - remaining(inputBuffer)}));
            } catch (InteropException e) {
                return raiseNative(frame, getNativeNullNode.execute(module), PythonErrorType.TypeError, "%m", e);
            }
        }

        @TruffleBoundary
        private CoderResult decodeUTF8(CharBuffer resultBuffer, ByteBuffer inputBuffer, String errors) {
            CharsetDecoder decoder = StandardCharsets.UTF_8.newDecoder();
            CodingErrorAction action = BytesBuiltins.toCodingErrorAction(errors, this);
            return decoder.onMalformedInput(CodingErrorAction.REPORT).onUnmappableCharacter(action).decode(inputBuffer, resultBuffer, true);
        }
    }

    @Builtin(name = "PyTruffle_IsSequence", minNumOfPositionalArgs = 1)
    @GenerateNodeFactory
    abstract static class PyTruffle_IsSequence extends PythonUnaryBuiltinNode {

        @Specialization
        boolean doGeneric(VirtualFrame frame, Object object,
                        @Cached IsSequenceNode isSequenceNode,
                        @CachedContext(PythonLanguage.class) ContextReference<PythonContext> contextRef) {
            PythonContext context = contextRef.get();
            PException caughtException = IndirectCallContext.enter(frame, context, isSequenceNode);
            try {
                return isSequenceNode.execute(object);
            } finally {
                IndirectCallContext.exit(context, caughtException);
            }
        }
    }

    @Builtin(name = "PyTruffle_OS_StringToDouble", minNumOfPositionalArgs = 3, declaresExplicitSelf = true)
    @GenerateNodeFactory
    abstract static class PyTruffle_OS_StringToDouble extends NativeBuiltin {

        @Specialization
        Object doGeneric(VirtualFrame frame, Object module, String source, int reportPos,
                        @Cached GetNativeNullNode getNativeNullNode) {

            if (reportPos != 0) {
                ParsePosition pp = new ParsePosition(0);
                Number parse = parse(source, pp);
                if (parse != null) {
                    return factory().createTuple(new Object[]{parse.doubleValue(), pp.getIndex()});
                }
            } else {
                try {
                    Number parse = parse(source);
                    return factory().createTuple(new Object[]{parse.doubleValue()});
                } catch (ParseException e) {
                }
            }
            return raiseNative(frame, getNativeNullNode.execute(module), PythonBuiltinClassType.ValueError, "could not convert string to float: %s", source);
        }

        @TruffleBoundary
        private static Number parse(String source, ParsePosition pp) {
            return DecimalFormat.getInstance().parse(source, pp);
        }

        @TruffleBoundary
        private static Number parse(String source) throws ParseException {
            return DecimalFormat.getInstance().parse(source);
        }
    }

    @Builtin(name = "PyTruffle_OS_DoubleToString", minNumOfPositionalArgs = 5, declaresExplicitSelf = true)
    @GenerateNodeFactory
    @ImportStatic(SpecialMethodNames.class)
    abstract static class PyTruffle_OS_DoubleToString extends NativeBuiltin {

        /* keep in sync with macro 'TRANSLATE_TYPE' in 'pystrtod.c' */
        private static final int Py_DTST_FINITE = 0;
        private static final int Py_DTST_INFINITE = 1;
        private static final int Py_DTST_NAN = 2;

        @Specialization(guards = "isReprFormatCode(formatCode)")
        @SuppressWarnings("unused")
        PTuple doRepr(VirtualFrame frame, Object module, double val, int formatCode, int precision, int flags,
                        @Cached("create(__REPR__)") LookupAndCallUnaryNode callReprNode,
                        @Cached CastToStringNode castToStringNode,
                        @Cached GetNativeNullNode getNativeNullNode) {
            Object reprString = callReprNode.executeObject(frame, val);
            return createResult(new CStringWrapper(castToStringNode.execute(frame, reprString)), val);
        }

        @Specialization(guards = "!isReprFormatCode(formatCode)")
        Object doGeneric(VirtualFrame frame, Object module, double val, int formatCode, int precision, @SuppressWarnings("unused") int flags,
                        @Cached("create(__FORMAT__)") LookupAndCallBinaryNode callReprNode,
                        @Cached CastToStringNode castToStringNode,
                        @Cached GetNativeNullNode getNativeNullNode) {
            try {
                Object reprString = callReprNode.executeObject(frame, val, "." + precision + Character.toString((char) formatCode));
                return createResult(new CStringWrapper(castToStringNode.execute(frame, reprString)), val);
            } catch (PException e) {
                transformToNative(frame, e);
                return getNativeNullNode.execute(module);
            }
        }

        private PTuple createResult(Object str, double val) {
            return factory().createTuple(new Object[]{str, getTypeCode(val)});
        }

        private static int getTypeCode(double val) {
            if (Double.isInfinite(val)) {
                return Py_DTST_INFINITE;
            } else if (Double.isNaN(val)) {
                return Py_DTST_NAN;
            }
            assert Double.isFinite(val);
            return Py_DTST_FINITE;
        }

        protected static boolean isReprFormatCode(int formatCode) {
            return (char) formatCode == 'r';
        }
    }

    @Builtin(name = "PyUnicode_Decode", minNumOfPositionalArgs = 5, declaresExplicitSelf = true)
    @GenerateNodeFactory
    abstract static class PyUnicode_Decode extends NativeUnicodeBuiltin {

        @Specialization
        Object doDecode(VirtualFrame frame, Object module, Object cByteArray, long size, String encoding, String errors,
                        @Cached CExtNodes.ToSulongNode toSulongNode,
                        @Cached GetByteArrayNode getByteArrayNode,
                        @Cached GetNativeNullNode getNativeNullNode) {

            try {
                ByteBuffer inputBuffer = wrap(getByteArrayNode.execute(frame, cByteArray, size));
                int n = remaining(inputBuffer);
                CharBuffer resultBuffer = allocateCharBuffer(n * 4);
                decode(resultBuffer, inputBuffer, encoding, errors);
                return toSulongNode.execute(factory().createTuple(new Object[]{toString(resultBuffer), n - remaining(inputBuffer)}));
            } catch (IllegalArgumentException e) {
                return raiseNative(frame, getNativeNullNode.execute(module), PythonErrorType.LookupError, "unknown encoding: " + encoding);
            } catch (InteropException e) {
                return raiseNative(frame, getNativeNullNode.execute(module), PythonErrorType.TypeError, "%m", e);
            }
        }

        @TruffleBoundary
        private CoderResult decode(CharBuffer resultBuffer, ByteBuffer inputBuffer, String encoding, String errors) {
            CharsetDecoder decoder = Charset.forName(encoding).newDecoder();
            CodingErrorAction action = BytesBuiltins.toCodingErrorAction(errors, this);
            return decoder.onMalformedInput(CodingErrorAction.REPORT).onUnmappableCharacter(action).decode(inputBuffer, resultBuffer, true);
        }
    }

    @Builtin(name = "PyObject_Size", minNumOfPositionalArgs = 1)
    @GenerateNodeFactory
    @ImportStatic(SpecialMethodNames.class)
    abstract static class PyObject_Size extends PythonUnaryBuiltinNode {
        @Child private CExtNodes.AsLong castToIntNode;

        // n.b.: specializations 'doSequence' and 'doMapping' are not just shortcuts but also
        // required for correctness because CPython's implementation uses
        // 'type->tp_as_sequence->sq_length', 'type->tp_as_mapping->mp_length' which will bypass any
        // user implementation of '__len__'.
        @Specialization
        int doSequence(PSequence sequence,
                        @Cached SequenceNodes.LenNode seqLenNode) {
            return seqLenNode.execute(sequence);
        }

        @Specialization
        int doMapping(PHashingCollection container,
                        @Cached HashingCollectionNodes.LenNode seqLenNode) {
            return seqLenNode.execute(container);
        }

        @Specialization(guards = "!isMappingOrSequence(obj)")
        long doGenericUnboxed(VirtualFrame frame, Object obj,
                        @Cached("create(__LEN__)") LookupAndCallUnaryNode callLenNode,
                        @Cached("createBinaryProfile()") ConditionProfile noLenProfile,
                        @Cached BranchProfile errorProfile) {
            try {
                Object result = callLenNode.executeObject(frame, obj);
                if (noLenProfile.profile(result == PNone.NO_VALUE)) {
                    return -1;
                }
                return castToInt(result);
            } catch (PException e) {
                errorProfile.enter();
                NativeBuiltin.transformToNative(getContext(), frame, e);
                return -1;
            }
        }

        protected static boolean isMappingOrSequence(Object obj) {
            return obj instanceof PSequence || obj instanceof PHashingCollection;
        }

        private long castToInt(Object obj) {
            if (castToIntNode == null) {
                CompilerDirectives.transferToInterpreterAndInvalidate();
                castToIntNode = insert(CExtNodes.AsLong.create());
            }
            return castToIntNode.execute(obj);
        }
    }
}<|MERGE_RESOLUTION|>--- conflicted
+++ resolved
@@ -173,10 +173,7 @@
 import com.oracle.graal.python.nodes.attributes.WriteAttributeToDynamicObjectNode;
 import com.oracle.graal.python.nodes.attributes.WriteAttributeToObjectNode;
 import com.oracle.graal.python.nodes.call.PythonCallNode;
-<<<<<<< HEAD
-=======
 import com.oracle.graal.python.nodes.call.special.LookupAndCallBinaryNode;
->>>>>>> 47e380d8
 import com.oracle.graal.python.nodes.call.special.LookupAndCallUnaryNode;
 import com.oracle.graal.python.nodes.classes.IsSubtypeNode;
 import com.oracle.graal.python.nodes.datamodel.IsSequenceNode;
@@ -194,12 +191,9 @@
 import com.oracle.graal.python.nodes.truffle.PythonTypes;
 import com.oracle.graal.python.nodes.util.CastToByteNode;
 import com.oracle.graal.python.nodes.util.CastToIndexNode;
-<<<<<<< HEAD
-=======
 import com.oracle.graal.python.nodes.util.CastToStringNode;
 import com.oracle.graal.python.runtime.ExecutionContext.CalleeContext;
 import com.oracle.graal.python.runtime.ExecutionContext.ForeignCallContext;
->>>>>>> 47e380d8
 import com.oracle.graal.python.runtime.ExecutionContext.IndirectCallContext;
 import com.oracle.graal.python.runtime.PythonContext;
 import com.oracle.graal.python.runtime.PythonCore;
@@ -817,109 +811,6 @@
         }
     }
 
-<<<<<<< HEAD
-=======
-    abstract static class ExternalFunctionNode extends PRootNode {
-        private final Signature signature;
-        private final TruffleObject cwrapper;
-        private final TruffleObject callable;
-        private final String name;
-        @Child private CExtNodes.AllToSulongNode toSulongNode = CExtNodes.AllToSulongNode.create();
-        @Child private CheckFunctionResultNode checkResultNode = CheckFunctionResultNode.create();
-        @Child private PForeignToPTypeNode fromForeign = PForeignToPTypeNode.create();
-        @Child private InteropLibrary lib;
-        @Child private CalleeContext calleeContext = CalleeContext.create();
-
-        ExternalFunctionNode(PythonLanguage lang, String name, TruffleObject cwrapper, TruffleObject callable, Signature signature) {
-            super(lang);
-            this.signature = signature;
-            this.name = name;
-            this.cwrapper = cwrapper;
-            this.callable = callable;
-            this.lib = InteropLibrary.getFactory().create(cwrapper != null ? cwrapper : callable);
-        }
-
-        public TruffleObject getCallable() {
-            return callable;
-        }
-
-        @Specialization
-        Object doIt(VirtualFrame frame,
-                        @Cached("createCountingProfile()") ConditionProfile customLocalsProfile,
-                        @Cached CExtNodes.AsPythonObjectNode asPythonObjectNode,
-                        @CachedContext(PythonLanguage.class) PythonContext ctx,
-                        @Cached PRaiseNode raiseNode) {
-            CalleeContext.enter(frame, customLocalsProfile);
-
-            Object[] frameArgs = PArguments.getVariableArguments(frame);
-            TruffleObject fun;
-            Object[] arguments;
-
-            if (cwrapper != null) {
-                fun = cwrapper;
-                arguments = new Object[1 + frameArgs.length];
-                arguments[0] = callable;
-                toSulongNode.executeInto(frameArgs, 0, arguments, 1);
-            } else {
-                fun = callable;
-                arguments = new Object[frameArgs.length];
-                toSulongNode.executeInto(frameArgs, 0, arguments, 0);
-            }
-            // If any code requested the caught exception (i.e. used 'sys.exc_info()'), we store
-            // it to the context since we cannot propagate it through the native frames.
-            PException savedExceptionState = ForeignCallContext.enter(frame, ctx, this);
-
-            try {
-                return fromNative(asPythonObjectNode.execute(checkResultNode.execute(name, lib.execute(fun, arguments))));
-            } catch (UnsupportedTypeException | UnsupportedMessageException e) {
-                throw raiseNode.raise(PythonBuiltinClassType.TypeError, "Calling native function %s failed: %m", name, e);
-            } catch (ArityException e) {
-                throw raiseNode.raise(PythonBuiltinClassType.TypeError, "Calling native function %s expected %d arguments but got %d.", name, e.getExpectedArity(), e.getActualArity());
-            } finally {
-                // special case after calling a C function: transfer caught exception back to frame
-                // to simulate the global state semantics
-                PArguments.setException(frame, ctx.getCaughtException());
-                ForeignCallContext.exit(ctx, savedExceptionState);
-                calleeContext.exit(frame, this);
-            }
-        }
-
-        private Object fromNative(Object result) {
-            return fromForeign.executeConvert(result);
-        }
-
-        @Override
-        public String getName() {
-            return name;
-        }
-
-        @Override
-        public String toString() {
-            return "<external function root " + name + ">";
-        }
-
-        @Override
-        public boolean isCloningAllowed() {
-            return true;
-        }
-
-        @Override
-        public Signature getSignature() {
-            return signature;
-        }
-
-        @Override
-        public boolean isPythonInternal() {
-            // everything that is implemented in C is internal
-            return true;
-        }
-
-        public static ExternalFunctionNode create(PythonLanguage lang, String name, TruffleObject cwrapper, TruffleObject callable, Signature signature) {
-            return ExternalFunctionNodeGen.create(lang, name, cwrapper, callable, signature);
-        }
-    }
-
->>>>>>> 47e380d8
     @Builtin(name = "Py_NoValue", minNumOfPositionalArgs = 0)
     @GenerateNodeFactory
     abstract static class Py_NoValue extends PythonBuiltinNode {
