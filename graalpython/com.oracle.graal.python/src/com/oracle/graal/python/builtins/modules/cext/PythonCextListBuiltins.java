--- conflicted
+++ resolved
@@ -1,5 +1,5 @@
 /*
- * Copyright (c) 2021, 2023, Oracle and/or its affiliates. All rights reserved.
+ * Copyright (c) 2021, 2024, Oracle and/or its affiliates. All rights reserved.
  * DO NOT ALTER OR REMOVE COPYRIGHT NOTICES OR THIS FILE HEADER.
  *
  * The Universal Permissive License (UPL), Version 1.0
@@ -308,11 +308,7 @@
     @CApiBuiltin(ret = Void, args = {PyObject, Py_ssize_t, PyObject}, call = Direct)
     abstract static class PyList_SET_ITEM extends CApiTernaryBuiltinNode {
         @Specialization
-<<<<<<< HEAD
-        Object doManaged(PList list, long index, Object element,
-=======
-        static int doManaged(PList list, long index, Object element,
->>>>>>> 9f180465
+        static Object doManaged(PList list, long index, Object element,
                         @Bind("this") Node inliningTarget,
                         @Cached ListGeneralizationNode generalizationNode,
                         @Cached SequenceStorageNodes.InitializeItemScalarNode setItemNode,
@@ -329,12 +325,8 @@
         }
 
         @Specialization
-<<<<<<< HEAD
-        Object doNative(PythonAbstractNativeObject list, long index, Object element,
-=======
-        static int doNative(PythonAbstractNativeObject list, long index, Object element,
-                        @Bind("this") Node inliningTarget,
->>>>>>> 9f180465
+        static Object doNative(PythonAbstractNativeObject list, long index, Object element,
+                        @Bind("this") Node inliningTarget,
                         @Cached GetNativeListStorage asNativeStorage,
                         @Cached SequenceStorageNodes.InitializeNativeItemScalarNode setItemNode,
                         @Exclusive @Cached PRaiseNode.Lazy raiseNode) {
