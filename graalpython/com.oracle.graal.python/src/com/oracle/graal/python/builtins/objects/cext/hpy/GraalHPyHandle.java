--- conflicted
+++ resolved
@@ -190,25 +190,15 @@
     }
 
     public void close(GraalHPyContext hpyContext, ConditionProfile isAllocatedProfile) {
-<<<<<<< HEAD
         synchronized (isAllocatedProfile) {
             if (isPointer(isAllocatedProfile)) {
                 try {
-                    hpyContext.releaseHPyHandleForObject((int) asPointer(isAllocatedProfile));
+                    hpyContext.releaseHPyHandleForObject((int) asPointer());
                     id = -1;
                 } catch (UnsupportedMessageException e) {
                     CompilerDirectives.transferToInterpreterAndInvalidate();
                     throw new IllegalStateException("trying to release non-native handle that claims to be native");
                 }
-=======
-        if (isPointer(isAllocatedProfile)) {
-            try {
-                hpyContext.releaseHPyHandleForObject((int) asPointer());
-                id = -1;
-            } catch (UnsupportedMessageException e) {
-                CompilerDirectives.transferToInterpreterAndInvalidate();
-                throw new IllegalStateException("trying to release non-native handle that claims to be native");
->>>>>>> 2a89f1be
             }
             // nothing to do if the handle never got 'toNative'
         }
