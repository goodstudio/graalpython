/*
 * Copyright (c) 2017, 2019, Oracle and/or its affiliates.
 * Copyright (c) 2015, Regents of the University of California
 *
 * All rights reserved.
 *
 * Redistribution and use in source and binary forms, with or without modification, are
 * permitted provided that the following conditions are met:
 *
 * 1. Redistributions of source code must retain the above copyright notice, this list of
 * conditions and the following disclaimer.
 * 2. Redistributions in binary form must reproduce the above copyright notice, this list of
 * conditions and the following disclaimer in the documentation and/or other materials provided
 * with the distribution.
 *
 * THIS SOFTWARE IS PROVIDED BY THE COPYRIGHT HOLDERS AND CONTRIBUTORS "AS IS" AND ANY EXPRESS
 * OR IMPLIED WARRANTIES, INCLUDING, BUT NOT LIMITED TO, THE IMPLIED WARRANTIES OF
 * MERCHANTABILITY AND FITNESS FOR A PARTICULAR PURPOSE ARE DISCLAIMED. IN NO EVENT SHALL THE
 * COPYRIGHT HOLDER OR CONTRIBUTORS BE LIABLE FOR ANY DIRECT, INDIRECT, INCIDENTAL, SPECIAL,
 * EXEMPLARY, OR CONSEQUENTIAL DAMAGES (INCLUDING, BUT NOT LIMITED TO, PROCUREMENT OF SUBSTITUTE
 * GOODS OR SERVICES; LOSS OF USE, DATA, OR PROFITS; OR BUSINESS INTERRUPTION) HOWEVER CAUSED
 * AND ON ANY THEORY OF LIABILITY, WHETHER IN CONTRACT, STRICT LIABILITY, OR TORT (INCLUDING
 * NEGLIGENCE OR OTHERWISE) ARISING IN ANY WAY OUT OF THE USE OF THIS SOFTWARE, EVEN IF ADVISED
 * OF THE POSSIBILITY OF SUCH DAMAGE.
 */
package com.oracle.graal.python;

import java.io.IOException;
import java.util.ArrayList;
import java.util.concurrent.ConcurrentHashMap;
import java.util.function.Supplier;
import java.util.logging.Level;

import com.oracle.graal.python.builtins.Python3Core;
import com.oracle.graal.python.builtins.objects.PEllipsis;
import com.oracle.graal.python.builtins.objects.PNone;
import com.oracle.graal.python.builtins.objects.PNotImplemented;
import com.oracle.graal.python.builtins.objects.PythonAbstractObject;
import com.oracle.graal.python.builtins.objects.code.PCode;
import com.oracle.graal.python.builtins.objects.dict.PDict;
import com.oracle.graal.python.builtins.objects.function.PArguments;
import com.oracle.graal.python.builtins.objects.function.PBuiltinFunction;
import com.oracle.graal.python.builtins.objects.function.PFunction;
import com.oracle.graal.python.builtins.objects.method.PBuiltinMethod;
import com.oracle.graal.python.builtins.objects.method.PMethod;
import com.oracle.graal.python.builtins.objects.module.PythonModule;
import com.oracle.graal.python.builtins.objects.object.PythonObject;
import com.oracle.graal.python.builtins.objects.str.PString;
import com.oracle.graal.python.builtins.objects.type.PythonManagedClass;
import com.oracle.graal.python.nodes.BuiltinNames;
import com.oracle.graal.python.nodes.NodeFactory;
import com.oracle.graal.python.nodes.PGuards;
import com.oracle.graal.python.nodes.attributes.ReadAttributeFromDynamicObjectNode;
import com.oracle.graal.python.nodes.call.InvokeNode;
import com.oracle.graal.python.nodes.control.TopLevelExceptionHandler;
import com.oracle.graal.python.nodes.expression.ExpressionNode;
import com.oracle.graal.python.nodes.function.PythonBuiltinBaseNode;
import com.oracle.graal.python.nodes.object.GetClassNode;
import com.oracle.graal.python.parser.PythonParserImpl;
import com.oracle.graal.python.runtime.PythonContext;
import com.oracle.graal.python.runtime.PythonCore;
import com.oracle.graal.python.runtime.PythonOptions;
import com.oracle.graal.python.runtime.PythonParser.ParserMode;
import com.oracle.graal.python.runtime.exception.PException;
import com.oracle.graal.python.runtime.interop.InteropMap;
import com.oracle.truffle.api.Assumption;
import com.oracle.truffle.api.CallTarget;
import com.oracle.truffle.api.CompilerAsserts;
import com.oracle.truffle.api.CompilerDirectives;
import com.oracle.truffle.api.CompilerDirectives.CompilationFinal;
import com.oracle.truffle.api.CompilerDirectives.TruffleBoundary;
import com.oracle.truffle.api.RootCallTarget;
import com.oracle.truffle.api.Scope;
import com.oracle.truffle.api.Truffle;
import com.oracle.truffle.api.TruffleFile;
import com.oracle.truffle.api.TruffleLanguage;
import com.oracle.truffle.api.TruffleLogger;
import com.oracle.truffle.api.debug.DebuggerTags;
import com.oracle.truffle.api.frame.Frame;
import com.oracle.truffle.api.frame.MaterializedFrame;
import com.oracle.truffle.api.frame.VirtualFrame;
import com.oracle.truffle.api.instrumentation.ProvidedTags;
import com.oracle.truffle.api.instrumentation.StandardTags;
import com.oracle.truffle.api.nodes.ExecutableNode;
import com.oracle.truffle.api.nodes.ExplodeLoop;
import com.oracle.truffle.api.nodes.Node;
import com.oracle.truffle.api.nodes.RootNode;
import com.oracle.truffle.api.source.Source;
import com.oracle.truffle.api.source.Source.SourceBuilder;
import com.oracle.truffle.api.source.SourceSection;

import org.graalvm.options.OptionDescriptors;
import org.graalvm.options.OptionValues;

@TruffleLanguage.Registration(id = PythonLanguage.ID, //
                name = PythonLanguage.NAME, //
                version = PythonLanguage.VERSION, //
                characterMimeTypes = PythonLanguage.MIME_TYPE, //
                dependentLanguages = "llvm", //
                interactive = true, internal = false, //
                contextPolicy = TruffleLanguage.ContextPolicy.SHARED, //
                fileTypeDetectors = PythonFileDetector.class)
@ProvidedTags({StandardTags.CallTag.class, StandardTags.StatementTag.class, StandardTags.RootTag.class, StandardTags.TryBlockTag.class, StandardTags.ExpressionTag.class,
                DebuggerTags.AlwaysHalt.class})
public final class PythonLanguage extends TruffleLanguage<PythonContext> {
    public static final String ID = "python";
    public static final String NAME = "Python";
    public static final int MAJOR = 3;
    public static final int MINOR = 7;
    public static final int MICRO = 3;
    public static final String VERSION = MAJOR + "." + MINOR + "." + MICRO;

    public static final String MIME_TYPE = "text/x-python";
    public static final String EXTENSION = ".py";

    public final Assumption singleContextAssumption = Truffle.getRuntime().createAssumption("Only a single context is active");

    private final NodeFactory nodeFactory;
    public final ConcurrentHashMap<Class<? extends PythonBuiltinBaseNode>, RootCallTarget> builtinCallTargetCache = new ConcurrentHashMap<>();

    private static final Object[] CONTEXT_INSENSITIVE_SINGLETONS = new Object[]{PNone.NONE, PNone.NO_VALUE, PEllipsis.INSTANCE, PNotImplemented.NOT_IMPLEMENTED};

    /*
     * We need to store this here, because the check is on the language and can come from a thread
     * that has no context, but we enable or disable threads with a context option. So we store this
     * here when a context is created.
     */
    private Boolean isWithThread = null;

    public static int getNumberOfSpecialSingletons() {
        return CONTEXT_INSENSITIVE_SINGLETONS.length;
    }

    @ExplodeLoop
    public static int getSingletonNativePtrIdx(Object obj) {
        for (int i = 0; i < CONTEXT_INSENSITIVE_SINGLETONS.length; i++) {
            if (CONTEXT_INSENSITIVE_SINGLETONS[i] == obj) {
                return i;
            }
        }
        return -1;
    }

    public PythonLanguage() {
        this.nodeFactory = NodeFactory.create(this);
    }

    public NodeFactory getNodeFactory() {
        return nodeFactory;
    }

    @Override
    protected void finalizeContext(PythonContext context) {
        context.runShutdownHooks();
        super.finalizeContext(context);
    }

    @Override
    protected boolean areOptionsCompatible(OptionValues firstOptions, OptionValues newOptions) {
        // internal sources were marked during context initialization
        return (firstOptions.get(PythonOptions.ExposeInternalSources).equals(newOptions.get(PythonOptions.ExposeInternalSources)) &&
                        // we cache WithThread on the lanugage
                        firstOptions.get(PythonOptions.WithThread).equals(newOptions.get(PythonOptions.WithThread)) &&
                        // we cache CatchAllExceptions hard on TryExceptNode
                        firstOptions.get(PythonOptions.CatchAllExceptions).equals(newOptions.get(PythonOptions.CatchAllExceptions)));
    }

    private boolean areOptionsCompatibleWithPreinitializedContext(OptionValues firstOptions, OptionValues newOptions) {
        return (areOptionsCompatible(firstOptions, newOptions) &&
                        // disabling TRegex has an effect on the _sre Python functions that are
                        // dynamically created
                        firstOptions.get(PythonOptions.WithTRegex).equals(newOptions.get(PythonOptions.WithTRegex)));
    }

    @Override
    protected boolean patchContext(PythonContext context, Env newEnv) {
        if (!areOptionsCompatibleWithPreinitializedContext(context.getEnv().getOptions(), newEnv.getOptions())) {
            PythonCore.writeInfo("Cannot use preinitialized context.");
            return false;
        }
        context.initializeHomeAndPrefixPaths(newEnv, getLanguageHome());
        PythonCore.writeInfo("Using preinitialized context.");
        context.patch(newEnv);
        return true;
    }

    @Override
    protected PythonContext createContext(Env env) {
        assert this.isWithThread == null || this.isWithThread == PythonOptions.isWithThread(env) : "conflicting thread options in the same language!";
        this.isWithThread = PythonOptions.isWithThread(env);
        Python3Core newCore = new Python3Core(new PythonParserImpl());
<<<<<<< HEAD
        return new PythonContext(this, env, newCore);
    }

    private void ensureHomeInOptions(Env env) {
        String languageHome = getLanguageHome();
        String sysPrefix = env.getOptions().get(PythonOptions.SysPrefix);
        String basePrefix = env.getOptions().get(PythonOptions.SysBasePrefix);
        String coreHome = env.getOptions().get(PythonOptions.CoreHome);
        String stdLibHome = env.getOptions().get(PythonOptions.StdLibHome);
        String capiHome = env.getOptions().get(PythonOptions.CAPI);

        PythonCore.writeInfo((MessageFormat.format("Initial locations:" +
                        "\n\tLanguage home: {0}" +
                        "\n\tSysPrefix: {1}" +
                        "\n\tBaseSysPrefix: {2}" +
                        "\n\tCoreHome: {3}" +
                        "\n\tStdLibHome: {4}", languageHome, sysPrefix, basePrefix, coreHome, stdLibHome)));

        TruffleFile home = null;
        if (languageHome != null) {
            home = env.getTruffleFile(languageHome);
        }

        try {
            String envHome = System.getenv("GRAAL_PYTHONHOME");
            if (envHome != null) {
                TruffleFile envHomeFile = env.getTruffleFile(envHome);
                if (envHomeFile.isDirectory()) {
                    home = envHomeFile;
                }
            }
        } catch (SecurityException e) {
        }

        if (home != null) {
            if (sysPrefix.isEmpty()) {
                sysPrefix = home.getAbsoluteFile().getPath();
                env.getOptions().set(PythonOptions.SysPrefix, sysPrefix);
            }

            if (basePrefix.isEmpty()) {
                basePrefix = home.getAbsoluteFile().getPath();
                env.getOptions().set(PythonOptions.SysBasePrefix, basePrefix);
            }

            if (coreHome.isEmpty()) {
                try {
                    for (TruffleFile f : home.list()) {
                        if (f.getName().equals("lib-graalpython") && f.isDirectory()) {
                            coreHome = f.getPath();
                            break;
                        }
                    }
                } catch (SecurityException | IOException e) {
                }
                env.getOptions().set(PythonOptions.CoreHome, coreHome);
            }

            if (stdLibHome.isEmpty()) {
                try {
                    outer: for (TruffleFile f : home.list()) {
                        if (f.getName().equals("lib-python") && f.isDirectory()) {
                            for (TruffleFile f2 : f.list()) {
                                if (f2.getName().equals("3") && f.isDirectory()) {
                                    stdLibHome = f2.getPath();
                                    break outer;
                                }
                            }
                        }
                    }
                } catch (SecurityException | IOException e) {
                }
                env.getOptions().set(PythonOptions.StdLibHome, stdLibHome);
            }
            if (capiHome.isEmpty()) {
                try {
                    for (TruffleFile f : env.getTruffleFile(coreHome).list()) {
                        if (f.getName().equals("capi") && f.isDirectory()) {
                            capiHome = f.getPath();
                            break;
                        }
                    }
                } catch (SecurityException | IOException e) {
                }
                env.getOptions().set(PythonOptions.CAPI, capiHome);
            }

            PythonCore.writeInfo((MessageFormat.format("Updated locations:" +
                            "\n\tLanguage home: {0}" +
                            "\n\tSysPrefix: {1}" +
                            "\n\tSysBasePrefix: {2}" +
                            "\n\tCoreHome: {3}" +
                            "\n\tStdLibHome: {4}" +
                            "\n\tExecutable: {5}", home.getPath(), sysPrefix, basePrefix, coreHome, stdLibHome, env.getOptions().get(PythonOptions.Executable))));
        }
=======
        final PythonContext context = new PythonContext(this, env, newCore);
        context.initializeHomeAndPrefixPaths(env, getLanguageHome());
        return context;
>>>>>>> b2b8ca78
    }

    @Override
    protected OptionDescriptors getOptionDescriptors() {
        return PythonOptions.createDescriptors();
    }

    @Override
    protected void initializeContext(PythonContext context) {
        context.initialize();
    }

    @Override
    protected CallTarget parse(ParsingRequest request) {
        PythonContext context = this.getContextReference().get();
        PythonCore core = context.getCore();
        Source source = request.getSource();
        CompilerDirectives.transferToInterpreter();
        if (core.isInitialized()) {
            context.initializeMainModule(source.getPath());
        }
        RootNode root = doParse(context, source);
        if (core.isInitialized()) {
            return Truffle.getRuntime().createCallTarget(new TopLevelExceptionHandler(this, root));
        } else {
            return Truffle.getRuntime().createCallTarget(root);
        }
    }

    private RootNode doParse(PythonContext context, Source source) {
        ParserMode mode = null;
        if (source.isInteractive()) {
            if (PythonOptions.getOption(context, PythonOptions.TerminalIsInteractive)) {
                // if we run through our own launcher, the sys.__displayhook__ would provide the
                // printing
                mode = ParserMode.Statement;
            } else {
                // if we're not run through our own launcher, the embedder will expect the normal
                // Truffle printing
                mode = ParserMode.InteractiveStatement;
            }
        } else {
            // by default we assume a module
            mode = ParserMode.File;
        }
        PythonCore pythonCore = context.getCore();
        try {
            return (RootNode) pythonCore.getParser().parse(mode, pythonCore, source, null);
        } catch (PException e) {
            // handle PException during parsing (PIncompleteSourceException will propagate through)
            Truffle.getRuntime().createCallTarget(new TopLevelExceptionHandler(this, e)).call();
            throw e;
        }
    }

    @Override
    protected ExecutableNode parse(InlineParsingRequest request) {
        CompilerDirectives.transferToInterpreter();
        final Source source = request.getSource();
        final MaterializedFrame requestFrame = request.getFrame();
        final ExecutableNode executableNode = new ExecutableNode(this) {
            private final ContextReference<PythonContext> contextRef = getContextReference();
            @CompilationFinal private volatile PythonContext cachedContext;
            @Child private ExpressionNode expression;

            @Override
            public Object execute(VirtualFrame frame) {
                PythonContext context = contextRef.get();
                assert context == null || context.isInitialized();
                PythonContext cachedCtx = cachedContext;
                if (cachedCtx == null) {
                    CompilerDirectives.transferToInterpreterAndInvalidate();
                    parseAndCache(context);
                    cachedCtx = context;
                }
                assert context != null;
                Object result;
                if (context == cachedCtx) {
                    result = expression.execute(frame);
                } else {
                    result = parseAndEval(context, frame.materialize());
                }
                return result;
            }

            private void parseAndCache(PythonContext context) {
                CompilerAsserts.neverPartOfCompilation();
                expression = insert(parseInline(source, context, requestFrame));
                cachedContext = context;
            }

            @TruffleBoundary
            private Object parseAndEval(PythonContext context, MaterializedFrame frame) {
                ExpressionNode fragment = parseInline(source, context, frame);
                return fragment.execute(frame);
            }
        };
        return executableNode;
    }

    @TruffleBoundary
    protected static ExpressionNode parseInline(Source code, PythonContext context, MaterializedFrame lexicalContextFrame) {
        PythonCore pythonCore = context.getCore();
        return (ExpressionNode) pythonCore.getParser().parse(ParserMode.InlineEvaluation, pythonCore, code, lexicalContextFrame);
    }

    @Override
    protected boolean isObjectOfLanguage(Object object) {
        return object instanceof PythonAbstractObject;
    }

    @Override
    protected Object findMetaObject(PythonContext context, Object value) {
        if (value != null) {
            if (value instanceof PythonObject) {
                return ((PythonObject) value).asPythonClass();
            } else if (PGuards.isNativeObject(value)) {
                // TODO(fa): we could also use 'GetClassNode.getItSlowPath(value)' here
                return null;
            } else if (value instanceof PythonAbstractObject ||
                            value instanceof Number ||
                            value instanceof String ||
                            value instanceof Boolean) {
                return GetClassNode.getUncached().execute(value);
            }
        }
        return null;
    }

    public String getHome() {
        return getLanguageHome();
    }

    public static PythonLanguage getCurrent() {
        return getCurrentLanguage(PythonLanguage.class);
    }

    public static ContextReference<PythonContext> getContextRef() {
        return getCurrentLanguage(PythonLanguage.class).getContextReference();
    }

    public static PythonCore getCore() {
        return getCurrentContext(PythonLanguage.class).getCore();
    }

    @Override
    protected boolean isVisible(PythonContext context, Object value) {
        return value != PNone.NONE && value != PNone.NO_VALUE;
    }

    @Override
    @TruffleBoundary
    protected Iterable<Scope> findLocalScopes(PythonContext context, Node node, Frame frame) {
        ArrayList<Scope> scopes = new ArrayList<>();
        for (Scope s : super.findLocalScopes(context, node, frame)) {
            scopes.add(s);
        }
        if (frame != null) {
            PythonObject globals = PArguments.getGlobalsSafe(frame);
            if (globals != null) {
                scopes.add(Scope.newBuilder("globals()", scopeFromObject(globals)).build());
            }
            Frame generatorFrame = PArguments.getGeneratorFrameSafe(frame);
            if (generatorFrame != null) {
                for (Scope s : super.findLocalScopes(context, node, generatorFrame)) {
                    scopes.add(s);
                }
            }
        }
        return scopes;
    }

    private static InteropMap scopeFromObject(PythonObject globals) {
        if (globals instanceof PDict) {
            return InteropMap.fromPDict((PDict) globals);
        } else {
            return InteropMap.fromPythonObject(globals);
        }
    }

    @Override
    protected Iterable<Scope> findTopScopes(PythonContext context) {
        ArrayList<Scope> scopes = new ArrayList<>();
        if (context.getBuiltins() != null) {
            // false during initialization
            scopes.add(Scope.newBuilder("__main__", context.getMainModule()).build());
            scopes.add(Scope.newBuilder("builtins", scopeFromObject(context.getBuiltins())).build());
        }
        return scopes;
    }

    @Override
    @TruffleBoundary
    protected SourceSection findSourceLocation(PythonContext context, Object value) {
        if (value instanceof PFunction) {
            PFunction callable = (PFunction) value;
            return callable.getCallTarget().getRootNode().getSourceSection();
        } else if (value instanceof PMethod && ((PMethod) value).getFunction() instanceof PFunction) {
            PFunction callable = (PFunction) ((PMethod) value).getFunction();
            return callable.getCallTarget().getRootNode().getSourceSection();
        } else if (value instanceof PCode) {
            return ((PCode) value).getRootNode().getSourceSection();
        } else if (value instanceof PythonManagedClass) {
            for (String k : ((PythonManagedClass) value).getAttributeNames()) {
                Object attrValue = ReadAttributeFromDynamicObjectNode.getUncached().execute(((PythonManagedClass) value).getStorage(), k);
                SourceSection attrSourceLocation = findSourceLocation(context, attrValue);
                if (attrSourceLocation != null) {
                    return attrSourceLocation;
                }
            }
        }
        return null;
    }

    @Override
    protected String toString(PythonContext context, Object value) {
        final PythonModule builtins = context.getBuiltins();
        if (builtins != null) {
            // may be null during initialization
            Object reprAttribute = builtins.getAttribute(BuiltinNames.REPR);
            if (reprAttribute instanceof PBuiltinMethod) {
                // may be false if e.g. someone accessed our builtins reflectively
                Object reprFunction = ((PBuiltinMethod) reprAttribute).getFunction();
                if (reprFunction instanceof PBuiltinFunction) {
                    // may be false if our builtins were tampered with
                    Object[] userArgs = PArguments.create(2);
                    PArguments.setArgument(userArgs, 0, PNone.NONE);
                    PArguments.setArgument(userArgs, 1, value);
                    try {
                        Object result = InvokeNode.invokeUncached((PBuiltinFunction) reprFunction, userArgs);
                        if (result instanceof String) {
                            return (String) result;
                        } else if (result instanceof PString) {
                            return ((PString) result).getValue();
                        } else {
                            // This is illegal for a repr implementation, we ignore the result.
                            // At this point it's probably difficult to report this properly.
                        }
                    } catch (PException e) {
                        // Fall through to default
                    }
                }
            }
        }
        // This is not a good place to report inconsistencies in any of the above conditions. Just
        // return a String
        if (value instanceof PythonAbstractObject) {
            return ((PythonAbstractObject) value).toString();
        } else {
            return "illegal object";
        }
    }

    @TruffleBoundary
    public static TruffleLogger getLogger() {
        return TruffleLogger.getLogger(ID);
    }

    public static Source newSource(PythonContext ctxt, String src, String name, boolean mayBeFile) {
        try {
            SourceBuilder sourceBuilder = null;
            if (mayBeFile) {
                try {
                    TruffleFile truffleFile = ctxt.getEnv().getTruffleFile(name);
                    if (truffleFile.exists()) {
                        // XXX: (tfel): We don't know if the expression has anything to do with the
                        // filename that's given. We would really have to compare the entire
                        // contents, but as a first approximation, we compare the content lengths.
                        // We override the contents of the source builder with the given source
                        // regardless.
                        if (src.length() == truffleFile.size()) {
                            sourceBuilder = Source.newBuilder(ID, truffleFile);
                            sourceBuilder.content(src);
                        }
                    }
                } catch (SecurityException | IOException e) {
                    sourceBuilder = null;
                }
            }
            if (sourceBuilder == null) {
                sourceBuilder = Source.newBuilder(ID, src, name);
            }
            return newSource(ctxt, sourceBuilder);
        } catch (IOException e) {
            throw new AssertionError();
        }
    }

    public static Source newSource(PythonContext ctxt, TruffleFile src, String name) throws IOException {
        return newSource(ctxt, Source.newBuilder(ID, src).name(name));
    }

    private static Source newSource(PythonContext ctxt, SourceBuilder srcBuilder) throws IOException {
        boolean coreIsInitialized = ctxt.getCore().isInitialized();
        boolean internal = !coreIsInitialized && !PythonOptions.getOption(ctxt, PythonOptions.ExposeInternalSources);
        if (internal) {
            srcBuilder.internal(true);
        }
        return srcBuilder.build();
    }

    @Override
    protected void initializeMultipleContexts() {
        super.initializeMultipleContexts();
        singleContextAssumption.invalidate();
    }

    private final ConcurrentHashMap<String, CallTarget> cachedCode = new ConcurrentHashMap<>();
    private final ConcurrentHashMap<String, String[]> cachedCodeModulePath = new ConcurrentHashMap<>();

    @TruffleBoundary
    public CallTarget cacheCode(String filename, Supplier<CallTarget> createCode) {
        return cachedCode.computeIfAbsent(filename, f -> {
            PythonLanguage.getLogger().log(Level.FINEST, () -> "Caching CallTarget for " + filename);
            return createCode.get();
        });
    }

    @TruffleBoundary
    public String[] cachedCodeModulePath(String name) {
        return cachedCodeModulePath.get(name);
    }

    @TruffleBoundary
    public boolean hasCachedCode(String name) {
        return cachedCode.get(name) != null;
    }

    @TruffleBoundary
    public CallTarget cacheCode(String filename, Supplier<CallTarget> createCode, String[] modulepath) {
        CallTarget ct = cacheCode(filename, createCode);
        cachedCodeModulePath.computeIfAbsent(filename, t -> modulepath);
        return ct;
    }

    @Override
    protected boolean isThreadAccessAllowed(Thread thread, boolean singleThreaded) {
        if (singleThreaded) {
            return super.isThreadAccessAllowed(thread, singleThreaded);
        }
        return isWithThread;
    }

    @Override
    protected void initializeMultiThreading(PythonContext context) {
        context.createInteropLock();
        context.getSingleThreadedAssumption().invalidate();
    }

    @Override
    protected void initializeThread(PythonContext context, Thread thread) {
        super.initializeThread(context, thread);
    }
}<|MERGE_RESOLUTION|>--- conflicted
+++ resolved
@@ -189,107 +189,9 @@
         assert this.isWithThread == null || this.isWithThread == PythonOptions.isWithThread(env) : "conflicting thread options in the same language!";
         this.isWithThread = PythonOptions.isWithThread(env);
         Python3Core newCore = new Python3Core(new PythonParserImpl());
-<<<<<<< HEAD
-        return new PythonContext(this, env, newCore);
-    }
-
-    private void ensureHomeInOptions(Env env) {
-        String languageHome = getLanguageHome();
-        String sysPrefix = env.getOptions().get(PythonOptions.SysPrefix);
-        String basePrefix = env.getOptions().get(PythonOptions.SysBasePrefix);
-        String coreHome = env.getOptions().get(PythonOptions.CoreHome);
-        String stdLibHome = env.getOptions().get(PythonOptions.StdLibHome);
-        String capiHome = env.getOptions().get(PythonOptions.CAPI);
-
-        PythonCore.writeInfo((MessageFormat.format("Initial locations:" +
-                        "\n\tLanguage home: {0}" +
-                        "\n\tSysPrefix: {1}" +
-                        "\n\tBaseSysPrefix: {2}" +
-                        "\n\tCoreHome: {3}" +
-                        "\n\tStdLibHome: {4}", languageHome, sysPrefix, basePrefix, coreHome, stdLibHome)));
-
-        TruffleFile home = null;
-        if (languageHome != null) {
-            home = env.getTruffleFile(languageHome);
-        }
-
-        try {
-            String envHome = System.getenv("GRAAL_PYTHONHOME");
-            if (envHome != null) {
-                TruffleFile envHomeFile = env.getTruffleFile(envHome);
-                if (envHomeFile.isDirectory()) {
-                    home = envHomeFile;
-                }
-            }
-        } catch (SecurityException e) {
-        }
-
-        if (home != null) {
-            if (sysPrefix.isEmpty()) {
-                sysPrefix = home.getAbsoluteFile().getPath();
-                env.getOptions().set(PythonOptions.SysPrefix, sysPrefix);
-            }
-
-            if (basePrefix.isEmpty()) {
-                basePrefix = home.getAbsoluteFile().getPath();
-                env.getOptions().set(PythonOptions.SysBasePrefix, basePrefix);
-            }
-
-            if (coreHome.isEmpty()) {
-                try {
-                    for (TruffleFile f : home.list()) {
-                        if (f.getName().equals("lib-graalpython") && f.isDirectory()) {
-                            coreHome = f.getPath();
-                            break;
-                        }
-                    }
-                } catch (SecurityException | IOException e) {
-                }
-                env.getOptions().set(PythonOptions.CoreHome, coreHome);
-            }
-
-            if (stdLibHome.isEmpty()) {
-                try {
-                    outer: for (TruffleFile f : home.list()) {
-                        if (f.getName().equals("lib-python") && f.isDirectory()) {
-                            for (TruffleFile f2 : f.list()) {
-                                if (f2.getName().equals("3") && f.isDirectory()) {
-                                    stdLibHome = f2.getPath();
-                                    break outer;
-                                }
-                            }
-                        }
-                    }
-                } catch (SecurityException | IOException e) {
-                }
-                env.getOptions().set(PythonOptions.StdLibHome, stdLibHome);
-            }
-            if (capiHome.isEmpty()) {
-                try {
-                    for (TruffleFile f : env.getTruffleFile(coreHome).list()) {
-                        if (f.getName().equals("capi") && f.isDirectory()) {
-                            capiHome = f.getPath();
-                            break;
-                        }
-                    }
-                } catch (SecurityException | IOException e) {
-                }
-                env.getOptions().set(PythonOptions.CAPI, capiHome);
-            }
-
-            PythonCore.writeInfo((MessageFormat.format("Updated locations:" +
-                            "\n\tLanguage home: {0}" +
-                            "\n\tSysPrefix: {1}" +
-                            "\n\tSysBasePrefix: {2}" +
-                            "\n\tCoreHome: {3}" +
-                            "\n\tStdLibHome: {4}" +
-                            "\n\tExecutable: {5}", home.getPath(), sysPrefix, basePrefix, coreHome, stdLibHome, env.getOptions().get(PythonOptions.Executable))));
-        }
-=======
         final PythonContext context = new PythonContext(this, env, newCore);
         context.initializeHomeAndPrefixPaths(env, getLanguageHome());
         return context;
->>>>>>> b2b8ca78
     }
 
     @Override
