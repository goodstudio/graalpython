--- conflicted
+++ resolved
@@ -90,14 +90,7 @@
 #include <limits.h>
 #include <stddef.h>
 #include <stdio.h>
-<<<<<<< HEAD
-#include <stdio.h>
 #include <sysexits.h>
-#include <sys/mman.h>
-#include <sys/select.h>
-#include <sys/socket.h>
-=======
->>>>>>> 03799a31
 #include <sys/types.h>
 '''
 
@@ -202,11 +195,10 @@
 0 i WUNTRACED
 
 [accessMode]
-<<<<<<< HEAD
-  x R_OK
-  x W_OK
-  x X_OK
-  x F_OK
+0 x R_OK
+0 x W_OK
+0 x X_OK
+0 x F_OK
 
 [exitStatus]
 * i EX_OK
@@ -226,13 +218,6 @@
 * i EX_NOPERM
 * i EX_CONFIG
 * i EX_NOTFOUND
-=======
-0 x R_OK
-0 x W_OK
-0 x X_OK
-0 x F_OK
-0 x EX_OK
->>>>>>> 03799a31
 
 [rtld]
 0 x RTLD_LAZY
@@ -280,13 +265,8 @@
   i EAI_SOCKTYPE
   i EAI_SERVICE
   i EAI_MEMORY
-<<<<<<< HEAD
-  i EAI_SYSTEM
-  i EAI_OVERFLOW
-=======
 0 i EAI_SYSTEM
 0 i EAI_OVERFLOW
->>>>>>> 03799a31
   i EAI_NODATA
 0 i EAI_ADDRFAMILY
 * i EAI_INPROGRESS
